--- conflicted
+++ resolved
@@ -344,24 +344,14 @@
 
   NodeIdMap id_map = GenerateIdMap(post_order);
   std::stringstream ss;
-<<<<<<< HEAD
-  ss << "{\n";
-=======
   ss << "{";
->>>>>>> 897bac90
   for (auto node : post_order) {
     // Only process annotations
     if (node->op().ToString() != "x10::annotate") continue;
 
-<<<<<<< HEAD
-    ss << GenerateTextAnnotation(node) << "\n";
-  }
-  ss << "}\n";
-=======
     ss << "\n" << GenerateTextAnnotation(node);
   }
   ss << "\n" << "}";
->>>>>>> 897bac90
   return ss.str();
 }
 
