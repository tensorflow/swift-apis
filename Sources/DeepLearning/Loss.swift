// Copyright 2018 The TensorFlow Authors. All Rights Reserved.
//
// Licensed under the Apache License, Version 2.0 (the "License");
// you may not use this file except in compliance with the License.
// You may obtain a copy of the License at
//
//     http://www.apache.org/licenses/LICENSE-2.0
//
// Unless required by applicable law or agreed to in writing, software
// distributed under the License is distributed on an "AS IS" BASIS,
// WITHOUT WARRANTIES OR CONDITIONS OF ANY KIND, either express or implied.
// See the License for the specific language governing permissions and
// limitations under the License.

#if !COMPILING_TENSORFLOW_MODULE
import TensorFlow
#endif

/// Computes the mean squared error between predictions and labels.
///
/// - Parameters:
///   - predicted: Predicted outputs from a neural network.
///   - labels: Expected values, i.e. targets, that correspond to the correct output.
@differentiable(wrt: predicted)
public func meanSquaredError<Scalar: TensorFlowFloatingPoint>(
    predicted: Tensor<Scalar>, expected: Tensor<Scalar>
) -> Tensor<Scalar> {
    return (expected - predicted).squared().mean()
}

/// Computes the softmax cross entropy (categorical cross entropy) between logits and labels.
///
/// - Parameters:
///   - logits: One-hot encoded outputs from a neural network.
///   - labels: Indices (zero-indexed) of the correct outputs.
@differentiable(wrt: logits, vjp: _vjpSoftmaxCrossEntropy)
public func softmaxCrossEntropy<Scalar: TensorFlowFloatingPoint>(
    logits: Tensor<Scalar>, labels: Tensor<Int32>
) -> Tensor<Scalar> {
    return Raw.sparseSoftmaxCrossEntropyWithLogits(features: logits, labels: labels).loss.mean()
}

@usableFromInline
func _vjpSoftmaxCrossEntropy<Scalar: TensorFlowFloatingPoint>(
    logits: Tensor<Scalar>, labels: Tensor<Int32>
) -> (Tensor<Scalar>, (Tensor<Scalar>) -> Tensor<Scalar>) {
    let (loss, grad) = Raw.sparseSoftmaxCrossEntropyWithLogits(features: logits, labels: labels)
    let batchSize = Tensor<Scalar>(logits.shapeTensor[0])
    return (loss.mean(), { v in (v / batchSize) * grad })
}

/// Computes the softmax cross entropy (categorical cross entropy) between logits and labels.
///
/// - Parameters:
///   - logits: Unscaled log probabilities from a neural network.
///   - probabilities: Probability values that correspond to the correct output. Each row must be a
///                    valid probability distribution.
@differentiable(wrt: logits, vjp: _vjpSoftmaxCrossEntropy)
public func softmaxCrossEntropy<Scalar: TensorFlowFloatingPoint>(
    logits: Tensor<Scalar>, probabilities: Tensor<Scalar>
) -> Tensor<Scalar> {
    return Raw.softmaxCrossEntropyWithLogits(features: logits, labels: probabilities).loss.mean()
}

@usableFromInline
func _vjpSoftmaxCrossEntropy<Scalar: TensorFlowFloatingPoint>(
    logits: Tensor<Scalar>, probabilities: Tensor<Scalar>
) -> (Tensor<Scalar>, (Tensor<Scalar>) -> Tensor<Scalar>) {
    let (loss, grad) = Raw.softmaxCrossEntropyWithLogits(features: logits, labels: probabilities)
    let batchSize = Tensor<Scalar>(logits.shapeTensor[0])
    return (loss.mean(), { v in v / batchSize * grad })
}

/// Computes the sigmoid cross entropy (binary cross entropy) between logits and labels.
///
/// - Parameters:
///   - logits: The unscaled output of a neural network.
///   - labels: Integer values that correspond to the correct output.
@differentiable(wrt: logits)
public func sigmoidCrossEntropy<Scalar: TensorFlowFloatingPoint>(
    logits: Tensor<Scalar>, labels: Tensor<Scalar>
) -> Tensor<Scalar> {
    // This numerical stable implementation is based on tf.nn.sigmoid_cross_entropy_with_logits.

    let maxLogitsWithZero = max(logits, Tensor(0))
<<<<<<< HEAD
    // TODO(TF-349): Use abs directly once abc is differentiable.
=======
    // TODO(SR-10061): Use abs directly once `abs` is differentiable.
>>>>>>> 3f981b79
    let absOfLogitsbsl = max(logits, -logits)
    let loss =  maxLogitsWithZero - logits * labels + log(1 + exp(-absOfLogitsbsl))
    return loss.mean()
}<|MERGE_RESOLUTION|>--- conflicted
+++ resolved
@@ -83,11 +83,7 @@
     // This numerical stable implementation is based on tf.nn.sigmoid_cross_entropy_with_logits.
 
     let maxLogitsWithZero = max(logits, Tensor(0))
-<<<<<<< HEAD
-    // TODO(TF-349): Use abs directly once abc is differentiable.
-=======
-    // TODO(SR-10061): Use abs directly once `abs` is differentiable.
->>>>>>> 3f981b79
+    // TODO(TF-349): Use abs directly once `abs` is differentiable.
     let absOfLogitsbsl = max(logits, -logits)
     let loss =  maxLogitsWithZero - logits * labels + log(1 + exp(-absOfLogitsbsl))
     return loss.mean()
