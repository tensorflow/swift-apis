// Copyright 2018 The TensorFlow Authors. All Rights Reserved.
//
// Licensed under the Apache License, Version 2.0 (the "License");
// you may not use this file except in compliance with the License.
// You may obtain a copy of the License at
//
//     http://www.apache.org/licenses/LICENSE-2.0
//
// Unless required by applicable law or agreed to in writing, software
// distributed under the License is distributed on an "AS IS" BASIS,
// WITHOUT WARRANTIES OR CONDITIONS OF ANY KIND, either express or implied.
// See the License for the specific language governing permissions and
// limitations under the License.

#if !COMPILING_TENSORFLOW_MODULE
import TensorFlow
#endif

/// A neural network layer.
///
/// Types that conform to `Layer` represent functions that map inputs to outputs. They may have an
/// internal state represented by parameters, such as weight tensors.
///
<<<<<<< HEAD
/// `Layer` instances define a differentiable `applied(to:)` method for mapping inputs to
/// outputs.
public protocol Layer: Optimizable {
=======
/// `Layer` instances define a differentiable call method for mapping inputs to outputs.
public protocol Layer: Differentiable & KeyPathIterable
    where AllDifferentiableVariables: KeyPathIterable {
>>>>>>> cfefd63f
    /// The input type of the layer.
    associatedtype Input: Differentiable
    /// The output type of the layer.
    associatedtype Output: Differentiable

    /// Returns the output obtained from applying the layer to the given input.
    ///
    /// - Parameters:
    ///   - input: The input to the layer.
    /// - Returns: The output.
    @differentiable
    func call(_ input: Input) -> Output
}

public extension Layer {
    /// Returns the inference output obtained from applying the layer to the given input.
    ///
    /// - Parameter input: The input to the layer.
    /// - Returns: The inference output.
    @differentiable
    func inferring(from input: Input) -> Output {
        return withLearningPhase(LearningPhase.inference) { self(input) }
    }

    // TODO(rxwei): Remove this custom VJP once differentiation supports currying.
    @differentiating(inferring(from:))
    @usableFromInline
    internal func _vjpInferring(from input: Input)
        -> (value: Output, pullback: (Output.CotangentVector)
            -> (CotangentVector, Input.CotangentVector)) {
        return withLearningPhase(LearningPhase.inference) {
            let (output, pullback) = appliedForBackpropagation(to: input)
            return (output, { v in pullback(v) })
        }
    }

    typealias Backpropagator = (_ direction: Output.CotangentVector)
        -> (layerGradient: CotangentVector, inputGradient: Input.CotangentVector)

    /// Returns the inference output and the backpropagation function obtained from applying the
    /// layer to the given input.
    ///
    /// - Parameter input: The input to the layer.
    /// - Returns: A tuple containing the output and the backpropagation function. The
    ///   backpropagation function (a.k.a. backpropagator) takes a direction vector and returns the
    ///   gradients at the layer and at the input, respectively.
    func appliedForBackpropagation(to input: Input)
        -> (output: Output, backpropagator: Backpropagator) {
        let (out, pullback) = valueWithPullback(at: input) { layer, input in
            return layer(input)
        }
        return (out, pullback)
    }
}

public extension Differentiable {
    /// Returns the output computed by applying a sequence of layers to the previous layer's output,
    /// except that the first layer's input is `self`.
    ///
    /// - Parameters:
    ///   - l1: The first layer.
    ///   - l2: The second layer.
    /// - Returns: The final layer's output after sequential application.
    @differentiable
    func sequenced<L1: Layer, L2: Layer>(through l1: L1, _ l2: L2) -> L2.Output
        where L1.Input == Self, L1.Output == L2.Input {
        let o1 = l1(self)
        return l2(o1)
    }

    /// Returns the output computed by applying a sequence of layers to the previous layer's output,
    /// except that the first layer's input is `self`.
    ///
    /// - Parameters:
    ///   - l1: The first layer.
    ///   - l2: The second layer.
    ///   - l3: The third layer.
    /// - Returns: The final layer's output after sequential application.
    @differentiable
    func sequenced<L1: Layer, L2: Layer, L3: Layer>(through l1: L1, _ l2: L2, _ l3: L3) -> L3.Output
        where L1.Input == Self, L1.Output == L2.Input, L2.Output == L3.Input {
        let o1 = l1(self)
        let o2 = l2(o1)
        return l3(o2)
    }

    /// Returns the output computed by applying a sequence of layers to the previous layer's output,
    /// except that the first layer's input is `self`.
    ///
    /// - Parameters:
    ///   - l1: The first layer.
    ///   - l2: The second layer.
    ///   - l3: The third layer.
    ///   - l4: The fourth layer.
    /// - Returns: The final layer's output after sequential application.
    @differentiable
    func sequenced<L1: Layer, L2: Layer, L3: Layer, L4: Layer>(
        through l1: L1, _ l2: L2, _ l3: L3, _ l4: L4
    ) -> L4.Output
        where L1.Input == Self, L1.Output == L2.Input, L2.Output == L3.Input,
              L3.Output == L4.Input {
        let o1 = l1(self)
        let o2 = l2(o1)
        let o3 = l3(o2)
        return l4(o3)
    }

    /// Returns the output computed by applying a sequence of layers to the previous layer's output,
    /// except that the first layer's input is `self`.
    ///
    /// - Parameters:
    ///   - l1: The first layer.
    ///   - l2: The second layer.
    ///   - l3: The third layer.
    ///   - l4: The third layer.
    ///   - l5: The fifth layer.
    /// - Returns: The final layer's output after sequential application.
    @differentiable
    func sequenced<L1: Layer, L2: Layer, L3: Layer, L4: Layer, L5: Layer>(
        through l1: L1, _ l2: L2, _ l3: L3, _ l4: L4, _ l5: L5
    ) -> L5.Output
        where L1.Input == Self, L1.Output == L2.Input, L2.Output == L3.Input, L3.Output == L4.Input,
              L4.Output == L5.Input {
        let o1 = l1(self)
        let o2 = l2(o1)
        let o3 = l3(o2)
        let o4 = l4(o3)
        return l5(o4)
    }

    /// Returns the output computed by applying a sequence of layers to the previous layer's output,
    /// except that the first layer's input is `self`.
    ///
    /// - Parameters:
    ///   - l1: The first layer.
    ///   - l2: The second layer.
    ///   - l3: The third layer.
    ///   - l4: The third layer.
    ///   - l5: The fifth layer.
    ///   - l6: The sixth layer.
    /// - Returns: The final layer's output after sequential application.
    @differentiable
    func sequenced<L1: Layer, L2: Layer, L3: Layer, L4: Layer, L5: Layer, L6: Layer>(
        through l1: L1, _ l2: L2, _ l3: L3, _ l4: L4, _ l5: L5, _ l6: L6
    ) -> L6.Output
        where L1.Input == Self, L1.Output == L2.Input, L2.Output == L3.Input, L3.Output == L4.Input,
              L4.Output == L5.Input, L5.Output == L6.Input {
        let o1 = l1(self)
        let o2 = l2(o1)
        let o3 = l3(o2)
        let o4 = l4(o3)
        let o5 = l5(o4)
        return l6(o5)
    }
}


/// A mutable, shareable, owning reference to a tensor.
public final class Parameter<Scalar: TensorFlowScalar> {
    public var value: Tensor<Scalar>
    public init(_ value: Tensor<Scalar>) {
        self.value = value
    }
}

/// A densely-connected neural network layer.
///
/// `Dense` implements the operation `activation(matmul(input, weight) + bias)`, where `weight` is
/// a weight matrix, `bias` is a bias vector, and `activation` is an element-wise activation
/// function.
@_fixed_layout
public struct Dense<Scalar: TensorFlowFloatingPoint>: Layer {
    /// The weight matrix.
    public var weight: Tensor<Scalar>
    /// The bias vector.
    public var bias: Tensor<Scalar>
    public typealias Activation = @differentiable (Tensor<Scalar>) -> Tensor<Scalar>
    /// The element-wise activation function.
    @noDerivative public let activation: Activation

    public init(
        weight: Tensor<Scalar>,
        bias: Tensor<Scalar>,
        activation: @escaping Activation
    ) {
        self.weight = weight
        self.bias = bias
        self.activation = activation
    }

    /// Returns the output obtained from applying the layer to the given input.
    ///
    /// - Parameters:
    ///   - input: The input to the layer.
    /// - Returns: The output.
    @differentiable
    public func call(_ input: Tensor<Scalar>) -> Tensor<Scalar> {
        return activation(matmul(input, weight) + bias)
    }
}

public extension Dense {
    /// Creates a `Dense` layer with the specified input size, output size, and element-wise
    /// activation function. The weight matrix is created with shape `[inputSize, outputSize]` and
    /// is initialized using Glorot uniform initialization with the specified generator. The bias
    /// vector is created with shape `[outputSize]` and is initialized with zeros.
    ///
    /// - Parameters:
    ///   - inputSize: The dimensionality of the input space.
    ///   - outputSize: The dimensionality of the output space.
    ///   - activation: The activation function to use. The default value is `identity(_:)`.
    ///   - generator: The random number generator for initialization.
    ///
    /// - Note: Use `init(inputSize:outputSize:activation:seed:)` for faster random initialization.
    init<G: RandomNumberGenerator>(
        inputSize: Int,
        outputSize: Int,
        activation: @escaping Activation = identity,
        generator: inout G
    ) {
        self.init(weight: Tensor(glorotUniform: [inputSize, outputSize],
                                 generator: &generator),
                  bias: Tensor(zeros: [outputSize]),
                  activation: activation)
    }

    init(inputSize: Int, outputSize: Int, activation: @escaping Activation = identity) {
      self.init(inputSize: inputSize, outputSize: outputSize, activation: activation,
                generator: &PhiloxRandomNumberGenerator.global)
    }
}

public extension Dense {
    /// Creates a `Dense` layer with the specified input size, output size, and element-wise
    /// activation function. The weight matrix is created with shape `[inputSize, outputSize]` and
    /// is initialized using Glorot uniform initialization with the specified seed. The bias vector
    /// is created with shape `[outputSize]` and is initialized with zeros.
    ///
    /// - Parameters:
    ///   - inputSize: The dimensionality of the input space.
    ///   - outputSize: The dimensionality of the output space.
    ///   - activation: The activation function to use. The default value is `identity(_:)`.
    ///   - seed: The random seed for initialization. The default value is random.
    init(
        inputSize: Int,
        outputSize: Int,
        activation: @escaping Activation = identity,
        seed: (Int64, Int64) = (Int64.random(in: Int64.min..<Int64.max),
                                Int64.random(in: Int64.min..<Int64.max))
    ) {
        self.init(weight: Tensor(glorotUniform: [inputSize, outputSize],
                                 seed: seed),
                  bias: Tensor(zeros: [outputSize]),
                  activation: activation)
    }
}

/// A 1-D convolution layer (e.g. temporal convolution over a time-series).
///
/// This layer creates a convolution filter that is convolved with the layer input to produce a
/// tensor of outputs.
@_fixed_layout
public struct Conv1D<Scalar: TensorFlowFloatingPoint>: Layer {
    /// The 3-D convolution kernel `[width, inputChannels, outputChannels]`.
    public var filter: Tensor<Scalar>
    /// The bias vector `[outputChannels]`.
    public var bias: Tensor<Scalar>
    /// An activation function.
    public typealias Activation = @differentiable (Tensor<Scalar>) -> Tensor<Scalar>
    /// The element-wise activation function.
    @noDerivative public let activation: Activation
    /// The stride of the sliding window for temporal dimension.
    @noDerivative public let stride: Int
    /// The padding algorithm for convolution.
    @noDerivative public let padding: Padding

    /// Creates a `Conv1D` layer with the specified filter, bias, activation function, stride, and
    /// padding.
    ///
    /// - Parameters:
    ///   - filter: The 3-D convolution kernel `[width, inputChannels, outputChannels]`.
    ///   - bias: The bias vector `[outputChannels]`.
    ///   - activation: The element-wise activation function.
    ///   - stride: The stride of the sliding window for temporal dimension.
    ///   - padding: The padding algorithm for convolution.
    public init(
        filter: Tensor<Scalar>,
        bias: Tensor<Scalar>,
        activation: @escaping Activation,
        stride: Int,
        padding: Padding
    ) {
        self.filter = filter
        self.bias = bias
        self.activation = activation
        self.stride = stride
        self.padding = padding
    }

    /// Returns the output obtained from applying the layer to the given input.
    ///
    /// - Parameters:
    ///   - input: The input to the layer `[batchCount, width, inputChannels]`.
    /// - Returns: The output `[batchCount, newWidth, outputChannels]`.
    @differentiable
    public func call(_ input: Tensor<Scalar>) -> Tensor<Scalar> {
        let conv2D = input.expandingShape(at: 1).convolved2D(
            withFilter: filter.expandingShape(at: 0), strides: (1, 1, stride, 1), padding: padding)
        return activation(conv2D.squeezingShape(at: 1) + bias)
    }
}

public extension Conv1D where Scalar.RawSignificand: FixedWidthInteger {
    /// Creates a `Conv1D` layer with the specified filter shape, stride, padding, and
    /// element-wise activation function. The filter tensor is initialized using Glorot uniform
    /// initialization with the specified generator. The bias vector is initialized with zeros.
    ///
    /// - Parameters:
    ///   - filterShape: The 3-D shape of the filter, representing
    ///     `[width, inputChannels, outputChannels]`.
    ///   - stride: The stride of the sliding window for temporal dimension.
    ///   - padding: The padding algorithm for convolution.
    ///   - activation: The element-wise activation function.
    ///   - generator: The random number generator for initialization.
    ///
    /// - Note: Use `init(filterShape:stride:padding:activation:seed:)` for faster random
    ///   initialization.
    init<G: RandomNumberGenerator>(
        filterShape: (Int, Int, Int),
        stride: Int = 1,
        padding: Padding = .valid,
        activation: @escaping Activation = identity,
        generator: inout G
    ) {
        let filterTensorShape = TensorShape([
            filterShape.0, filterShape.1, filterShape.2])
        self.init(
            filter: Tensor(glorotUniform: filterTensorShape),
            bias: Tensor(zeros: TensorShape([filterShape.2])),
            activation: activation,
            stride: stride,
            padding: padding)
    }
}

public extension Conv1D {
    /// Creates a `Conv1D` layer with the specified filter shape, strides, padding, and
    /// element-wise activation function. The filter tensor is initialized using Glorot uniform
    /// initialization with the specified seed. The bias vector is initialized with zeros.
    ///
    /// - Parameters:
    ///   - filterShape: The 3-D shape of the filter, representing
    ///     `[width, inputChannels, outputChannels]`.
    ///   - stride: The stride of the sliding window for temporal dimension.
    ///   - padding: The padding algorithm for convolution.
    ///   - activation: The element-wise activation function.
    ///   - seed: The random seed for initialization. The default value is random.
    init(
        filterShape: (Int, Int, Int),
        stride: Int = 1,
        padding: Padding = .valid,
        activation: @escaping Activation = identity,
        seed: (Int64, Int64) = (Int64.random(in: Int64.min..<Int64.max),
                                Int64.random(in: Int64.min..<Int64.max))
    ) {
        let filterTensorShape = TensorShape([
            filterShape.0, filterShape.1, filterShape.2])
        self.init(
            filter: Tensor(glorotUniform: filterTensorShape, seed: seed),
            bias: Tensor(zeros: TensorShape([filterShape.2])),
            activation: activation,
            stride: stride,
            padding: padding)
    }
}

/// A 2-D convolution layer (e.g. spatial convolution over images).
///
/// This layer creates a convolution filter that is convolved with the layer input to produce a
/// tensor of outputs.
@_fixed_layout
public struct Conv2D<Scalar: TensorFlowFloatingPoint>: Layer {
    /// The 4-D convolution kernel.
    public var filter: Tensor<Scalar>
    /// The bias vector.
    public var bias: Tensor<Scalar>
    /// An activation function.
    public typealias Activation = @differentiable (Tensor<Scalar>) -> Tensor<Scalar>
    /// The element-wise activation function.
    @noDerivative public let activation: Activation
    /// The strides of the sliding window for spatial dimensions.
    @noDerivative public let strides: (Int, Int)
    /// The padding algorithm for convolution.
    @noDerivative public let padding: Padding

    /// Creates a `Conv2D` layer with the specified filter, bias, activation function, strides, and
    /// padding.
    ///
    /// - Parameters:
    ///   - filter: The 4-D convolution kernel.
    ///   - bias: The bias vector.
    ///   - activation: The element-wise activation function.
    ///   - strides: The strides of the sliding window for spatial dimensions.
    ///   - padding: The padding algorithm for convolution.
    public init(
        filter: Tensor<Scalar>,
        bias: Tensor<Scalar>,
        activation: @escaping Activation,
        strides: (Int, Int),
        padding: Padding
    ) {
        self.filter = filter
        self.bias = bias
        self.activation = activation
        self.strides = strides
        self.padding = padding
    }

    /// Returns the output obtained from applying the layer to the given input.
    ///
    /// - Parameters:
    ///   - input: The input to the layer.
    /// - Returns: The output.
    @differentiable
    public func call(_ input: Tensor<Scalar>) -> Tensor<Scalar> {
        return activation(input.convolved2D(withFilter: filter,
                                            strides: (1, strides.0, strides.1, 1),
                                            padding: padding) + bias)
    }
}

public extension Conv2D {
    /// Creates a `Conv2D` layer with the specified filter shape, strides, padding, and
    /// element-wise activation function. The filter tensor is initialized using Glorot uniform
    /// initialization with the specified generator. The bias vector is initialized with zeros.
    ///
    /// - Parameters:
    ///   - filterShape: The shape of the 4-D convolution kernel.
    ///   - strides: The strides of the sliding window for spatial dimensions.
    ///   - padding: The padding algorithm for convolution.
    ///   - activation: The element-wise activation function.
    ///   - generator: The random number generator for initialization.
    ///
    /// - Note: Use `init(filterShape:strides:padding:activation:seed:)` for faster random
    ///   initialization.
    init<G: RandomNumberGenerator>(
        filterShape: (Int, Int, Int, Int),
        strides: (Int, Int) = (1, 1),
        padding: Padding = .valid,
        activation: @escaping Activation = identity,
        generator: inout G
    ) {
        let filterTensorShape = TensorShape([
            filterShape.0, filterShape.1, filterShape.2, filterShape.3])
        self.init(
            filter: Tensor(glorotUniform: filterTensorShape, generator: &generator),
            bias: Tensor(zeros: TensorShape([filterShape.3])),
            activation: activation,
            strides: strides,
            padding: padding)
    }
}

public extension Conv2D {
    /// Creates a `Conv2D` layer with the specified filter shape, strides, padding, and
    /// element-wise activation function. The filter tensor is initialized using Glorot uniform
    /// initialization with the specified seed. The bias vector is initialized with zeros.
    ///
    /// - Parameters:
    ///   - filterShape: The shape of the 4-D convolution kernel.
    ///   - strides: The strides of the sliding window for spatial dimensions.
    ///   - padding: The padding algorithm for convolution.
    ///   - activation: The element-wise activation function.
    ///   - seed: The random seed for initialization. The default value is random.
    init(
        filterShape: (Int, Int, Int, Int),
        strides: (Int, Int) = (1, 1),
        padding: Padding = .valid,
        activation: @escaping Activation = identity,
        seed: (Int64, Int64) = (Int64.random(in: Int64.min..<Int64.max),
                                Int64.random(in: Int64.min..<Int64.max))
    ) {
        let filterTensorShape = TensorShape([
            filterShape.0, filterShape.1, filterShape.2, filterShape.3])
        self.init(
            filter: Tensor(glorotUniform: filterTensorShape, seed: seed),
            bias: Tensor(zeros: TensorShape([filterShape.3])),
            activation: activation,
            strides: strides,
            padding: padding)
    }
}

/// A 2-D transposed convolution layer (e.g. spatial transposed convolution over images).
///
/// This layer creates a convolution filter that is transpose-convolved with the layer input
/// to produce a tensor of outputs.
@_fixed_layout
public struct TransposedConv2D: Layer {
    /// The 4-D convolution kernel.
    public var filter: Tensor<Float>
    /// The bias vector.
    public var bias: Tensor<Float>
    /// An activation function.
    public typealias Activation = @differentiable (Tensor<Float>) -> Tensor<Float>
    /// The element-wise activation function.
    @noDerivative public let activation: Activation
    /// The strides of the sliding window for spatial dimensions.
    @noDerivative public let strides: (Int, Int)
    /// The padding algorithm for convolution.
    @noDerivative public let padding: Padding
    @noDerivative public let paddingIndex: Int

    /// Creates a `TransposedConv2D` layer with the specified filter, bias,
    /// activation function, strides, and padding.
    ///
    /// - Parameters:
    ///   - filter: The 4-D convolution kernel.
    ///   - bias: The bias vector.
    ///   - activation: The element-wise activation function.
    ///   - strides: The strides of the sliding window for spatial dimensions.
    ///   - padding: The padding algorithm for convolution.
    public init(
        filter: Tensor<Float>,
        bias: Tensor<Float>,
        activation: @escaping Activation,
        strides: (Int, Int),
        padding: Padding
    ) {
        self.filter = filter
        self.bias = bias
        self.activation = activation
        self.strides = strides
        self.padding = padding
        self.paddingIndex = padding == .same ? 0 : 1
    }

    /// Returns the output obtained from applying the layer to the given input.
    ///
    /// - Parameters:
    ///   - input: The input to the layer.
    /// - Returns: The output.
    @differentiable
    public func call(_ input: Tensor<Float>) -> Tensor<Float> {
        let batchSize = input.shape[0]
        let w = (input.shape[1] - (1 * paddingIndex)) *
          strides.0 + (filter.shape[0] * paddingIndex)
        let h = (input.shape[2] - (1 * paddingIndex)) *
          strides.1 + (filter.shape[1] * paddingIndex)
        let c = filter.shape[2]
        let newShape = Tensor<Int32>([Int32(batchSize), Int32(w), Int32(h), Int32(c)])
        return activation(input.conv2DBackpropInput(shape: newShape, filter: filter,
                                                    strides: (1, strides.0, strides.1, 1),
                                                    padding: padding) + bias)
    }
}

public extension TransposedConv2D {
    /// Creates a `TransposedConv2D` layer with the specified filter shape, strides, padding, and
    /// element-wise activation function. The filter tensor is initialized using Glorot uniform
    /// initialization with the specified generator. The bias vector is initialized with zeros.
    ///
    /// - Parameters:
    ///   - filterShape: The shape of the 4-D convolution kernel.
    ///   - strides: The strides of the sliding window for spatial dimensions.
    ///   - padding: The padding algorithm for convolution.
    ///   - activation: The element-wise activation function.
    ///   - generator: The random number generator for initialization.
    ///
    /// - Note: Use `init(filterShape:strides:padding:activation:seed:)` for faster random
    ///   initialization.
    init<G: RandomNumberGenerator>(
        filterShape: (Int, Int, Int, Int),
        strides: (Int, Int) = (1, 1),
        padding: Padding = .valid,
        activation: @escaping Activation = identity,
        generator: inout G
    ) {
        let filterTensorShape = TensorShape([
            filterShape.0, filterShape.1, filterShape.2, filterShape.3])
        self.init(
            filter: Tensor(glorotUniform: filterTensorShape, generator: &generator),
            bias: Tensor(zeros: TensorShape([filterShape.3])),
            activation: activation,
            strides: strides,
            padding: padding)
    }
}

public extension TransposedConv2D {
    /// Creates a `TransposedConv2D` layer with the specified filter shape, strides, padding, and
    /// element-wise activation function. The filter tensor is initialized using Glorot uniform
    /// initialization with the specified seed. The bias vector is initialized with zeros.
    ///
    /// - Parameters:
    ///   - filterShape: The shape of the 4-D convolution kernel.
    ///   - strides: The strides of the sliding window for spatial dimensions.
    ///   - padding: The padding algorithm for convolution.
    ///   - activation: The element-wise activation function.
    ///   - seed: The random seed for initialization. The default value is random.
    init(
        filterShape: (Int, Int, Int, Int),
        strides: (Int, Int) = (1, 1),
        padding: Padding = .valid,
        activation: @escaping Activation = identity,
        seed: (Int64, Int64) = (Int64.random(in: Int64.min..<Int64.max),
                                Int64.random(in: Int64.min..<Int64.max))
    ) {
        let filterTensorShape = TensorShape([
            filterShape.0, filterShape.1, filterShape.2, filterShape.3])
        self.init(
            filter: Tensor(glorotUniform: filterTensorShape, seed: seed),
            bias: Tensor(zeros: TensorShape([filterShape.3])),
            activation: activation,
            strides: strides,
            padding: padding)
    }
}

/// A batch normalization layer.
///
/// Normalizes the activations of the previous layer at each batch, i.e. applies a transformation
/// that maintains the mean activation close to `0` and the activation standard deviation close to
/// `1`.
///
/// Reference: [Batch Normalization: Accelerating Deep Network Training by Reducing Internal
/// Covariate Shift](https://arxiv.org/abs/1502.03167).
@_fixed_layout
public struct BatchNorm<Scalar: TensorFlowFloatingPoint>: Layer {
    /// The feature dimension.
    @noDerivative public let axis: Int
    /// The momentum for the running mean and running variance.
    @noDerivative public let momentum: Tensor<Scalar>
    /// The offset value, also known as beta.
    public var offset: Tensor<Scalar>
    /// The scale value, also known as gamma.
    public var scale: Tensor<Scalar>
    /// The variance epsilon value.
    @noDerivative public let epsilon: Tensor<Scalar>
    /// The running mean.
    @noDerivative public let runningMean: Parameter<Scalar>
    /// The running variance.
    @noDerivative public let runningVariance: Parameter<Scalar>

    /// Creates a batch normalization layer.
    ///
    /// - Parameters:
    ///   - axis: The axis that should not be normalized (typically the feature axis).
    ///   - momentum: The momentum for the moving average.
    ///   - offset: The offset to be added to the normalized tensor.
    ///   - scale: The scale to multiply the normalized tensor by.
    ///   - epsilon: A small scalar added to the denominator to improve numerical stability.
    ///   - runningMean: The running mean.
    ///   - runningVariance: The running variance.
    public init(
        axis: Int,
        momentum: Tensor<Scalar>,
        offset: Tensor<Scalar>,
        scale: Tensor<Scalar>,
        epsilon: Tensor<Scalar>,
        runningMean: Tensor<Scalar>,
        runningVariance: Tensor<Scalar>
    ) {
        self.axis = axis
        self.momentum = momentum
        self.offset = offset
        self.scale = scale
        self.epsilon = epsilon
        self.runningMean = Parameter(runningMean)
        self.runningVariance = Parameter(runningVariance)
    }

    @differentiable
    private func applyingTraining(to input: Tensor<Scalar>) -> Tensor<Scalar> {
        let positiveAxis = (input.rank + axis) % input.rank
        var normalizedAxes = Array(0..<input.rank)
        normalizedAxes.remove(at: positiveAxis)
        let mean = input.mean(alongAxes: normalizedAxes)
        let variance = input.variance(alongAxes: normalizedAxes)
        runningMean.value += (mean - runningMean.value) * (1 - momentum)
        runningVariance.value += (
            variance - runningVariance.value) * (1 - momentum)
        let inv = rsqrt(variance + epsilon) * scale
        return (input - mean) * inv + offset
    }

    @differentiable
    private func applyingInference(to input: Tensor<Scalar>) -> Tensor<Scalar> {
        let inv = rsqrt(runningVariance.value + epsilon) * scale
        return (input - runningMean.value) * inv + offset
    }

    /// Returns the output obtained from applying the layer to the given input.
    ///
    /// - Parameters:
    ///   - input: The input to the layer.
    /// - Returns: The output.
    @differentiable(vjp: _vjpApplied(to:))
    public func call(_ input: Tensor<Scalar>) -> Tensor<Scalar> {
        switch Context.local.learningPhase {
        case .training:
            return applyingTraining(to: input)
        case .inference:
            return applyingInference(to: input)
        }
    }

    @usableFromInline
    func _vjpApplied(to input: Tensor<Scalar>) ->
        (Tensor<Scalar>, (Tensor<Scalar>) ->
            (BatchNorm<Scalar>.CotangentVector, Tensor<Scalar>)) {
        switch Context.local.learningPhase {
        case .training:
            return valueWithPullback(at: input) {
                $0.applyingTraining(to: $1)
            }
        case .inference:
            return valueWithPullback(at: input) {
                $0.applyingInference(to: $1)
            }
        }
    }

    /// Creates a batch normalization layer.
    ///
    /// - Parameters:
    ///   - featureCount: The number of features.
    ///   - axis: The axis that should be normalized (typically the features axis).
    ///   - momentum: The momentum for the moving average.
    ///   - epsilon: A small scalar added to the denominator to improve numerical stability.
    public init(featureCount: Int,
                axis: Int = -1,
                momentum: Tensor<Scalar> = Tensor(0.99),
                epsilon: Tensor<Scalar> = Tensor(0.001)) {
        self.axis = axis
        self.momentum = momentum
        self.scale = Tensor<Scalar>(ones: [featureCount])
        self.offset = Tensor<Scalar>(zeros: [featureCount])
        self.epsilon = epsilon
        self.runningMean = Parameter(Tensor(0))
        self.runningVariance = Parameter(Tensor(1))
    }
}

/// A max pooling layer for temporal data.
@_fixed_layout
public struct MaxPool1D<Scalar: TensorFlowFloatingPoint>: Layer {
    /// The size of the sliding reduction window for pooling.
    @noDerivative let poolSize: Int
    /// The stride of the sliding window for temporal dimension.
    @noDerivative let stride: Int
    /// The padding algorithm for pooling.
    @noDerivative let padding: Padding

    /// Creates a max pooling layer.
    ///
    /// - Parameters:
    ///   - poolSize: The size of the sliding reduction window for pooling.
    ///   - stride: The stride of the sliding window for temporal dimension.
    ///   - padding: The padding algorithm for pooling.
    public init(
        poolSize: Int,
        stride: Int,
        padding: Padding
    ) {
        self.poolSize = poolSize
        self.stride = stride
        self.padding = padding
    }

    /// Returns the output obtained from applying the layer to the given input.
    ///
    /// - Parameters:
    ///   - input: The input to the layer.
    /// - Returns: The output.
    @differentiable
    public func call(_ input: Tensor<Scalar>) -> Tensor<Scalar> {
        return input.expandingShape(at: 1).maxPooled(
            kernelSize: (1, 1, poolSize, 1), strides: (1, 1, stride, 1), padding: padding
        ).squeezingShape(at: 1)
    }
}

/// A max pooling layer for spatial data.
@_fixed_layout
public struct MaxPool2D<Scalar: TensorFlowFloatingPoint>: Layer {
    /// The size of the sliding reduction window for pooling.
    @noDerivative let poolSize: (Int, Int, Int, Int)
    /// The strides of the sliding window for each dimension of a 4-D input.
    /// Strides in non-spatial dimensions must be `1`.
    @noDerivative let strides: (Int, Int, Int, Int)
    /// The padding algorithm for pooling.
    @noDerivative let padding: Padding

    /// Creates a max pooling layer.
    public init(
        poolSize: (Int, Int, Int, Int),
        strides: (Int, Int, Int, Int),
        padding: Padding
    ) {
        self.poolSize = poolSize
        self.strides = strides
        self.padding = padding
    }

    /// Creates a max pooling layer.
    ///
    /// - Parameters:
    ///   - poolSize: Vertical and horizontal factors by which to downscale.
    ///   - strides: The strides.
    ///   - padding: The padding.
    public init(poolSize: (Int, Int), strides: (Int, Int), padding: Padding = .valid) {
        self.poolSize = (1, poolSize.0, poolSize.1, 1)
        self.strides = (1, strides.0, strides.1, 1)
        self.padding = padding
    }

    /// Returns the output obtained from applying the layer to the given input.
    ///
    /// - Parameters:
    ///   - input: The input to the layer.
    /// - Returns: The output.
    @differentiable
    public func call(_ input: Tensor<Scalar>) -> Tensor<Scalar> {
        return input.maxPooled(
            kernelSize: poolSize, strides: strides, padding: padding)
    }
}

/// An average pooling layer for temporal data.
@_fixed_layout
public struct AvgPool1D<Scalar: TensorFlowFloatingPoint>: Layer {
    /// The size of the sliding reduction window for pooling.
    @noDerivative let poolSize: Int
    /// The stride of the sliding window for temporal dimension.
    @noDerivative let stride: Int
    /// The padding algorithm for pooling.
    @noDerivative let padding: Padding

    /// Creates an average pooling layer.
    ///
    /// - Parameters:
    ///   - poolSize: The size of the sliding reduction window for pooling.
    ///   - stride: The stride of the sliding window for temporal dimension.
    ///   - padding: The padding algorithm for pooling.
    public init(
        poolSize: Int,
        stride: Int,
        padding: Padding
    ) {
        self.poolSize = poolSize
        self.stride = stride
        self.padding = padding
    }

    /// Returns the output obtained from applying the layer to the given input.
    ///
    /// - Parameters:
    ///   - input: The input to the layer.
    /// - Returns: The output.
    @differentiable
    public func call(_ input: Tensor<Scalar>) -> Tensor<Scalar> {
        return input.expandingShape(at: 1).averagePooled(
            kernelSize: (1, 1, poolSize, 1), strides: (1, 1, stride, 1), padding: padding
        ).squeezingShape(at: 1)
    }
}

/// An average pooling layer for spatial data.
@_fixed_layout
public struct AvgPool2D<Scalar: TensorFlowFloatingPoint>: Layer {
    /// The size of the sliding reduction window for pooling.
    @noDerivative let poolSize: (Int, Int, Int, Int)
    /// The strides of the sliding window for each dimension of a 4-D input.
    /// Strides in non-spatial dimensions must be `1`.
    @noDerivative let strides: (Int, Int, Int, Int)
    /// The padding algorithm for pooling.
    @noDerivative let padding: Padding

    /// Creates a average pooling layer.
    public init(
        poolSize: (Int, Int, Int, Int),
        strides: (Int, Int, Int, Int),
        padding: Padding
    ) {
        self.poolSize = poolSize
        self.strides = strides
        self.padding = padding
    }

    /// Creates a average pooling layer.
    ///
    /// - Parameters:
    ///   - poolSize: Vertical and horizontal factors by which to downscale.
    ///   - strides: The strides.
    ///   - padding: The padding.
    public init(poolSize: (Int, Int), strides: (Int, Int), padding: Padding = .valid) {
        self.poolSize = (1, poolSize.0, poolSize.1, 1)
        self.strides = (1, strides.0, strides.1, 1)
        self.padding = padding
    }

    /// Returns the output obtained from applying the layer to the given input.
    ///
    /// - Parameters:
    ///   - input: The input to the layer.
    /// - Returns: The output.
    @differentiable
    public func call(_ input: Tensor<Scalar>) -> Tensor<Scalar> {
        return input.averagePooled(kernelSize: poolSize, strides: strides, padding: padding)
    }
}


/// A global average pooling layer for temporal data.
@_fixed_layout
public struct GlobalAvgPool1D<Scalar: TensorFlowFloatingPoint>: Layer {
    /// Creates a global average pooling layer.
    public init() {}

    /// Returns the output obtained from applying the layer to the given input.
    ///
    /// - Parameters:
    ///   - input: The input to the layer.
    /// - Returns: The output.
    @differentiable
    public func call(_ input: Tensor<Scalar>) -> Tensor<Scalar> {
        return input.mean(squeezingAxes: 1)
    }
}

/// A global average pooling layer for spatial data.
@_fixed_layout
public struct GlobalAvgPool2D<Scalar: TensorFlowFloatingPoint>: Layer {
    /// Creates a global average pooling layer.
    public init() {}

    /// Returns the output obtained from applying the layer to the given input.
    ///
    /// - Parameters:
    ///   - input: The input to the layer.
    /// - Returns: The output.
    @differentiable
    public func call(_ input: Tensor<Scalar>) -> Tensor<Scalar> {
        return input.mean(squeezingAxes: [1, 2])
    }
}

/// A global average pooling layer for spatial and spatio-temporal data.
@_fixed_layout
public struct GlobalAvgPool3D<Scalar: TensorFlowFloatingPoint>: Layer {
    /// Creates a global average pooling layer.
    public init() {}

    /// Returns the output obtained from applying the layer to the given input.
    ///
    /// - Parameters:
    ///   - input: The input to the layer.
    /// - Returns: The output.
    @differentiable
    public func call(_ input: Tensor<Scalar>) -> Tensor<Scalar> {
        return input.mean(squeezingAxes: [1, 2, 3])
    }
}

/// A layer that applies layer normalization over a mini-batch of inputs.
///
/// Reference: [Layer Normalization](https://arxiv.org/abs/1607.06450).
@_fixed_layout
public struct LayerNorm<Scalar: TensorFlowFloatingPoint>: Layer {
    /// The offset value, also known as beta.
    public var offset: Tensor<Scalar>
    /// The scale value, also known as gamma.
    public var scale: Tensor<Scalar>
    /// The axis.
    @noDerivative public let axis: Int
    /// The variance epsilon value.
    @noDerivative public let epsilon: Tensor<Scalar>

    /// Creates a layer normalization layer.
    public init(
        offset: Tensor<Scalar>,
        scale: Tensor<Scalar>,
        axis: Int,
        epsilon: Tensor<Scalar>
    ) {
        self.offset = offset
        self.scale = scale
        self.axis = axis
        self.epsilon = epsilon
    }

    /// Creates a layer normalization layer.
    ///
    /// - Parameters:
    ///   - featureCount: The number of features.
    ///   - axis: The axis that should be normalized.
    ///   - epsilon: The small scalar added to variance.
    public init(featureCount: Int,
                axis: Int,
                epsilon: Tensor<Scalar> = Tensor(0.001)) {
        self.init(
            offset: Tensor(zeros: [featureCount]),
            scale: Tensor(ones: [featureCount]),
            axis: axis,
            epsilon: epsilon
        )
    }

    /// Returns the output obtained from applying the layer to the given input.
    ///
    /// - Parameters:
    ///   - input: The input to the layer.
    /// - Returns: The output.
    @differentiable
    public func call(_ input: Tensor<Scalar>) -> Tensor<Scalar> {
        let mean = input.mean(alongAxes: axis)
        let variance = input.variance(alongAxes: axis)
        let inv = rsqrt(variance + epsilon) * scale
        return (input - mean) * inv + offset
    }
}

public extension Tensor where Scalar: TensorFlowFloatingPoint {
    /// Computes dropout given a probability.
    @differentiable(wrt: self where Scalar: Differentiable)
    func droppingOut(probability: Double) -> Tensor {
        let noise = Tensor(randomUniform: shape)
        let keepMask = noise .>= Scalar(probability)
        let keepProbability = Scalar(1.0 - probability)
        return self * Tensor(keepMask) / Tensor(keepProbability)
    }
}

/// A dropout layer.
///
/// Dropout consists in randomly setting a fraction of input units to `0` at each update during
/// training time, which helps prevent overfitting.
@_fixed_layout
public struct Dropout<Scalar: TensorFlowFloatingPoint>: Layer {
    @noDerivative public let probability: Double

    /// Creates a dropout layer.
    ///
    /// - Parameter probability: The drop probability.
    public init(probability: Double) {
        self.probability = probability
    }

    @differentiable
    private func applyingTraining(to input: Tensor<Scalar>) -> Tensor<Scalar> {
        return input.droppingOut(probability: probability)
    }

    @differentiable
    private func applyingInference(to input: Tensor<Scalar>) -> Tensor<Scalar> {
        return input
    }

    /// Returns the output obtained from applying the layer to the given input.
    ///
    /// - Parameters:
    ///   - input: The input to the layer.
    /// - Returns: The output.
    @differentiable(vjp: _vjpApplied(to:))
    public func call(_ input: Tensor<Scalar>) -> Tensor<Scalar> {
        switch Context.local.learningPhase {
        case .training:
            return applyingTraining(to: input)
        case .inference:
            return applyingInference(to: input)
        }
    }

    @usableFromInline
    func _vjpApplied(to input: Tensor<Scalar>) ->
        (Tensor<Scalar>, (Tensor<Scalar>) ->
            (Dropout<Scalar>.CotangentVector, Tensor<Scalar>)) {
        switch Context.local.learningPhase {
        case .training:
            return valueWithPullback(at: input) {
                $0.applyingTraining(to: $1)
            }
        case .inference:
            return valueWithPullback(at: input) {
                $0.applyingInference(to: $1)
            }
        }
    }
}

/// An upsampling layer for 1-D inputs.
@_fixed_layout
public struct UpSampling1D<Scalar: TensorFlowFloatingPoint>: Layer {
    @noDerivative public let size: Int

    /// Creates an upsampling layer.
    ///
    /// - Parameter size: The upsampling factor for timesteps.
    public init(size: Int) {
       self.size = size
    }

    /// Returns the output obtained from applying the layer to the given input.
    ///
    /// - Parameters:
    ///   - input: The input to the layer.
    /// - Returns: The output.
    @differentiable
    public func call(_ input: Tensor<Scalar>) -> Tensor<Scalar> {
        let shape = input.shape
        let (batchSize, timesteps, channels) = (shape[0], shape[1], shape[2])
        let scaleOnes = Tensor<Scalar>(ones: [1, 1, size, 1])
        let upSampling = input.reshaped(to: [batchSize, timesteps, 1, channels]) * scaleOnes
        return upSampling.reshaped(to: [batchSize, timesteps * size, channels])
    }
}

/// An upsampling layer for 2-D inputs.
@_fixed_layout
public struct UpSampling2D<Scalar: TensorFlowFloatingPoint>: Layer {
    @noDerivative public let size: Int

    /// Creates an upsampling layer.
    ///
    /// - Parameter size: The upsampling factor for rows and columns.
    public init(size: Int) {
       self.size = size
    }

    /// Returns the output obtained from applying the layer to the given input.
    ///
    /// - Parameters:
    ///   - input: The input to the layer.
    /// - Returns: The output.
    @differentiable
    public func call(_ input: Tensor<Scalar>) -> Tensor<Scalar> {
        let shape = input.shape
        let (batchSize, height, width, channels) = (shape[0], shape[1], shape[2], shape[3])
        let scaleOnes = Tensor<Scalar>(ones: [1, 1, size, 1, size, 1])
        let upSampling = input.reshaped(to: [batchSize, height, 1, width, 1, channels]) * scaleOnes
        return upSampling.reshaped(to: [batchSize, height * size, width * size, channels])
    }
}

/// A flatten layer.
///
/// A flatten layer flattens the input when applied without affecting the batch size.
@_fixed_layout
public struct Flatten<Scalar: TensorFlowFloatingPoint>: Layer {
    /// Creates a flatten layer.
    public init() {}

    /// Returns the output obtained from applying the layer to the given input.
    ///
    /// - Parameters:
    ///   - input: The input to the layer.
    /// - Returns: The output.
    @differentiable
    public func call(_ input: Tensor<Scalar>) -> Tensor<Scalar> {
        let batchSize = input.shape[0]
        let remaining = input.shape[1..<input.rank].contiguousSize
        return input.reshaped(to: [batchSize, remaining])
    }
}

/// A reshape layer.
@_fixed_layout
public struct Reshape<Scalar: TensorFlowFloatingPoint>: Layer {
    /// The target shape.
    @noDerivative public let shape: Tensor<Int32>

    // TF-331 workaround:
    @usableFromInline
    internal var _nontrivial = Tensor<Float>(0)

    /// Creates a reshape layer.
    ///
    /// - Parameter shape: The target shape, represented by a tensor.
    public init(shape: Tensor<Int32>) {
        self.shape = shape
    }

    /// Creates a reshape layer.
    ///
    /// - Parameter shape: The target shape.
    public init(_ shape: TensorShape) {
      self.init(shape: Tensor(shape.dimensions.map(Int32.init)))
    }

    /// Returns the output obtained from applying the layer to the given input.
    ///
    /// - Parameters:
    ///   - input: The input to the layer.
    /// - Returns: The output.
    @differentiable
    public func call(_ input: Tensor<Scalar>) -> Tensor<Scalar> {
        return input.reshaped(toShape: shape)
    }
}

/// An input to a recurrent neural network.
public struct RNNCellInput<Input: Differentiable, State: Differentiable>: Differentiable {
    /// The input at the current time step.
    public var input: Input
    /// The previous state.
    public var state: State

    @differentiable
    public init(input: Input, state: State) {
        self.input = input
        self.state = state
    }
}

/// An output to a recurrent neural network.
public struct RNNCellOutput<Output: Differentiable, State: Differentiable>: Differentiable {
    /// The output at the current time step.
    public var output: Output
    /// The current state.
    public var state: State

    @differentiable
    public init(output: Output, state: State) {
        self.output = output
        self.state = state
    }
}

/// A recurrent neural network cell.
public protocol RNNCell: Layer where Input == RNNCellInput<TimeStepInput, State>,
                                     Output == RNNCellOutput<TimeStepOutput, State> {
    /// The input at a time step.
    associatedtype TimeStepInput: Differentiable
    /// The output at a time step.
    associatedtype TimeStepOutput: Differentiable
    /// The state that may be preserved across time steps.
    associatedtype State: Differentiable
    /// The zero state.
    var zeroState: State { get }
}

public extension RNNCell {
    /// Returns the new state obtained from applying the RNN cell to the input at the current time
    /// step and the previous state.
    ///
    /// - Parameters:
    ///   - timeStepInput: The input at the current time step.
    ///   - previousState: The previous state of the RNN cell.
    /// - Returns: The output.
    @differentiable
    func call(input: TimeStepInput, state: State) -> RNNCellOutput<TimeStepOutput, State> {
        return self(RNNCellInput(input: input, state: state))
    }
}

/// A Simple RNN Cell.
public struct SimpleRNNCell<Scalar: TensorFlowFloatingPoint>: RNNCell {
    public var weight: Tensor<Scalar>
    public var bias: Tensor<Scalar>

    @noDerivative public var stateShape: TensorShape {
        return TensorShape([1, weight.shape[1]])
    }

    public var zeroState: Tensor<Scalar> {
        return Tensor(zeros: stateShape)
    }

    public typealias State = Tensor<Scalar>
    public typealias TimeStepInput = Tensor<Scalar>
    public typealias TimeStepOutput = State
    public typealias Input = RNNCellInput<TimeStepInput, State>
    public typealias Output = RNNCellOutput<TimeStepOutput, State>

    /// Creates a `SimpleRNNCell` with the specified input size and hidden state size.
    ///
    /// - Parameters:
    ///   - inputSize: The number of features in 2-D input tensors.
    ///   - hiddenSize: The number of features in 2-D hidden states.
    public init(inputSize: Int, hiddenSize: Int) {
        let concatenatedInputSize = inputSize + hiddenSize
        self.weight = Tensor(glorotUniform: [concatenatedInputSize, hiddenSize])
        self.bias = Tensor(zeros: [hiddenSize])
    }

    /// Returns the output obtained from applying the layer to the given input.
    ///
    /// - Parameters:
    ///   - input: The input to the layer.
    ///   - context: The contextual information for the layer application, e.g. the current learning
    ///     phase.
    /// - Returns: The hidden state.
    @differentiable
    public func call(_ input: Input) -> Output {
        let concatenatedInput = input.input.concatenated(with: input.state, alongAxis: 1)
        let newState = tanh(matmul(concatenatedInput, weight) + bias)
        return Output(output: newState, state: newState)
    }
}

/// An LSTM Cell.
public struct LSTMCell<Scalar: TensorFlowFloatingPoint>: RNNCell {
    public var inputWeight, updateWeight, forgetWeight, outputWeight: Tensor<Scalar>
    public var inputBias, updateBias, forgetBias, outputBias: Tensor<Scalar>

    @noDerivative public var stateShape: TensorShape {
        return TensorShape([1, inputWeight.shape[1]])
    }

    public var zeroState: State {
        return State(cell: Tensor(zeros: stateShape), hidden: Tensor(zeros: stateShape))
    }

    public typealias TimeStepInput = Tensor<Scalar>
    public typealias TimeStepOutput = State
    public typealias Input = RNNCellInput<TimeStepInput, State>
    public typealias Output = RNNCellOutput<TimeStepOutput, State>

    /// Creates a `LSTMCell` with the specified input size and hidden state size.
    ///
    /// - Parameters:
    ///   - inputSize: The number of features in 2-D input tensors.
    ///   - hiddenSize: The number of features in 2-D hidden states.
    public init(inputSize: Int, hiddenSize: Int) {
        let concatenatedInputSize = inputSize + hiddenSize
        let gateWeightShape = TensorShape([concatenatedInputSize, hiddenSize])
        let gateBiasShape = TensorShape([hiddenSize])
        self.inputWeight = Tensor(glorotUniform: gateWeightShape)
        self.inputBias = Tensor(zeros: gateBiasShape)
        self.updateWeight = Tensor(glorotUniform: gateWeightShape)
        self.updateBias = Tensor(zeros: gateBiasShape)
        self.forgetWeight = Tensor(glorotUniform: gateWeightShape)
        self.forgetBias = Tensor(ones: gateBiasShape)
        self.outputWeight = Tensor(glorotUniform: gateWeightShape)
        self.outputBias = Tensor(zeros: gateBiasShape)
    }

    public struct State: Differentiable {
        public var cell: Tensor<Scalar>
        public var hidden: Tensor<Scalar>

        @differentiable
        public init(cell: Tensor<Scalar>, hidden: Tensor<Scalar>) {
            self.cell = cell
            self.hidden = hidden
        }
    }

    /// Returns the output obtained from applying the layer to the given input.
    ///
    /// - Parameters:
    ///   - input: The input to the layer.
    ///   - context: The contextual information for the layer application, e.g. the current learning
    ///     phase.
    /// - Returns: The hidden state.
    @differentiable
    public func call(_ input: Input) -> Output {
        let gateInput = input.input.concatenated(with: input.state.hidden, alongAxis: 1)

        let inputGate = sigmoid(matmul(gateInput, inputWeight) + inputBias)
        let updateGate = tanh(matmul(gateInput, updateWeight) + updateBias)
        let forgetGate = sigmoid(matmul(gateInput, forgetWeight) + forgetBias)
        let outputGate = sigmoid(matmul(gateInput, outputWeight) + outputBias)

        let newCellState = input.state.cell * forgetGate + inputGate * updateGate
        let newHiddenState = tanh(newCellState) * outputGate

        let newState = State(cell: newCellState, hidden: newHiddenState)

        return Output(output: newState, state: newState)
    }
}<|MERGE_RESOLUTION|>--- conflicted
+++ resolved
@@ -21,15 +21,9 @@
 /// Types that conform to `Layer` represent functions that map inputs to outputs. They may have an
 /// internal state represented by parameters, such as weight tensors.
 ///
-<<<<<<< HEAD
 /// `Layer` instances define a differentiable `applied(to:)` method for mapping inputs to
 /// outputs.
 public protocol Layer: Optimizable {
-=======
-/// `Layer` instances define a differentiable call method for mapping inputs to outputs.
-public protocol Layer: Differentiable & KeyPathIterable
-    where AllDifferentiableVariables: KeyPathIterable {
->>>>>>> cfefd63f
     /// The input type of the layer.
     associatedtype Input: Differentiable
     /// The output type of the layer.
