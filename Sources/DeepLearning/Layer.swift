// Copyright 2018 The TensorFlow Authors. All Rights Reserved.
//
// Licensed under the Apache License, Version 2.0 (the "License");
// you may not use this file except in compliance with the License.
// You may obtain a copy of the License at
//
//     http://www.apache.org/licenses/LICENSE-2.0
//
// Unless required by applicable law or agreed to in writing, software
// distributed under the License is distributed on an "AS IS" BASIS,
// WITHOUT WARRANTIES OR CONDITIONS OF ANY KIND, either express or implied.
// See the License for the specific language governing permissions and
// limitations under the License.

#if !COMPILING_TENSORFLOW_MODULE
@_exported import TensorFlow
#endif

/// A neural network layer.
///
/// Types that conform to `Layer` represent functions that map inputs to outputs. They may have an
/// internal state represented by parameters, such as weight tensors.
///
/// `Layer` instances define a differentiable call method for mapping inputs to outputs.
public protocol Layer: Differentiable & KeyPathIterable
    where AllDifferentiableVariables: KeyPathIterable {
    /// The input type of the layer.
    associatedtype Input: Differentiable
    /// The output type of the layer.
    associatedtype Output: Differentiable

    /// Returns the output obtained from applying the layer to the given input.
    ///
    /// - Parameter input: The input to the layer.
    /// - Returns: The output.
    @differentiable
    func call(_ input: Input) -> Output
}

public extension Layer {
    /// Returns the inference output obtained from applying the layer to the given input.
    ///
    /// - Parameter input: The input to the layer.
    /// - Returns: The inference output.
    @differentiable
    func inferring(from input: Input) -> Output {
        return withLearningPhase(LearningPhase.inference) { self(input) }
    }

    // TODO(rxwei): Remove this custom VJP once differentiation supports currying.
    @differentiating(inferring(from:))
    @usableFromInline
    internal func _vjpInferring(from input: Input)
        -> (value: Output, pullback: (Output.TangentVector)
            -> (TangentVector, Input.TangentVector)) {
        return withLearningPhase(LearningPhase.inference) {
            let (output, pullback) = appliedForBackpropagation(to: input)
            return (output, { v in pullback(v) })
        }
    }

    typealias Backpropagator = (_ direction: Output.TangentVector)
        -> (layerGradient: TangentVector, inputGradient: Input.TangentVector)

    /// Returns the inference output and the backpropagation function obtained from applying the
    /// layer to the given input.
    ///
    /// - Parameter input: The input to the layer.
    /// - Returns: A tuple containing the output and the backpropagation function. The
    ///   backpropagation function (a.k.a. backpropagator) takes a direction vector and returns the
    ///   gradients at the layer and at the input, respectively.
    func appliedForBackpropagation(to input: Input)
        -> (output: Output, backpropagator: Backpropagator) {
        let (out, pullback) = valueWithPullback(at: input) { layer, input in
            return layer(input)
        }
        return (out, pullback)
    }
}

public extension Differentiable {
    /// Returns the output computed by applying a sequence of layers to the previous layer's output,
    /// except that the first layer's input is `self`.
    ///
    /// - Parameters:
    ///   - l1: The first layer.
    ///   - l2: The second layer.
    /// - Returns: The final layer's output after sequential application.
    @differentiable
    func sequenced<L1: Layer, L2: Layer>(through l1: L1, _ l2: L2) -> L2.Output
        where L1.Input == Self, L1.Output == L2.Input {
        let o1 = l1(self)
        return l2(o1)
    }

    /// Returns the output computed by applying a sequence of layers to the previous layer's output,
    /// except that the first layer's input is `self`.
    ///
    /// - Parameters:
    ///   - l1: The first layer.
    ///   - l2: The second layer.
    ///   - l3: The third layer.
    /// - Returns: The final layer's output after sequential application.
    @differentiable
    func sequenced<L1: Layer, L2: Layer, L3: Layer>(through l1: L1, _ l2: L2, _ l3: L3) -> L3.Output
        where L1.Input == Self, L1.Output == L2.Input, L2.Output == L3.Input {
        let o1 = l1(self)
        let o2 = l2(o1)
        return l3(o2)
    }

    /// Returns the output computed by applying a sequence of layers to the previous layer's output,
    /// except that the first layer's input is `self`.
    ///
    /// - Parameters:
    ///   - l1: The first layer.
    ///   - l2: The second layer.
    ///   - l3: The third layer.
    ///   - l4: The fourth layer.
    /// - Returns: The final layer's output after sequential application.
    @differentiable
    func sequenced<L1: Layer, L2: Layer, L3: Layer, L4: Layer>(
        through l1: L1, _ l2: L2, _ l3: L3, _ l4: L4
    ) -> L4.Output
        where L1.Input == Self, L1.Output == L2.Input, L2.Output == L3.Input,
              L3.Output == L4.Input {
        let o1 = l1(self)
        let o2 = l2(o1)
        let o3 = l3(o2)
        return l4(o3)
    }

    /// Returns the output computed by applying a sequence of layers to the previous layer's output,
    /// except that the first layer's input is `self`.
    ///
    /// - Parameters:
    ///   - l1: The first layer.
    ///   - l2: The second layer.
    ///   - l3: The third layer.
    ///   - l4: The third layer.
    ///   - l5: The fifth layer.
    /// - Returns: The final layer's output after sequential application.
    @differentiable
    func sequenced<L1: Layer, L2: Layer, L3: Layer, L4: Layer, L5: Layer>(
        through l1: L1, _ l2: L2, _ l3: L3, _ l4: L4, _ l5: L5
    ) -> L5.Output
        where L1.Input == Self, L1.Output == L2.Input, L2.Output == L3.Input, L3.Output == L4.Input,
              L4.Output == L5.Input {
        let o1 = l1(self)
        let o2 = l2(o1)
        let o3 = l3(o2)
        let o4 = l4(o3)
        return l5(o4)
    }

    /// Returns the output computed by applying a sequence of layers to the previous layer's output,
    /// except that the first layer's input is `self`.
    ///
    /// - Parameters:
    ///   - l1: The first layer.
    ///   - l2: The second layer.
    ///   - l3: The third layer.
    ///   - l4: The third layer.
    ///   - l5: The fifth layer.
    ///   - l6: The sixth layer.
    /// - Returns: The final layer's output after sequential application.
    @differentiable
    func sequenced<L1: Layer, L2: Layer, L3: Layer, L4: Layer, L5: Layer, L6: Layer>(
        through l1: L1, _ l2: L2, _ l3: L3, _ l4: L4, _ l5: L5, _ l6: L6
    ) -> L6.Output
        where L1.Input == Self, L1.Output == L2.Input, L2.Output == L3.Input, L3.Output == L4.Input,
              L4.Output == L5.Input, L5.Output == L6.Input {
        let o1 = l1(self)
        let o2 = l2(o1)
        let o3 = l3(o2)
        let o4 = l4(o3)
        let o5 = l5(o4)
        return l6(o5)
    }
}


/// A mutable, shareable, owning reference to a tensor.
public final class Parameter<Scalar: TensorFlowScalar> {
    public var value: Tensor<Scalar>
    public init(_ value: Tensor<Scalar>) {
        self.value = value
    }
<<<<<<< HEAD
}

/// A densely-connected neural network layer.
///
/// `Dense` implements the operation `activation(matmul(input, weight) + bias)`, where `weight` is
/// a weight matrix, `bias` is a bias vector, and `activation` is an element-wise activation
/// function.
@_fixed_layout
public struct Dense<Scalar: TensorFlowFloatingPoint>: Layer {
    /// The weight matrix.
    public var weight: Tensor<Scalar>
    /// The bias vector.
    public var bias: Tensor<Scalar>
    public typealias Activation = @differentiable (Tensor<Scalar>) -> Tensor<Scalar>
    /// The element-wise activation function.
    @noDerivative public let activation: Activation

    public init(
        weight: Tensor<Scalar>,
        bias: Tensor<Scalar>,
        activation: @escaping Activation
    ) {
        self.weight = weight
        self.bias = bias
        self.activation = activation
    }

    /// Returns the output obtained from applying the layer to the given input.
    ///
    /// - Parameter input: The input to the layer.
    /// - Returns: The output.
    @differentiable
    public func call(_ input: Tensor<Scalar>) -> Tensor<Scalar> {
        return activation(matmul(input, weight) + bias)
    }
}

public extension Dense {
    /// Creates a `Dense` layer with the specified input size, output size, and element-wise
    /// activation function. The weight matrix is created with shape `[inputSize, outputSize]` and
    /// is initialized using Glorot uniform initialization with the specified generator. The bias
    /// vector is created with shape `[outputSize]` and is initialized with zeros.
    ///
    /// - Parameters:
    ///   - inputSize: The dimensionality of the input space.
    ///   - outputSize: The dimensionality of the output space.
    ///   - activation: The activation function to use. The default value is `identity(_:)`.
    ///   - generator: The random number generator for initialization.
    ///
    /// - Note: Use `init(inputSize:outputSize:activation:seed:)` for faster random initialization.
    init<G: RandomNumberGenerator>(
        inputSize: Int,
        outputSize: Int,
        activation: @escaping Activation = identity,
        generator: inout G
    ) {
        self.init(weight: Tensor(glorotUniform: [inputSize, outputSize],
                                 generator: &generator),
                  bias: Tensor(zeros: [outputSize]),
                  activation: activation)
    }

    init(inputSize: Int, outputSize: Int, activation: @escaping Activation = identity) {
      self.init(inputSize: inputSize, outputSize: outputSize, activation: activation,
                generator: &PhiloxRandomNumberGenerator.global)
    }
}

public extension Dense {
    /// Creates a `Dense` layer with the specified input size, output size, and element-wise
    /// activation function. The weight matrix is created with shape `[inputSize, outputSize]` and
    /// is initialized using Glorot uniform initialization with the specified seed. The bias vector
    /// is created with shape `[outputSize]` and is initialized with zeros.
    ///
    /// - Parameters:
    ///   - inputSize: The dimensionality of the input space.
    ///   - outputSize: The dimensionality of the output space.
    ///   - activation: The activation function to use. The default value is `identity(_:)`.
    ///   - seed: The random seed for initialization. The default value is random.
    init(
        inputSize: Int,
        outputSize: Int,
        activation: @escaping Activation = identity,
        seed: (Int64, Int64) = (Int64.random(in: Int64.min..<Int64.max),
                                Int64.random(in: Int64.min..<Int64.max))
    ) {
        self.init(weight: Tensor(glorotUniform: [inputSize, outputSize],
                                 seed: seed),
                  bias: Tensor(zeros: [outputSize]),
                  activation: activation)
    }
}

/// A 1-D convolution layer (e.g. temporal convolution over a time-series).
///
/// This layer creates a convolution filter that is convolved with the layer input to produce a
/// tensor of outputs.
@_fixed_layout
public struct Conv1D<Scalar: TensorFlowFloatingPoint>: Layer {
    /// The 3-D convolution kernel `[width, inputChannels, outputChannels]`.
    public var filter: Tensor<Scalar>
    /// The bias vector `[outputChannels]`.
    public var bias: Tensor<Scalar>
    /// An activation function.
    public typealias Activation = @differentiable (Tensor<Scalar>) -> Tensor<Scalar>
    /// The element-wise activation function.
    @noDerivative public let activation: Activation
    /// The stride of the sliding window for temporal dimension.
    @noDerivative public let stride: Int
    /// The padding algorithm for convolution.
    @noDerivative public let padding: Padding

    /// Creates a `Conv1D` layer with the specified filter, bias, activation function, stride, and
    /// padding.
    ///
    /// - Parameters:
    ///   - filter: The 3-D convolution kernel `[width, inputChannels, outputChannels]`.
    ///   - bias: The bias vector `[outputChannels]`.
    ///   - activation: The element-wise activation function.
    ///   - stride: The stride of the sliding window for temporal dimension.
    ///   - padding: The padding algorithm for convolution.
    public init(
        filter: Tensor<Scalar>,
        bias: Tensor<Scalar>,
        activation: @escaping Activation,
        stride: Int,
        padding: Padding
    ) {
        self.filter = filter
        self.bias = bias
        self.activation = activation
        self.stride = stride
        self.padding = padding
    }

    /// Returns the output obtained from applying the layer to the given input.
    ///
    /// - Parameter input: The input to the layer `[batchCount, width, inputChannels]`.
    /// - Returns: The output `[batchCount, newWidth, outputChannels]`.
    @differentiable
    public func call(_ input: Tensor<Scalar>) -> Tensor<Scalar> {
        let conv2D = input.expandingShape(at: 1).convolved2D(
            withFilter: filter.expandingShape(at: 0), strides: (1, 1, stride, 1), padding: padding)
        return activation(conv2D.squeezingShape(at: 1) + bias)
    }
}

public extension Conv1D where Scalar.RawSignificand: FixedWidthInteger {
    /// Creates a `Conv1D` layer with the specified filter shape, stride, padding, and
    /// element-wise activation function. The filter tensor is initialized using Glorot uniform
    /// initialization with the specified generator. The bias vector is initialized with zeros.
    ///
    /// - Parameters:
    ///   - filterShape: The 3-D shape of the filter, representing
    ///     `[width, inputChannels, outputChannels]`.
    ///   - stride: The stride of the sliding window for temporal dimension.
    ///   - padding: The padding algorithm for convolution.
    ///   - activation: The element-wise activation function.
    ///   - generator: The random number generator for initialization.
    ///
    /// - Note: Use `init(filterShape:stride:padding:activation:seed:)` for faster random
    ///   initialization.
    init<G: RandomNumberGenerator>(
        filterShape: (Int, Int, Int),
        stride: Int = 1,
        padding: Padding = .valid,
        activation: @escaping Activation = identity,
        generator: inout G
    ) {
        let filterTensorShape = TensorShape([
            filterShape.0, filterShape.1, filterShape.2])
        self.init(
            filter: Tensor(glorotUniform: filterTensorShape),
            bias: Tensor(zeros: TensorShape([filterShape.2])),
            activation: activation,
            stride: stride,
            padding: padding)
    }
}

public extension Conv1D {
    /// Creates a `Conv1D` layer with the specified filter shape, strides, padding, and
    /// element-wise activation function. The filter tensor is initialized using Glorot uniform
    /// initialization with the specified seed. The bias vector is initialized with zeros.
    ///
    /// - Parameters:
    ///   - filterShape: The 3-D shape of the filter, representing
    ///     `[width, inputChannels, outputChannels]`.
    ///   - stride: The stride of the sliding window for temporal dimension.
    ///   - padding: The padding algorithm for convolution.
    ///   - activation: The element-wise activation function.
    ///   - seed: The random seed for initialization. The default value is random.
    init(
        filterShape: (Int, Int, Int),
        stride: Int = 1,
        padding: Padding = .valid,
        activation: @escaping Activation = identity,
        seed: (Int64, Int64) = (Int64.random(in: Int64.min..<Int64.max),
                                Int64.random(in: Int64.min..<Int64.max))
    ) {
        let filterTensorShape = TensorShape([
            filterShape.0, filterShape.1, filterShape.2])
        self.init(
            filter: Tensor(glorotUniform: filterTensorShape, seed: seed),
            bias: Tensor(zeros: TensorShape([filterShape.2])),
            activation: activation,
            stride: stride,
            padding: padding)
    }
}

/// A 2-D convolution layer (e.g. spatial convolution over images).
///
/// This layer creates a convolution filter that is convolved with the layer input to produce a
/// tensor of outputs.
@_fixed_layout
public struct Conv2D<Scalar: TensorFlowFloatingPoint>: Layer {
    /// The 4-D convolution kernel.
    public var filter: Tensor<Scalar>
    /// The bias vector.
    public var bias: Tensor<Scalar>
    /// An activation function.
    public typealias Activation = @differentiable (Tensor<Scalar>) -> Tensor<Scalar>
    /// The element-wise activation function.
    @noDerivative public let activation: Activation
    /// The strides of the sliding window for spatial dimensions.
    @noDerivative public let strides: (Int, Int)
    /// The padding algorithm for convolution.
    @noDerivative public let padding: Padding

    /// Creates a `Conv2D` layer with the specified filter, bias, activation function, strides, and
    /// padding.
    ///
    /// - Parameters:
    ///   - filter: The 4-D convolution kernel.
    ///   - bias: The bias vector.
    ///   - activation: The element-wise activation function.
    ///   - strides: The strides of the sliding window for spatial dimensions.
    ///   - padding: The padding algorithm for convolution.
    public init(
        filter: Tensor<Scalar>,
        bias: Tensor<Scalar>,
        activation: @escaping Activation,
        strides: (Int, Int),
        padding: Padding
    ) {
        self.filter = filter
        self.bias = bias
        self.activation = activation
        self.strides = strides
        self.padding = padding
    }

    /// Returns the output obtained from applying the layer to the given input.
    ///
    /// - Parameter input: The input to the layer.
    /// - Returns: The output.
    @differentiable
    public func call(_ input: Tensor<Scalar>) -> Tensor<Scalar> {
        return activation(input.convolved2D(withFilter: filter,
                                            strides: (1, strides.0, strides.1, 1),
                                            padding: padding) + bias)
    }
}

public extension Conv2D {
    /// Creates a `Conv2D` layer with the specified filter shape, strides, padding, and
    /// element-wise activation function. The filter tensor is initialized using Glorot uniform
    /// initialization with the specified generator. The bias vector is initialized with zeros.
    ///
    /// - Parameters:
    ///   - filterShape: The shape of the 4-D convolution kernel.
    ///   - strides: The strides of the sliding window for spatial dimensions.
    ///   - padding: The padding algorithm for convolution.
    ///   - activation: The element-wise activation function.
    ///   - generator: The random number generator for initialization.
    ///
    /// - Note: Use `init(filterShape:strides:padding:activation:seed:)` for faster random
    ///   initialization.
    init<G: RandomNumberGenerator>(
        filterShape: (Int, Int, Int, Int),
        strides: (Int, Int) = (1, 1),
        padding: Padding = .valid,
        activation: @escaping Activation = identity,
        generator: inout G
    ) {
        let filterTensorShape = TensorShape([
            filterShape.0, filterShape.1, filterShape.2, filterShape.3])
        self.init(
            filter: Tensor(glorotUniform: filterTensorShape, generator: &generator),
            bias: Tensor(zeros: TensorShape([filterShape.3])),
            activation: activation,
            strides: strides,
            padding: padding)
    }
}

public extension Conv2D {
    /// Creates a `Conv2D` layer with the specified filter shape, strides, padding, and
    /// element-wise activation function. The filter tensor is initialized using Glorot uniform
    /// initialization with the specified seed. The bias vector is initialized with zeros.
    ///
    /// - Parameters:
    ///   - filterShape: The shape of the 4-D convolution kernel.
    ///   - strides: The strides of the sliding window for spatial dimensions.
    ///   - padding: The padding algorithm for convolution.
    ///   - activation: The element-wise activation function.
    ///   - seed: The random seed for initialization. The default value is random.
    init(
        filterShape: (Int, Int, Int, Int),
        strides: (Int, Int) = (1, 1),
        padding: Padding = .valid,
        activation: @escaping Activation = identity,
        seed: (Int64, Int64) = (Int64.random(in: Int64.min..<Int64.max),
                                Int64.random(in: Int64.min..<Int64.max))
    ) {
        let filterTensorShape = TensorShape([
            filterShape.0, filterShape.1, filterShape.2, filterShape.3])
        self.init(
            filter: Tensor(glorotUniform: filterTensorShape, seed: seed),
            bias: Tensor(zeros: TensorShape([filterShape.3])),
            activation: activation,
            strides: strides,
            padding: padding)
    }
}

/// A 2-D transposed convolution layer (e.g. spatial transposed convolution over images).
///
/// This layer creates a convolution filter that is transpose-convolved with the layer input
/// to produce a tensor of outputs.
@_fixed_layout
public struct TransposedConv2D: Layer {
    /// The 4-D convolution kernel.
    public var filter: Tensor<Float>
    /// The bias vector.
    public var bias: Tensor<Float>
    /// An activation function.
    public typealias Activation = @differentiable (Tensor<Float>) -> Tensor<Float>
    /// The element-wise activation function.
    @noDerivative public let activation: Activation
    /// The strides of the sliding window for spatial dimensions.
    @noDerivative public let strides: (Int, Int)
    /// The padding algorithm for convolution.
    @noDerivative public let padding: Padding
    @noDerivative public let paddingIndex: Int

    /// Creates a `TransposedConv2D` layer with the specified filter, bias,
    /// activation function, strides, and padding.
    ///
    /// - Parameters:
    ///   - filter: The 4-D convolution kernel.
    ///   - bias: The bias vector.
    ///   - activation: The element-wise activation function.
    ///   - strides: The strides of the sliding window for spatial dimensions.
    ///   - padding: The padding algorithm for convolution.
    public init(
        filter: Tensor<Float>,
        bias: Tensor<Float>,
        activation: @escaping Activation,
        strides: (Int, Int),
        padding: Padding
    ) {
        self.filter = filter
        self.bias = bias
        self.activation = activation
        self.strides = strides
        self.padding = padding
        self.paddingIndex = padding == .same ? 0 : 1
    }

    /// Returns the output obtained from applying the layer to the given input.
    ///
    /// - Parameter input: The input to the layer.
    /// - Returns: The output.
    @differentiable
    public func call(_ input: Tensor<Float>) -> Tensor<Float> {
        let batchSize = input.shape[0]
        let w = (input.shape[1] - (1 * paddingIndex)) *
          strides.0 + (filter.shape[0] * paddingIndex)
        let h = (input.shape[2] - (1 * paddingIndex)) *
          strides.1 + (filter.shape[1] * paddingIndex)
        let c = filter.shape[2]
        let newShape = Tensor<Int32>([Int32(batchSize), Int32(w), Int32(h), Int32(c)])
        return activation(input.conv2DBackpropInput(shape: newShape, filter: filter,
                                                    strides: (1, strides.0, strides.1, 1),
                                                    padding: padding) + bias)
    }
}

public extension TransposedConv2D {
    /// Creates a `TransposedConv2D` layer with the specified filter shape, strides, padding, and
    /// element-wise activation function. The filter tensor is initialized using Glorot uniform
    /// initialization with the specified generator. The bias vector is initialized with zeros.
    ///
    /// - Parameters:
    ///   - filterShape: The shape of the 4-D convolution kernel.
    ///   - strides: The strides of the sliding window for spatial dimensions.
    ///   - padding: The padding algorithm for convolution.
    ///   - activation: The element-wise activation function.
    ///   - generator: The random number generator for initialization.
    ///
    /// - Note: Use `init(filterShape:strides:padding:activation:seed:)` for faster random
    ///   initialization.
    init<G: RandomNumberGenerator>(
        filterShape: (Int, Int, Int, Int),
        strides: (Int, Int) = (1, 1),
        padding: Padding = .valid,
        activation: @escaping Activation = identity,
        generator: inout G
    ) {
        let filterTensorShape = TensorShape([
            filterShape.0, filterShape.1, filterShape.2, filterShape.3])
        self.init(
            filter: Tensor(glorotUniform: filterTensorShape, generator: &generator),
            bias: Tensor(zeros: TensorShape([filterShape.3])),
            activation: activation,
            strides: strides,
            padding: padding)
    }
}

public extension TransposedConv2D {
    /// Creates a `TransposedConv2D` layer with the specified filter shape, strides, padding, and
    /// element-wise activation function. The filter tensor is initialized using Glorot uniform
    /// initialization with the specified seed. The bias vector is initialized with zeros.
    ///
    /// - Parameters:
    ///   - filterShape: The shape of the 4-D convolution kernel.
    ///   - strides: The strides of the sliding window for spatial dimensions.
    ///   - padding: The padding algorithm for convolution.
    ///   - activation: The element-wise activation function.
    ///   - seed: The random seed for initialization. The default value is random.
    init(
        filterShape: (Int, Int, Int, Int),
        strides: (Int, Int) = (1, 1),
        padding: Padding = .valid,
        activation: @escaping Activation = identity,
        seed: (Int64, Int64) = (Int64.random(in: Int64.min..<Int64.max),
                                Int64.random(in: Int64.min..<Int64.max))
    ) {
        let filterTensorShape = TensorShape([
            filterShape.0, filterShape.1, filterShape.2, filterShape.3])
        self.init(
            filter: Tensor(glorotUniform: filterTensorShape, seed: seed),
            bias: Tensor(zeros: TensorShape([filterShape.3])),
            activation: activation,
            strides: strides,
            padding: padding)
    }
}

/// A batch normalization layer.
///
/// Normalizes the activations of the previous layer at each batch, i.e. applies a transformation
/// that maintains the mean activation close to `0` and the activation standard deviation close to
/// `1`.
///
/// Reference: [Batch Normalization: Accelerating Deep Network Training by Reducing Internal
/// Covariate Shift](https://arxiv.org/abs/1502.03167).
@_fixed_layout
public struct BatchNorm<Scalar: TensorFlowFloatingPoint>: Layer {
    /// The feature dimension.
    @noDerivative public let axis: Int
    /// The momentum for the running mean and running variance.
    @noDerivative public let momentum: Tensor<Scalar>
    /// The offset value, also known as beta.
    public var offset: Tensor<Scalar>
    /// The scale value, also known as gamma.
    public var scale: Tensor<Scalar>
    /// The variance epsilon value.
    @noDerivative public let epsilon: Tensor<Scalar>
    /// The running mean.
    @noDerivative public let runningMean: Parameter<Scalar>
    /// The running variance.
    @noDerivative public let runningVariance: Parameter<Scalar>

    /// Creates a batch normalization layer.
    ///
    /// - Parameters:
    ///   - axis: The axis that should not be normalized (typically the feature axis).
    ///   - momentum: The momentum for the moving average.
    ///   - offset: The offset to be added to the normalized tensor.
    ///   - scale: The scale to multiply the normalized tensor by.
    ///   - epsilon: A small scalar added to the denominator to improve numerical stability.
    ///   - runningMean: The running mean.
    ///   - runningVariance: The running variance.
    public init(
        axis: Int,
        momentum: Tensor<Scalar>,
        offset: Tensor<Scalar>,
        scale: Tensor<Scalar>,
        epsilon: Tensor<Scalar>,
        runningMean: Tensor<Scalar>,
        runningVariance: Tensor<Scalar>
    ) {
        self.axis = axis
        self.momentum = momentum
        self.offset = offset
        self.scale = scale
        self.epsilon = epsilon
        self.runningMean = Parameter(runningMean)
        self.runningVariance = Parameter(runningVariance)
    }

    @differentiable
    private func applyingTraining(to input: Tensor<Scalar>) -> Tensor<Scalar> {
        let positiveAxis = (input.rank + axis) % input.rank
        var normalizedAxes = Array(0..<input.rank)
        normalizedAxes.remove(at: positiveAxis)
        let mean = input.mean(alongAxes: normalizedAxes)
        let variance = input.variance(alongAxes: normalizedAxes)
        runningMean.value += (mean - runningMean.value) * (1 - momentum)
        runningVariance.value += (
            variance - runningVariance.value) * (1 - momentum)
        let inv = rsqrt(variance + epsilon) * scale
        return (input - mean) * inv + offset
    }

    @differentiable
    private func applyingInference(to input: Tensor<Scalar>) -> Tensor<Scalar> {
        let inv = rsqrt(runningVariance.value + epsilon) * scale
        return (input - runningMean.value) * inv + offset
    }

    /// Returns the output obtained from applying the layer to the given input.
    ///
    /// - Parameter input: The input to the layer.
    /// - Returns: The output.
    @differentiable(vjp: _vjpApplied(to:))
    public func call(_ input: Tensor<Scalar>) -> Tensor<Scalar> {
        switch Context.local.learningPhase {
        case .training:
            return applyingTraining(to: input)
        case .inference:
            return applyingInference(to: input)
        }
    }

    @usableFromInline
    func _vjpApplied(to input: Tensor<Scalar>) ->
        (Tensor<Scalar>, (Tensor<Scalar>) ->
            (BatchNorm<Scalar>.TangentVector, Tensor<Scalar>)) {
        switch Context.local.learningPhase {
        case .training:
            return valueWithPullback(at: input) {
                $0.applyingTraining(to: $1)
            }
        case .inference:
            return valueWithPullback(at: input) {
                $0.applyingInference(to: $1)
            }
        }
    }

    /// Creates a batch normalization layer.
    ///
    /// - Parameters:
    ///   - featureCount: The number of features.
    ///   - axis: The axis that should be normalized (typically the features axis).
    ///   - momentum: The momentum for the moving average.
    ///   - epsilon: A small scalar added to the denominator to improve numerical stability.
    public init(featureCount: Int,
                axis: Int = -1,
                momentum: Tensor<Scalar> = Tensor(0.99),
                epsilon: Tensor<Scalar> = Tensor(0.001)) {
        self.axis = axis
        self.momentum = momentum
        self.scale = Tensor<Scalar>(ones: [featureCount])
        self.offset = Tensor<Scalar>(zeros: [featureCount])
        self.epsilon = epsilon
        self.runningMean = Parameter(Tensor(0))
        self.runningVariance = Parameter(Tensor(1))
    }
}

/// A max pooling layer for temporal data.
@_fixed_layout
public struct MaxPool1D<Scalar: TensorFlowFloatingPoint>: Layer {
    /// The size of the sliding reduction window for pooling.
    @noDerivative let poolSize: Int
    /// The stride of the sliding window for temporal dimension.
    @noDerivative let stride: Int
    /// The padding algorithm for pooling.
    @noDerivative let padding: Padding

    /// Creates a max pooling layer.
    ///
    /// - Parameters:
    ///   - poolSize: The size of the sliding reduction window for pooling.
    ///   - stride: The stride of the sliding window for temporal dimension.
    ///   - padding: The padding algorithm for pooling.
    public init(
        poolSize: Int,
        stride: Int,
        padding: Padding
    ) {
        self.poolSize = poolSize
        self.stride = stride
        self.padding = padding
    }

    /// Returns the output obtained from applying the layer to the given input.
    ///
    /// - Parameter input: The input to the layer.
    /// - Returns: The output.
    @differentiable
    public func call(_ input: Tensor<Scalar>) -> Tensor<Scalar> {
        return input.expandingShape(at: 1).maxPooled2D(
            kernelSize: (1, 1, poolSize, 1), strides: (1, 1, stride, 1), padding: padding
        ).squeezingShape(at: 1)
    }
}

/// A max pooling layer for spatial data.
@_fixed_layout
public struct MaxPool2D<Scalar: TensorFlowFloatingPoint>: Layer {
    /// The size of the sliding reduction window for pooling.
    @noDerivative let poolSize: (Int, Int, Int, Int)
    /// The strides of the sliding window for each dimension of a 4-D input.
    /// Strides in non-spatial dimensions must be `1`.
    @noDerivative let strides: (Int, Int, Int, Int)
    /// The padding algorithm for pooling.
    @noDerivative let padding: Padding

    /// Creates a max pooling layer.
    public init(
        poolSize: (Int, Int, Int, Int),
        strides: (Int, Int, Int, Int),
        padding: Padding
    ) {
        self.poolSize = poolSize
        self.strides = strides
        self.padding = padding
    }

    /// Returns the output obtained from applying the layer to the given input.
    ///
    /// - Parameter input: The input to the layer.
    /// - Returns: The output.
    @differentiable
    public func call(_ input: Tensor<Scalar>) -> Tensor<Scalar> {
        return input.maxPooled2D(
            kernelSize: poolSize, strides: strides, padding: padding)
    }
}

public extension MaxPool2D {
  /// Creates a max pooling layer.
  ///
  /// - Parameters:
  ///   - poolSize: Vertical and horizontal factors by which to downscale.
  ///   - strides: The strides.
  ///   - padding: The padding.
  init(poolSize: (Int, Int), strides: (Int, Int), padding: Padding = .valid) {
  self.init(poolSize: (1, poolSize.0, poolSize.1, 1),
            strides: (1, strides.0, strides.1, 1),
            padding: padding)
  }
}

/// A max pooling layer for spatial or spatio-temporal data.
@_fixed_layout
public struct MaxPool3D<Scalar: TensorFlowFloatingPoint>: Layer {
    /// The size of the sliding reduction window for pooling.
    @noDerivative let poolSize: (Int, Int, Int, Int, Int)
    /// The strides of the sliding window for each dimension of a 5-D input.
    /// Strides in non-spatial dimensions must be `1`.
    @noDerivative let strides: (Int, Int, Int, Int, Int)
    /// The padding algorithm for pooling.
    @noDerivative let padding: Padding

    /// Creates a max pooling layer.
    public init(
        poolSize: (Int, Int, Int, Int, Int),
        strides: (Int, Int, Int, Int, Int),
        padding: Padding
    ) {
        self.poolSize = poolSize
        self.strides = strides
        self.padding = padding
    }

    /// Returns the output obtained from applying the layer to the given input.
    ///
    /// - Parameter input: The input to the layer.
    /// - Returns: The output.
    @differentiable
    public func call(_ input: Tensor<Scalar>) -> Tensor<Scalar> {
        return input.maxPooled3D(kernelSize: poolSize, strides: strides, padding: padding)
    }
}

public extension MaxPool3D {
  /// Creates a max pooling layer.
  ///
  /// - Parameters:
  ///   - poolSize: Vertical and horizontal factors by which to downscale.
  ///   - strides: The strides.
  ///   - padding: The padding.
  init(poolSize: (Int, Int, Int), strides: (Int, Int, Int), padding: Padding = .valid) {
  self.init(poolSize: (1, poolSize.0, poolSize.1, poolSize.2, 1),
            strides: (1, strides.0, strides.1, strides.2, 1),
            padding: padding)
  }
}

public extension MaxPool3D {
  /// Creates a max pooling layer with the specified pooling window size and stride. All
  /// pooling sizes and strides are the same.
  init(poolSize: Int, stride: Int, padding: Padding = .valid) {
       self.init(poolSize: (poolSize, poolSize, poolSize),
                 strides: (stride, stride, stride),
                 padding: padding)
  }
}

/// An average pooling layer for temporal data.
@_fixed_layout
public struct AvgPool1D<Scalar: TensorFlowFloatingPoint>: Layer {
    /// The size of the sliding reduction window for pooling.
    @noDerivative let poolSize: Int
    /// The stride of the sliding window for temporal dimension.
    @noDerivative let stride: Int
    /// The padding algorithm for pooling.
    @noDerivative let padding: Padding

    /// Creates an average pooling layer.
    ///
    /// - Parameters:
    ///   - poolSize: The size of the sliding reduction window for pooling.
    ///   - stride: The stride of the sliding window for temporal dimension.
    ///   - padding: The padding algorithm for pooling.
    public init(
        poolSize: Int,
        stride: Int,
        padding: Padding
    ) {
        self.poolSize = poolSize
        self.stride = stride
        self.padding = padding
    }

    /// Returns the output obtained from applying the layer to the given input.
    ///
    /// - Parameter input: The input to the layer.
    /// - Returns: The output.
    @differentiable
    public func call(_ input: Tensor<Scalar>) -> Tensor<Scalar> {
        return input.expandingShape(at: 1).averagePooled2D(
            kernelSize: (1, 1, poolSize, 1), strides: (1, 1, stride, 1), padding: padding
        ).squeezingShape(at: 1)
    }
}

/// An average pooling layer for spatial data.
@_fixed_layout
public struct AvgPool2D<Scalar: TensorFlowFloatingPoint>: Layer {
    /// The size of the sliding reduction window for pooling.
    @noDerivative let poolSize: (Int, Int, Int, Int)
    /// The strides of the sliding window for each dimension of a 4-D input.
    /// Strides in non-spatial dimensions must be `1`.
    @noDerivative let strides: (Int, Int, Int, Int)
    /// The padding algorithm for pooling.
    @noDerivative let padding: Padding

    /// Creates an average pooling layer.
    public init(
        poolSize: (Int, Int, Int, Int),
        strides: (Int, Int, Int, Int),
        padding: Padding
    ) {
        self.poolSize = poolSize
        self.strides = strides
        self.padding = padding
    }

    /// Returns the output obtained from applying the layer to the given input.
    ///
    /// - Parameter input: The input to the layer.
    /// - Returns: The output.
    @differentiable
    public func call(_ input: Tensor<Scalar>) -> Tensor<Scalar> {
        return input.averagePooled2D(kernelSize: poolSize, strides: strides, padding: padding)
    }
}

public extension AvgPool2D {
  /// Creates an average pooling layer.
  ///
  /// - Parameters:
  ///   - poolSize: Vertical and horizontal factors by which to downscale.
  ///   - strides: The strides.
  ///   - padding: The padding.
  init(poolSize: (Int, Int), strides: (Int, Int), padding: Padding = .valid) {
  self.init(poolSize: (1, poolSize.0, poolSize.1, 1),
            strides: (1, strides.0, strides.1, 1),
            padding: padding)
  }
}

/// An average pooling layer for spatial or spatio-temporal data.
@_fixed_layout
public struct AvgPool3D<Scalar: TensorFlowFloatingPoint>: Layer {
    /// The size of the sliding reduction window for pooling.
    @noDerivative let poolSize: (Int, Int, Int, Int, Int)
    /// The strides of the sliding window for each dimension of a 5-D input.
    /// Strides in non-spatial dimensions must be `1`.
    @noDerivative let strides: (Int, Int, Int, Int, Int)
    /// The padding algorithm for pooling.
    @noDerivative let padding: Padding

    /// Creates an average pooling layer.
    public init(
        poolSize: (Int, Int, Int, Int, Int),
        strides: (Int, Int, Int, Int, Int),
        padding: Padding
    ) {
        self.poolSize = poolSize
        self.strides = strides
        self.padding = padding
    }

    /// Returns the output obtained from applying the layer to the given input.
    ///
    /// - Parameter input: The input to the layer.
    /// - Returns: The output.
    @differentiable
    public func call(_ input: Tensor<Scalar>) -> Tensor<Scalar> {
        return input.averagePooled3D(kernelSize: poolSize, strides: strides, padding: padding)
    }
}

public extension AvgPool3D {
  /// Creates an average pooling layer.
  ///
  /// - Parameters:
  ///   - poolSize: Vertical and horizontal factors by which to downscale.
  ///   - strides: The strides.
  ///   - padding: The padding.
  init(poolSize: (Int, Int, Int), strides: (Int, Int, Int), padding: Padding = .valid) {
  self.init(poolSize: (1, poolSize.0, poolSize.1, poolSize.2, 1),
            strides: (1, strides.0, strides.1, strides.2, 1),
            padding: padding)
  }
}

public extension AvgPool3D {
    /// Creates an average pooling layer with the specified pooling window size and stride. All
    /// pooling sizes and strides are the same.
    init(poolSize: Int, strides: Int, padding: Padding = .valid) {
        self.init(poolSize: (poolSize, poolSize, poolSize),
                  strides: (strides, strides, strides),
                  padding: padding)
    }
}

/// A global max pooling layer for temporal data.
@_fixed_layout
public struct GlobalMaxPooling1D<Scalar: TensorFlowFloatingPoint>: Layer {
    /// Creates a global max pooling layer.
    public init() {}

    /// Returns the output obtained from applying the layer to the given input.
    ///
    /// - Parameters:
    ///   - input: The input to the layer.
    ///   - context: The contextual information for the layer application, e.g. the current learning
    ///     phase.
    /// - Returns: The output.
    @differentiable
    public func call(_ input: Tensor<Scalar>) -> Tensor<Scalar> {
        return input.max(squeezingAxes: 1)
    }
}

/// A global max pooling layer for spatial data.
@_fixed_layout
public struct GlobalMaxPool2D<Scalar: TensorFlowFloatingPoint>: Layer {
    /// Creates a global max pooling layer.
    public init() {}

    /// Returns the output obtained from applying the layer to the given input.
    ///
    /// - Parameter input: The input to the layer.
    /// - Returns: The output.
    @differentiable
    public func call(_ input: Tensor<Scalar>) -> Tensor<Scalar> {
        return input.max(squeezingAxes: [1, 2])
    }
}

/// A global max pooling layer for spatial and spatio-temporal data.
@_fixed_layout
public struct GlobalMaxPool3D<Scalar: TensorFlowFloatingPoint>: Layer {
    /// Creates a global max pooling layer.
    public init() {}

    /// Returns the output obtained from applying the layer to the given input.
    ///
    /// - Parameter input: The input to the layer.
    /// - Returns: The output.
    @differentiable
    public func call(_ input: Tensor<Scalar>) -> Tensor<Scalar> {
        return input.max(squeezingAxes: [1, 2, 3])
    }
}

/// A global average pooling layer for temporal data.
@_fixed_layout
public struct GlobalAvgPool1D<Scalar: TensorFlowFloatingPoint>: Layer {
    /// Creates a global average pooling layer.
    public init() {}

    /// Returns the output obtained from applying the layer to the given input.
    ///
    /// - Parameter input: The input to the layer.
    /// - Returns: The output.
    @differentiable
    public func call(_ input: Tensor<Scalar>) -> Tensor<Scalar> {
        return input.mean(squeezingAxes: 1)
    }
}

/// A global average pooling layer for spatial data.
@_fixed_layout
public struct GlobalAvgPool2D<Scalar: TensorFlowFloatingPoint>: Layer {
    /// Creates a global average pooling layer.
    public init() {}

    /// Returns the output obtained from applying the layer to the given input.
    ///
    /// - Parameter input: The input to the layer.
    /// - Returns: The output.
    @differentiable
    public func call(_ input: Tensor<Scalar>) -> Tensor<Scalar> {
        return input.mean(squeezingAxes: [1, 2])
    }
}

/// A global average pooling layer for spatial and spatio-temporal data.
@_fixed_layout
public struct GlobalAvgPool3D<Scalar: TensorFlowFloatingPoint>: Layer {
    /// Creates a global average pooling layer.
    public init() {}

    /// Returns the output obtained from applying the layer to the given input.
    ///
    /// - Parameter input: The input to the layer.
    /// - Returns: The output.
    @differentiable
    public func call(_ input: Tensor<Scalar>) -> Tensor<Scalar> {
        return input.mean(squeezingAxes: [1, 2, 3])
    }
}

/// A layer that applies layer normalization over a mini-batch of inputs.
///
/// Reference: [Layer Normalization](https://arxiv.org/abs/1607.06450).
@_fixed_layout
public struct LayerNorm<Scalar: TensorFlowFloatingPoint>: Layer {
    /// The offset value, also known as beta.
    public var offset: Tensor<Scalar>
    /// The scale value, also known as gamma.
    public var scale: Tensor<Scalar>
    /// The axis.
    @noDerivative public let axis: Int
    /// The variance epsilon value.
    @noDerivative public let epsilon: Tensor<Scalar>

    /// Creates a layer normalization layer.
    public init(
        offset: Tensor<Scalar>,
        scale: Tensor<Scalar>,
        axis: Int,
        epsilon: Tensor<Scalar>
    ) {
        self.offset = offset
        self.scale = scale
        self.axis = axis
        self.epsilon = epsilon
    }

    /// Creates a layer normalization layer.
    ///
    /// - Parameters:
    ///   - featureCount: The number of features.
    ///   - axis: The axis that should be normalized.
    ///   - epsilon: The small scalar added to variance.
    public init(featureCount: Int,
                axis: Int,
                epsilon: Tensor<Scalar> = Tensor(0.001)) {
        self.init(
            offset: Tensor(zeros: [featureCount]),
            scale: Tensor(ones: [featureCount]),
            axis: axis,
            epsilon: epsilon
        )
    }

    /// Returns the output obtained from applying the layer to the given input.
    ///
    /// - Parameter input: The input to the layer.
    /// - Returns: The output.
    @differentiable
    public func call(_ input: Tensor<Scalar>) -> Tensor<Scalar> {
        let mean = input.mean(alongAxes: axis)
        let variance = input.variance(alongAxes: axis)
        let inv = rsqrt(variance + epsilon) * scale
        return (input - mean) * inv + offset
    }
}

public extension Tensor where Scalar: TensorFlowFloatingPoint {
    /// Computes dropout given a probability.
    @differentiable(wrt: self where Scalar: Differentiable)
    func droppingOut(probability: Double) -> Tensor {
        let noise = Tensor(randomUniform: shape)
        let keepMask = noise .>= Scalar(probability)
        let keepProbability = Scalar(1.0 - probability)
        return self * Tensor(keepMask) / Tensor(keepProbability)
    }
}

/// A dropout layer.
///
/// Dropout consists in randomly setting a fraction of input units to `0` at each update during
/// training time, which helps prevent overfitting.
@_fixed_layout
public struct Dropout<Scalar: TensorFlowFloatingPoint>: Layer {
    @noDerivative public let probability: Double

    /// Creates a dropout layer.
    ///
    /// - Parameter probability: The drop probability.
    public init(probability: Double) {
        self.probability = probability
    }

    @differentiable
    private func applyingTraining(to input: Tensor<Scalar>) -> Tensor<Scalar> {
        return input.droppingOut(probability: probability)
    }

    @differentiable
    private func applyingInference(to input: Tensor<Scalar>) -> Tensor<Scalar> {
        return input
    }

    /// Returns the output obtained from applying the layer to the given input.
    ///
    /// - Parameter input: The input to the layer.
    /// - Returns: The output.
    @differentiable(vjp: _vjpApplied(to:))
    public func call(_ input: Tensor<Scalar>) -> Tensor<Scalar> {
        switch Context.local.learningPhase {
        case .training:
            return applyingTraining(to: input)
        case .inference:
            return applyingInference(to: input)
        }
    }

    @usableFromInline
    func _vjpApplied(to input: Tensor<Scalar>) ->
        (Tensor<Scalar>, (Tensor<Scalar>) ->
            (Dropout<Scalar>.TangentVector, Tensor<Scalar>)) {
        switch Context.local.learningPhase {
        case .training:
            return valueWithPullback(at: input) {
                $0.applyingTraining(to: $1)
            }
        case .inference:
            return valueWithPullback(at: input) {
                $0.applyingInference(to: $1)
            }
        }
    }
}

/// An upsampling layer for 1-D inputs.
@_fixed_layout
public struct UpSampling1D<Scalar: TensorFlowFloatingPoint>: Layer {
    @noDerivative public let size: Int

    /// Creates an upsampling layer.
    ///
    /// - Parameter size: The upsampling factor for timesteps.
    public init(size: Int) {
       self.size = size
    }

    /// Returns the output obtained from applying the layer to the given input.
    ///
    /// - Parameter input: The input to the layer.
    /// - Returns: The output.
    @differentiable
    public func call(_ input: Tensor<Scalar>) -> Tensor<Scalar> {
        let shape = input.shape
        let (batchSize, timesteps, channels) = (shape[0], shape[1], shape[2])
        let scaleOnes = Tensor<Scalar>(ones: [1, 1, size, 1])
        let upSampling = input.reshaped(to: [batchSize, timesteps, 1, channels]) * scaleOnes
        return upSampling.reshaped(to: [batchSize, timesteps * size, channels])
    }
}

/// An upsampling layer for 2-D inputs.
@_fixed_layout
public struct UpSampling2D<Scalar: TensorFlowFloatingPoint>: Layer {
    @noDerivative public let size: Int

    /// Creates an upsampling layer.
    ///
    /// - Parameter size: The upsampling factor for rows and columns.
    public init(size: Int) {
       self.size = size
    }

    /// Returns the output obtained from applying the layer to the given input.
    ///
    /// - Parameter input: The input to the layer.
    /// - Returns: The output.
    @differentiable
    public func call(_ input: Tensor<Scalar>) -> Tensor<Scalar> {
        let shape = input.shape
        let (batchSize, height, width, channels) = (shape[0], shape[1], shape[2], shape[3])
        let scaleOnes = Tensor<Scalar>(ones: [1, 1, size, 1, size, 1])
        let upSampling = input.reshaped(to: [batchSize, height, 1, width, 1, channels]) * scaleOnes
        return upSampling.reshaped(to: [batchSize, height * size, width * size, channels])
    }
}

/// An upsampling layer for 3-D inputs.
@_fixed_layout
public struct UpSampling3D<Scalar: TensorFlowFloatingPoint>: Layer {
    @noDerivative public let size: Int

    /// Creates an upsampling layer.
    ///
    /// - Parameter size: The upsampling factor for rows and columns.
    public init(size: Int) {
       self.size = size
    }

    /// Returns the output obtained from applying the layer to the given input.
    ///
    /// - Parameter input: The input to the layer.
    /// - Returns: The output.
    @differentiable
    public func call(_ input: Tensor<Scalar>) -> Tensor<Scalar> {
        let shape = input.shape
        let (batchSize, height, width, depth, channels) =
            (shape[0], shape[1], shape[2], shape[3], shape[4])
        let scaleOnes = Tensor<Scalar>(ones: [1, 1, size, 1, size, 1, size, 1])
        let upSampling = input.reshaped(
            to: [batchSize, height, 1, width, 1, depth, 1, channels]) * scaleOnes
        return upSampling.reshaped(
            to: [batchSize, height * size, width * size, depth * size, channels])
    }
}

/// A flatten layer.
///
/// A flatten layer flattens the input when applied without affecting the batch size.
@_fixed_layout
public struct Flatten<Scalar: TensorFlowFloatingPoint>: Layer {
    /// Creates a flatten layer.
    public init() {}

    /// Returns the output obtained from applying the layer to the given input.
    ///
    /// - Parameter input: The input to the layer.
    /// - Returns: The output.
    @differentiable
    public func call(_ input: Tensor<Scalar>) -> Tensor<Scalar> {
        let batchSize = input.shape[0]
        let remaining = input.shape[1..<input.rank].contiguousSize
        return input.reshaped(to: [batchSize, remaining])
    }
}

/// A reshape layer.
@_fixed_layout
public struct Reshape<Scalar: TensorFlowFloatingPoint>: Layer {
    /// The target shape.
    @noDerivative public let shape: Tensor<Int32>

    // TF-331 workaround:
    @usableFromInline
    internal var _nontrivial = Tensor<Float>(0)

    /// Creates a reshape layer.
    ///
    /// - Parameter shape: The target shape, represented by a tensor.
    public init(shape: Tensor<Int32>) {
        self.shape = shape
    }

    /// Creates a reshape layer.
    ///
    /// - Parameter shape: The target shape.
    public init(_ shape: TensorShape) {
      self.init(shape: Tensor(shape.dimensions.map(Int32.init)))
    }

    /// Returns the output obtained from applying the layer to the given input.
    ///
    /// - Parameter input: The input to the layer.
    /// - Returns: The output.
    @differentiable
    public func call(_ input: Tensor<Scalar>) -> Tensor<Scalar> {
        return input.reshaped(toShape: shape)
    }
}

/// An input to a recurrent neural network.
public struct RNNCellInput<Input: Differentiable, State: Differentiable>: Differentiable {
    /// The input at the current time step.
    public var input: Input
    /// The previous state.
    public var state: State

    @differentiable
    public init(input: Input, state: State) {
        self.input = input
        self.state = state
    }
}

/// An output to a recurrent neural network.
public struct RNNCellOutput<Output: Differentiable, State: Differentiable>: Differentiable {
    /// The output at the current time step.
    public var output: Output
    /// The current state.
    public var state: State

    @differentiable
    public init(output: Output, state: State) {
        self.output = output
        self.state = state
    }
}

/// A recurrent neural network cell.
public protocol RNNCell: Layer where Input == RNNCellInput<TimeStepInput, State>,
                                     Output == RNNCellOutput<TimeStepOutput, State> {
    /// The input at a time step.
    associatedtype TimeStepInput: Differentiable
    /// The output at a time step.
    associatedtype TimeStepOutput: Differentiable
    /// The state that may be preserved across time steps.
    associatedtype State: Differentiable
    /// The zero state.
    var zeroState: State { get }
}

public extension RNNCell {
    /// Returns the new state obtained from applying the RNN cell to the input at the current time
    /// step and the previous state.
    ///
    /// - Parameters:
    ///   - timeStepInput: The input at the current time step.
    ///   - previousState: The previous state of the RNN cell.
    /// - Returns: The output.
    @differentiable
    func call(input: TimeStepInput, state: State) -> RNNCellOutput<TimeStepOutput, State> {
        return self(RNNCellInput(input: input, state: state))
    }
}

/// A simple RNN cell.
public struct SimpleRNNCell<Scalar: TensorFlowFloatingPoint>: RNNCell, VectorNumeric {
    public var weight: Tensor<Scalar>
    public var bias: Tensor<Scalar>

    @noDerivative public var stateShape: TensorShape {
        return TensorShape([1, weight.shape[1]])
    }

    public var zeroState: State {
        return State(Tensor(zeros: stateShape))
    }

    // TODO(TF-507): Revert to `typealias State = Tensor<Scalar>` after
    // SR-10697 is fixed.
    public struct State: Equatable, Differentiable, VectorNumeric, KeyPathIterable {
        public let value: Tensor<Scalar>
        public init(_ value: Tensor<Scalar>) {
            self.value = value
        }
    }

    public typealias TimeStepInput = Tensor<Scalar>
    public typealias TimeStepOutput = State
    public typealias Input = RNNCellInput<TimeStepInput, State>
    public typealias Output = RNNCellOutput<TimeStepOutput, State>

    /// Creates a `SimpleRNNCell` with the specified input size and hidden state size.
    ///
    /// - Parameters:
    ///   - inputSize: The number of features in 2-D input tensors.
    ///   - hiddenSize: The number of features in 2-D hidden states.
    ///   - seed: The random seed for initialization. The default value is random.
    public init(inputSize: Int, hiddenSize: Int,
                seed: (Int64, Int64) = (Int64.random(in: Int64.min..<Int64.max),
                                        Int64.random(in: Int64.min..<Int64.max))) {
        let concatenatedInputSize = inputSize + hiddenSize
        self.weight = Tensor(glorotUniform: [concatenatedInputSize, hiddenSize], seed: seed)
        self.bias = Tensor(zeros: [hiddenSize])
    }

    /// Returns the output obtained from applying the layer to the given input.
    ///
    /// - Parameter input: The input to the layer.
    /// - Returns: The hidden state.
    @differentiable
    public func call(_ input: Input) -> Output {
        let concatenatedInput = input.input.concatenated(with: input.state.value, alongAxis: 1)
        let newState = State(tanh(matmul(concatenatedInput, weight) + bias))
        return Output(output: newState, state: newState)
    }
}

/// An LSTM cell.
public struct LSTMCell<Scalar: TensorFlowFloatingPoint>: RNNCell, VectorNumeric {
    public var inputWeight, updateWeight, forgetWeight, outputWeight: Tensor<Scalar>
    public var inputBias, updateBias, forgetBias, outputBias: Tensor<Scalar>

    @noDerivative public var stateShape: TensorShape {
        return TensorShape([1, inputWeight.shape[1]])
    }

    public var zeroState: State {
        return State(cell: Tensor(zeros: stateShape), hidden: Tensor(zeros: stateShape))
    }

    public typealias TimeStepInput = Tensor<Scalar>
    public typealias TimeStepOutput = State
    public typealias Input = RNNCellInput<TimeStepInput, State>
    public typealias Output = RNNCellOutput<TimeStepOutput, State>

    /// Creates a `LSTMCell` with the specified input size and hidden state size.
    ///
    /// - Parameters:
    ///   - inputSize: The number of features in 2-D input tensors.
    ///   - hiddenSize: The number of features in 2-D hidden states.
    public init(inputSize: Int, hiddenSize: Int,
                seed: (Int64, Int64) = (Int64.random(in: Int64.min..<Int64.max),
                                        Int64.random(in: Int64.min..<Int64.max))) {
        let concatenatedInputSize = inputSize + hiddenSize
        let gateWeightShape = TensorShape([concatenatedInputSize, hiddenSize])
        let gateBiasShape = TensorShape([hiddenSize])
        self.inputWeight = Tensor(glorotUniform: gateWeightShape, seed: seed)
        self.inputBias = Tensor(zeros: gateBiasShape)
        self.updateWeight = Tensor(glorotUniform: gateWeightShape, seed: seed)
        self.updateBias = Tensor(zeros: gateBiasShape)
        self.forgetWeight = Tensor(glorotUniform: gateWeightShape, seed: seed)
        self.forgetBias = Tensor(ones: gateBiasShape)
        self.outputWeight = Tensor(glorotUniform: gateWeightShape, seed: seed)
        self.outputBias = Tensor(zeros: gateBiasShape)
    }

    public struct State: Differentiable {
        public var cell: Tensor<Scalar>
        public var hidden: Tensor<Scalar>

        @differentiable
        public init(cell: Tensor<Scalar>, hidden: Tensor<Scalar>) {
            self.cell = cell
            self.hidden = hidden
        }
    }

    /// Returns the output obtained from applying the layer to the given input.
    ///
    /// - Parameter input: The input to the layer.
    /// - Returns: The hidden state.
    @differentiable
    public func call(_ input: Input) -> Output {
        let gateInput = input.input.concatenated(with: input.state.hidden, alongAxis: 1)

        let inputGate = sigmoid(matmul(gateInput, inputWeight) + inputBias)
        let updateGate = tanh(matmul(gateInput, updateWeight) + updateBias)
        let forgetGate = sigmoid(matmul(gateInput, forgetWeight) + forgetBias)
        let outputGate = sigmoid(matmul(gateInput, outputWeight) + outputBias)

        let newCellState = input.state.cell * forgetGate + inputGate * updateGate
        let newHiddenState = tanh(newCellState) * outputGate

        let newState = State(cell: newCellState, hidden: newHiddenState)

        return Output(output: newState, state: newState)
    }
}

public struct RNN<Cell: RNNCell>: Layer {
    public typealias Input = [Cell.TimeStepInput]
    public typealias Output = [Cell.TimeStepOutput]

    public var cell: Cell

    public init(_ cell: @autoclosure () -> Cell) {
        self.cell = cell()
    }

    @differentiable(wrt: (self, input), vjp: _vjpCall(_:initialState:))
    public func call(_ input: [Cell.TimeStepInput],
                     initialState: Cell.State) -> [Cell.TimeStepOutput] {
        var currentHiddenState = initialState
        var timeStepOutputs: [Cell.TimeStepOutput] = []
        for timestep in input {
            let output = cell(input: timestep, state: currentHiddenState)
            currentHiddenState = output.state
            timeStepOutputs.append(output.output)
        }
        return timeStepOutputs
    }

    @usableFromInline
    internal func _vjpCall(
        _ inputs: [Cell.TimeStepInput], initialState: Cell.State
    ) -> ([Cell.TimeStepOutput],
          (Array<Cell.TimeStepOutput>.TangentVector)
              -> (TangentVector, Array<Cell.TimeStepInput>.TangentVector)) {
        let timeStepCount = inputs.count
        var currentHiddenState = cell.zeroState
        var timeStepOutputs: [Cell.TimeStepOutput] = []
        timeStepOutputs.reserveCapacity(timeStepCount)
        var backpropagators: [Cell.Backpropagator] = []
        backpropagators.reserveCapacity(timeStepCount)
        for timestep in inputs {
            let (output, backpropagator) =
                cell.appliedForBackpropagation(to: .init(input: timestep,
                                                         state: currentHiddenState))
            currentHiddenState = output.state
            timeStepOutputs.append(output.output)
            backpropagators.append(backpropagator)
        }
        return (timeStepOutputs, { 𝛁outputs in
            precondition(𝛁outputs.base.count == timeStepCount,
                         "The number of output gradients must equal the number of time steps")
            var 𝛁cell = Cell.TangentVector.zero
            var 𝛁state = Cell.State.TangentVector.zero
            var reversed𝛁inputs: [Cell.TimeStepInput.TangentVector] = []
            reversed𝛁inputs.reserveCapacity(timeStepCount)
            for (𝛁output, backpropagator) in zip(𝛁outputs.base, backpropagators).reversed() {
                let (new𝛁cell, 𝛁input) = backpropagator(.init(output: 𝛁output, state: 𝛁state))
                𝛁cell = new𝛁cell
                𝛁state = 𝛁input.state
                reversed𝛁inputs.append(𝛁input.input)
            }
            return (.init(cell: 𝛁cell), .init(Array(reversed𝛁inputs.reversed())))
        })
    }

    @differentiable(wrt: (self, inputs))
    public func call(_ inputs: [Cell.TimeStepInput]) -> [Cell.TimeStepOutput] {
        return self(inputs, initialState: cell.zeroState.withoutDerivative())
    }

    /* TODO: Uncomment once control flow and differentiation through force unwrapping is supported.
    @differentiable(wrt: (self, inputs))
    public func lastOutput(from inputs: [Cell.TimeStepInput],
                           initialState: Cell.State) -> Cell.TimeStepOutput {
        precondition(!inputs.isEmpty, "inputs cannot be empty")
        return self(inputs, initialState: initialState).last!
    }

    @differentiable(wrt: (self, inputs))
    public func lastOutput(from inputs: [Cell.TimeStepInput]) -> Cell.TimeStepOutput {
        precondition(!inputs.isEmpty, "inputs cannot be empty")
        return self(inputs, initialState: cell.zeroState).last!
    }
    */
}

extension RNN: Equatable where Cell: Equatable {}
extension RNN: AdditiveArithmetic where Cell: AdditiveArithmetic {}
extension RNN: VectorNumeric where Cell: VectorNumeric {}

public typealias SimpleRNN<Scalar: TensorFlowFloatingPoint> = RNN<SimpleRNNCell<Scalar>>
public typealias LSTM<Scalar: TensorFlowFloatingPoint> = RNN<LSTMCell<Scalar>>
=======
}
>>>>>>> ca8ac092
<|MERGE_RESOLUTION|>--- conflicted
+++ resolved
@@ -186,1489 +186,4 @@
     public init(_ value: Tensor<Scalar>) {
         self.value = value
     }
-<<<<<<< HEAD
-}
-
-/// A densely-connected neural network layer.
-///
-/// `Dense` implements the operation `activation(matmul(input, weight) + bias)`, where `weight` is
-/// a weight matrix, `bias` is a bias vector, and `activation` is an element-wise activation
-/// function.
-@_fixed_layout
-public struct Dense<Scalar: TensorFlowFloatingPoint>: Layer {
-    /// The weight matrix.
-    public var weight: Tensor<Scalar>
-    /// The bias vector.
-    public var bias: Tensor<Scalar>
-    public typealias Activation = @differentiable (Tensor<Scalar>) -> Tensor<Scalar>
-    /// The element-wise activation function.
-    @noDerivative public let activation: Activation
-
-    public init(
-        weight: Tensor<Scalar>,
-        bias: Tensor<Scalar>,
-        activation: @escaping Activation
-    ) {
-        self.weight = weight
-        self.bias = bias
-        self.activation = activation
-    }
-
-    /// Returns the output obtained from applying the layer to the given input.
-    ///
-    /// - Parameter input: The input to the layer.
-    /// - Returns: The output.
-    @differentiable
-    public func call(_ input: Tensor<Scalar>) -> Tensor<Scalar> {
-        return activation(matmul(input, weight) + bias)
-    }
-}
-
-public extension Dense {
-    /// Creates a `Dense` layer with the specified input size, output size, and element-wise
-    /// activation function. The weight matrix is created with shape `[inputSize, outputSize]` and
-    /// is initialized using Glorot uniform initialization with the specified generator. The bias
-    /// vector is created with shape `[outputSize]` and is initialized with zeros.
-    ///
-    /// - Parameters:
-    ///   - inputSize: The dimensionality of the input space.
-    ///   - outputSize: The dimensionality of the output space.
-    ///   - activation: The activation function to use. The default value is `identity(_:)`.
-    ///   - generator: The random number generator for initialization.
-    ///
-    /// - Note: Use `init(inputSize:outputSize:activation:seed:)` for faster random initialization.
-    init<G: RandomNumberGenerator>(
-        inputSize: Int,
-        outputSize: Int,
-        activation: @escaping Activation = identity,
-        generator: inout G
-    ) {
-        self.init(weight: Tensor(glorotUniform: [inputSize, outputSize],
-                                 generator: &generator),
-                  bias: Tensor(zeros: [outputSize]),
-                  activation: activation)
-    }
-
-    init(inputSize: Int, outputSize: Int, activation: @escaping Activation = identity) {
-      self.init(inputSize: inputSize, outputSize: outputSize, activation: activation,
-                generator: &PhiloxRandomNumberGenerator.global)
-    }
-}
-
-public extension Dense {
-    /// Creates a `Dense` layer with the specified input size, output size, and element-wise
-    /// activation function. The weight matrix is created with shape `[inputSize, outputSize]` and
-    /// is initialized using Glorot uniform initialization with the specified seed. The bias vector
-    /// is created with shape `[outputSize]` and is initialized with zeros.
-    ///
-    /// - Parameters:
-    ///   - inputSize: The dimensionality of the input space.
-    ///   - outputSize: The dimensionality of the output space.
-    ///   - activation: The activation function to use. The default value is `identity(_:)`.
-    ///   - seed: The random seed for initialization. The default value is random.
-    init(
-        inputSize: Int,
-        outputSize: Int,
-        activation: @escaping Activation = identity,
-        seed: (Int64, Int64) = (Int64.random(in: Int64.min..<Int64.max),
-                                Int64.random(in: Int64.min..<Int64.max))
-    ) {
-        self.init(weight: Tensor(glorotUniform: [inputSize, outputSize],
-                                 seed: seed),
-                  bias: Tensor(zeros: [outputSize]),
-                  activation: activation)
-    }
-}
-
-/// A 1-D convolution layer (e.g. temporal convolution over a time-series).
-///
-/// This layer creates a convolution filter that is convolved with the layer input to produce a
-/// tensor of outputs.
-@_fixed_layout
-public struct Conv1D<Scalar: TensorFlowFloatingPoint>: Layer {
-    /// The 3-D convolution kernel `[width, inputChannels, outputChannels]`.
-    public var filter: Tensor<Scalar>
-    /// The bias vector `[outputChannels]`.
-    public var bias: Tensor<Scalar>
-    /// An activation function.
-    public typealias Activation = @differentiable (Tensor<Scalar>) -> Tensor<Scalar>
-    /// The element-wise activation function.
-    @noDerivative public let activation: Activation
-    /// The stride of the sliding window for temporal dimension.
-    @noDerivative public let stride: Int
-    /// The padding algorithm for convolution.
-    @noDerivative public let padding: Padding
-
-    /// Creates a `Conv1D` layer with the specified filter, bias, activation function, stride, and
-    /// padding.
-    ///
-    /// - Parameters:
-    ///   - filter: The 3-D convolution kernel `[width, inputChannels, outputChannels]`.
-    ///   - bias: The bias vector `[outputChannels]`.
-    ///   - activation: The element-wise activation function.
-    ///   - stride: The stride of the sliding window for temporal dimension.
-    ///   - padding: The padding algorithm for convolution.
-    public init(
-        filter: Tensor<Scalar>,
-        bias: Tensor<Scalar>,
-        activation: @escaping Activation,
-        stride: Int,
-        padding: Padding
-    ) {
-        self.filter = filter
-        self.bias = bias
-        self.activation = activation
-        self.stride = stride
-        self.padding = padding
-    }
-
-    /// Returns the output obtained from applying the layer to the given input.
-    ///
-    /// - Parameter input: The input to the layer `[batchCount, width, inputChannels]`.
-    /// - Returns: The output `[batchCount, newWidth, outputChannels]`.
-    @differentiable
-    public func call(_ input: Tensor<Scalar>) -> Tensor<Scalar> {
-        let conv2D = input.expandingShape(at: 1).convolved2D(
-            withFilter: filter.expandingShape(at: 0), strides: (1, 1, stride, 1), padding: padding)
-        return activation(conv2D.squeezingShape(at: 1) + bias)
-    }
-}
-
-public extension Conv1D where Scalar.RawSignificand: FixedWidthInteger {
-    /// Creates a `Conv1D` layer with the specified filter shape, stride, padding, and
-    /// element-wise activation function. The filter tensor is initialized using Glorot uniform
-    /// initialization with the specified generator. The bias vector is initialized with zeros.
-    ///
-    /// - Parameters:
-    ///   - filterShape: The 3-D shape of the filter, representing
-    ///     `[width, inputChannels, outputChannels]`.
-    ///   - stride: The stride of the sliding window for temporal dimension.
-    ///   - padding: The padding algorithm for convolution.
-    ///   - activation: The element-wise activation function.
-    ///   - generator: The random number generator for initialization.
-    ///
-    /// - Note: Use `init(filterShape:stride:padding:activation:seed:)` for faster random
-    ///   initialization.
-    init<G: RandomNumberGenerator>(
-        filterShape: (Int, Int, Int),
-        stride: Int = 1,
-        padding: Padding = .valid,
-        activation: @escaping Activation = identity,
-        generator: inout G
-    ) {
-        let filterTensorShape = TensorShape([
-            filterShape.0, filterShape.1, filterShape.2])
-        self.init(
-            filter: Tensor(glorotUniform: filterTensorShape),
-            bias: Tensor(zeros: TensorShape([filterShape.2])),
-            activation: activation,
-            stride: stride,
-            padding: padding)
-    }
-}
-
-public extension Conv1D {
-    /// Creates a `Conv1D` layer with the specified filter shape, strides, padding, and
-    /// element-wise activation function. The filter tensor is initialized using Glorot uniform
-    /// initialization with the specified seed. The bias vector is initialized with zeros.
-    ///
-    /// - Parameters:
-    ///   - filterShape: The 3-D shape of the filter, representing
-    ///     `[width, inputChannels, outputChannels]`.
-    ///   - stride: The stride of the sliding window for temporal dimension.
-    ///   - padding: The padding algorithm for convolution.
-    ///   - activation: The element-wise activation function.
-    ///   - seed: The random seed for initialization. The default value is random.
-    init(
-        filterShape: (Int, Int, Int),
-        stride: Int = 1,
-        padding: Padding = .valid,
-        activation: @escaping Activation = identity,
-        seed: (Int64, Int64) = (Int64.random(in: Int64.min..<Int64.max),
-                                Int64.random(in: Int64.min..<Int64.max))
-    ) {
-        let filterTensorShape = TensorShape([
-            filterShape.0, filterShape.1, filterShape.2])
-        self.init(
-            filter: Tensor(glorotUniform: filterTensorShape, seed: seed),
-            bias: Tensor(zeros: TensorShape([filterShape.2])),
-            activation: activation,
-            stride: stride,
-            padding: padding)
-    }
-}
-
-/// A 2-D convolution layer (e.g. spatial convolution over images).
-///
-/// This layer creates a convolution filter that is convolved with the layer input to produce a
-/// tensor of outputs.
-@_fixed_layout
-public struct Conv2D<Scalar: TensorFlowFloatingPoint>: Layer {
-    /// The 4-D convolution kernel.
-    public var filter: Tensor<Scalar>
-    /// The bias vector.
-    public var bias: Tensor<Scalar>
-    /// An activation function.
-    public typealias Activation = @differentiable (Tensor<Scalar>) -> Tensor<Scalar>
-    /// The element-wise activation function.
-    @noDerivative public let activation: Activation
-    /// The strides of the sliding window for spatial dimensions.
-    @noDerivative public let strides: (Int, Int)
-    /// The padding algorithm for convolution.
-    @noDerivative public let padding: Padding
-
-    /// Creates a `Conv2D` layer with the specified filter, bias, activation function, strides, and
-    /// padding.
-    ///
-    /// - Parameters:
-    ///   - filter: The 4-D convolution kernel.
-    ///   - bias: The bias vector.
-    ///   - activation: The element-wise activation function.
-    ///   - strides: The strides of the sliding window for spatial dimensions.
-    ///   - padding: The padding algorithm for convolution.
-    public init(
-        filter: Tensor<Scalar>,
-        bias: Tensor<Scalar>,
-        activation: @escaping Activation,
-        strides: (Int, Int),
-        padding: Padding
-    ) {
-        self.filter = filter
-        self.bias = bias
-        self.activation = activation
-        self.strides = strides
-        self.padding = padding
-    }
-
-    /// Returns the output obtained from applying the layer to the given input.
-    ///
-    /// - Parameter input: The input to the layer.
-    /// - Returns: The output.
-    @differentiable
-    public func call(_ input: Tensor<Scalar>) -> Tensor<Scalar> {
-        return activation(input.convolved2D(withFilter: filter,
-                                            strides: (1, strides.0, strides.1, 1),
-                                            padding: padding) + bias)
-    }
-}
-
-public extension Conv2D {
-    /// Creates a `Conv2D` layer with the specified filter shape, strides, padding, and
-    /// element-wise activation function. The filter tensor is initialized using Glorot uniform
-    /// initialization with the specified generator. The bias vector is initialized with zeros.
-    ///
-    /// - Parameters:
-    ///   - filterShape: The shape of the 4-D convolution kernel.
-    ///   - strides: The strides of the sliding window for spatial dimensions.
-    ///   - padding: The padding algorithm for convolution.
-    ///   - activation: The element-wise activation function.
-    ///   - generator: The random number generator for initialization.
-    ///
-    /// - Note: Use `init(filterShape:strides:padding:activation:seed:)` for faster random
-    ///   initialization.
-    init<G: RandomNumberGenerator>(
-        filterShape: (Int, Int, Int, Int),
-        strides: (Int, Int) = (1, 1),
-        padding: Padding = .valid,
-        activation: @escaping Activation = identity,
-        generator: inout G
-    ) {
-        let filterTensorShape = TensorShape([
-            filterShape.0, filterShape.1, filterShape.2, filterShape.3])
-        self.init(
-            filter: Tensor(glorotUniform: filterTensorShape, generator: &generator),
-            bias: Tensor(zeros: TensorShape([filterShape.3])),
-            activation: activation,
-            strides: strides,
-            padding: padding)
-    }
-}
-
-public extension Conv2D {
-    /// Creates a `Conv2D` layer with the specified filter shape, strides, padding, and
-    /// element-wise activation function. The filter tensor is initialized using Glorot uniform
-    /// initialization with the specified seed. The bias vector is initialized with zeros.
-    ///
-    /// - Parameters:
-    ///   - filterShape: The shape of the 4-D convolution kernel.
-    ///   - strides: The strides of the sliding window for spatial dimensions.
-    ///   - padding: The padding algorithm for convolution.
-    ///   - activation: The element-wise activation function.
-    ///   - seed: The random seed for initialization. The default value is random.
-    init(
-        filterShape: (Int, Int, Int, Int),
-        strides: (Int, Int) = (1, 1),
-        padding: Padding = .valid,
-        activation: @escaping Activation = identity,
-        seed: (Int64, Int64) = (Int64.random(in: Int64.min..<Int64.max),
-                                Int64.random(in: Int64.min..<Int64.max))
-    ) {
-        let filterTensorShape = TensorShape([
-            filterShape.0, filterShape.1, filterShape.2, filterShape.3])
-        self.init(
-            filter: Tensor(glorotUniform: filterTensorShape, seed: seed),
-            bias: Tensor(zeros: TensorShape([filterShape.3])),
-            activation: activation,
-            strides: strides,
-            padding: padding)
-    }
-}
-
-/// A 2-D transposed convolution layer (e.g. spatial transposed convolution over images).
-///
-/// This layer creates a convolution filter that is transpose-convolved with the layer input
-/// to produce a tensor of outputs.
-@_fixed_layout
-public struct TransposedConv2D: Layer {
-    /// The 4-D convolution kernel.
-    public var filter: Tensor<Float>
-    /// The bias vector.
-    public var bias: Tensor<Float>
-    /// An activation function.
-    public typealias Activation = @differentiable (Tensor<Float>) -> Tensor<Float>
-    /// The element-wise activation function.
-    @noDerivative public let activation: Activation
-    /// The strides of the sliding window for spatial dimensions.
-    @noDerivative public let strides: (Int, Int)
-    /// The padding algorithm for convolution.
-    @noDerivative public let padding: Padding
-    @noDerivative public let paddingIndex: Int
-
-    /// Creates a `TransposedConv2D` layer with the specified filter, bias,
-    /// activation function, strides, and padding.
-    ///
-    /// - Parameters:
-    ///   - filter: The 4-D convolution kernel.
-    ///   - bias: The bias vector.
-    ///   - activation: The element-wise activation function.
-    ///   - strides: The strides of the sliding window for spatial dimensions.
-    ///   - padding: The padding algorithm for convolution.
-    public init(
-        filter: Tensor<Float>,
-        bias: Tensor<Float>,
-        activation: @escaping Activation,
-        strides: (Int, Int),
-        padding: Padding
-    ) {
-        self.filter = filter
-        self.bias = bias
-        self.activation = activation
-        self.strides = strides
-        self.padding = padding
-        self.paddingIndex = padding == .same ? 0 : 1
-    }
-
-    /// Returns the output obtained from applying the layer to the given input.
-    ///
-    /// - Parameter input: The input to the layer.
-    /// - Returns: The output.
-    @differentiable
-    public func call(_ input: Tensor<Float>) -> Tensor<Float> {
-        let batchSize = input.shape[0]
-        let w = (input.shape[1] - (1 * paddingIndex)) *
-          strides.0 + (filter.shape[0] * paddingIndex)
-        let h = (input.shape[2] - (1 * paddingIndex)) *
-          strides.1 + (filter.shape[1] * paddingIndex)
-        let c = filter.shape[2]
-        let newShape = Tensor<Int32>([Int32(batchSize), Int32(w), Int32(h), Int32(c)])
-        return activation(input.conv2DBackpropInput(shape: newShape, filter: filter,
-                                                    strides: (1, strides.0, strides.1, 1),
-                                                    padding: padding) + bias)
-    }
-}
-
-public extension TransposedConv2D {
-    /// Creates a `TransposedConv2D` layer with the specified filter shape, strides, padding, and
-    /// element-wise activation function. The filter tensor is initialized using Glorot uniform
-    /// initialization with the specified generator. The bias vector is initialized with zeros.
-    ///
-    /// - Parameters:
-    ///   - filterShape: The shape of the 4-D convolution kernel.
-    ///   - strides: The strides of the sliding window for spatial dimensions.
-    ///   - padding: The padding algorithm for convolution.
-    ///   - activation: The element-wise activation function.
-    ///   - generator: The random number generator for initialization.
-    ///
-    /// - Note: Use `init(filterShape:strides:padding:activation:seed:)` for faster random
-    ///   initialization.
-    init<G: RandomNumberGenerator>(
-        filterShape: (Int, Int, Int, Int),
-        strides: (Int, Int) = (1, 1),
-        padding: Padding = .valid,
-        activation: @escaping Activation = identity,
-        generator: inout G
-    ) {
-        let filterTensorShape = TensorShape([
-            filterShape.0, filterShape.1, filterShape.2, filterShape.3])
-        self.init(
-            filter: Tensor(glorotUniform: filterTensorShape, generator: &generator),
-            bias: Tensor(zeros: TensorShape([filterShape.3])),
-            activation: activation,
-            strides: strides,
-            padding: padding)
-    }
-}
-
-public extension TransposedConv2D {
-    /// Creates a `TransposedConv2D` layer with the specified filter shape, strides, padding, and
-    /// element-wise activation function. The filter tensor is initialized using Glorot uniform
-    /// initialization with the specified seed. The bias vector is initialized with zeros.
-    ///
-    /// - Parameters:
-    ///   - filterShape: The shape of the 4-D convolution kernel.
-    ///   - strides: The strides of the sliding window for spatial dimensions.
-    ///   - padding: The padding algorithm for convolution.
-    ///   - activation: The element-wise activation function.
-    ///   - seed: The random seed for initialization. The default value is random.
-    init(
-        filterShape: (Int, Int, Int, Int),
-        strides: (Int, Int) = (1, 1),
-        padding: Padding = .valid,
-        activation: @escaping Activation = identity,
-        seed: (Int64, Int64) = (Int64.random(in: Int64.min..<Int64.max),
-                                Int64.random(in: Int64.min..<Int64.max))
-    ) {
-        let filterTensorShape = TensorShape([
-            filterShape.0, filterShape.1, filterShape.2, filterShape.3])
-        self.init(
-            filter: Tensor(glorotUniform: filterTensorShape, seed: seed),
-            bias: Tensor(zeros: TensorShape([filterShape.3])),
-            activation: activation,
-            strides: strides,
-            padding: padding)
-    }
-}
-
-/// A batch normalization layer.
-///
-/// Normalizes the activations of the previous layer at each batch, i.e. applies a transformation
-/// that maintains the mean activation close to `0` and the activation standard deviation close to
-/// `1`.
-///
-/// Reference: [Batch Normalization: Accelerating Deep Network Training by Reducing Internal
-/// Covariate Shift](https://arxiv.org/abs/1502.03167).
-@_fixed_layout
-public struct BatchNorm<Scalar: TensorFlowFloatingPoint>: Layer {
-    /// The feature dimension.
-    @noDerivative public let axis: Int
-    /// The momentum for the running mean and running variance.
-    @noDerivative public let momentum: Tensor<Scalar>
-    /// The offset value, also known as beta.
-    public var offset: Tensor<Scalar>
-    /// The scale value, also known as gamma.
-    public var scale: Tensor<Scalar>
-    /// The variance epsilon value.
-    @noDerivative public let epsilon: Tensor<Scalar>
-    /// The running mean.
-    @noDerivative public let runningMean: Parameter<Scalar>
-    /// The running variance.
-    @noDerivative public let runningVariance: Parameter<Scalar>
-
-    /// Creates a batch normalization layer.
-    ///
-    /// - Parameters:
-    ///   - axis: The axis that should not be normalized (typically the feature axis).
-    ///   - momentum: The momentum for the moving average.
-    ///   - offset: The offset to be added to the normalized tensor.
-    ///   - scale: The scale to multiply the normalized tensor by.
-    ///   - epsilon: A small scalar added to the denominator to improve numerical stability.
-    ///   - runningMean: The running mean.
-    ///   - runningVariance: The running variance.
-    public init(
-        axis: Int,
-        momentum: Tensor<Scalar>,
-        offset: Tensor<Scalar>,
-        scale: Tensor<Scalar>,
-        epsilon: Tensor<Scalar>,
-        runningMean: Tensor<Scalar>,
-        runningVariance: Tensor<Scalar>
-    ) {
-        self.axis = axis
-        self.momentum = momentum
-        self.offset = offset
-        self.scale = scale
-        self.epsilon = epsilon
-        self.runningMean = Parameter(runningMean)
-        self.runningVariance = Parameter(runningVariance)
-    }
-
-    @differentiable
-    private func applyingTraining(to input: Tensor<Scalar>) -> Tensor<Scalar> {
-        let positiveAxis = (input.rank + axis) % input.rank
-        var normalizedAxes = Array(0..<input.rank)
-        normalizedAxes.remove(at: positiveAxis)
-        let mean = input.mean(alongAxes: normalizedAxes)
-        let variance = input.variance(alongAxes: normalizedAxes)
-        runningMean.value += (mean - runningMean.value) * (1 - momentum)
-        runningVariance.value += (
-            variance - runningVariance.value) * (1 - momentum)
-        let inv = rsqrt(variance + epsilon) * scale
-        return (input - mean) * inv + offset
-    }
-
-    @differentiable
-    private func applyingInference(to input: Tensor<Scalar>) -> Tensor<Scalar> {
-        let inv = rsqrt(runningVariance.value + epsilon) * scale
-        return (input - runningMean.value) * inv + offset
-    }
-
-    /// Returns the output obtained from applying the layer to the given input.
-    ///
-    /// - Parameter input: The input to the layer.
-    /// - Returns: The output.
-    @differentiable(vjp: _vjpApplied(to:))
-    public func call(_ input: Tensor<Scalar>) -> Tensor<Scalar> {
-        switch Context.local.learningPhase {
-        case .training:
-            return applyingTraining(to: input)
-        case .inference:
-            return applyingInference(to: input)
-        }
-    }
-
-    @usableFromInline
-    func _vjpApplied(to input: Tensor<Scalar>) ->
-        (Tensor<Scalar>, (Tensor<Scalar>) ->
-            (BatchNorm<Scalar>.TangentVector, Tensor<Scalar>)) {
-        switch Context.local.learningPhase {
-        case .training:
-            return valueWithPullback(at: input) {
-                $0.applyingTraining(to: $1)
-            }
-        case .inference:
-            return valueWithPullback(at: input) {
-                $0.applyingInference(to: $1)
-            }
-        }
-    }
-
-    /// Creates a batch normalization layer.
-    ///
-    /// - Parameters:
-    ///   - featureCount: The number of features.
-    ///   - axis: The axis that should be normalized (typically the features axis).
-    ///   - momentum: The momentum for the moving average.
-    ///   - epsilon: A small scalar added to the denominator to improve numerical stability.
-    public init(featureCount: Int,
-                axis: Int = -1,
-                momentum: Tensor<Scalar> = Tensor(0.99),
-                epsilon: Tensor<Scalar> = Tensor(0.001)) {
-        self.axis = axis
-        self.momentum = momentum
-        self.scale = Tensor<Scalar>(ones: [featureCount])
-        self.offset = Tensor<Scalar>(zeros: [featureCount])
-        self.epsilon = epsilon
-        self.runningMean = Parameter(Tensor(0))
-        self.runningVariance = Parameter(Tensor(1))
-    }
-}
-
-/// A max pooling layer for temporal data.
-@_fixed_layout
-public struct MaxPool1D<Scalar: TensorFlowFloatingPoint>: Layer {
-    /// The size of the sliding reduction window for pooling.
-    @noDerivative let poolSize: Int
-    /// The stride of the sliding window for temporal dimension.
-    @noDerivative let stride: Int
-    /// The padding algorithm for pooling.
-    @noDerivative let padding: Padding
-
-    /// Creates a max pooling layer.
-    ///
-    /// - Parameters:
-    ///   - poolSize: The size of the sliding reduction window for pooling.
-    ///   - stride: The stride of the sliding window for temporal dimension.
-    ///   - padding: The padding algorithm for pooling.
-    public init(
-        poolSize: Int,
-        stride: Int,
-        padding: Padding
-    ) {
-        self.poolSize = poolSize
-        self.stride = stride
-        self.padding = padding
-    }
-
-    /// Returns the output obtained from applying the layer to the given input.
-    ///
-    /// - Parameter input: The input to the layer.
-    /// - Returns: The output.
-    @differentiable
-    public func call(_ input: Tensor<Scalar>) -> Tensor<Scalar> {
-        return input.expandingShape(at: 1).maxPooled2D(
-            kernelSize: (1, 1, poolSize, 1), strides: (1, 1, stride, 1), padding: padding
-        ).squeezingShape(at: 1)
-    }
-}
-
-/// A max pooling layer for spatial data.
-@_fixed_layout
-public struct MaxPool2D<Scalar: TensorFlowFloatingPoint>: Layer {
-    /// The size of the sliding reduction window for pooling.
-    @noDerivative let poolSize: (Int, Int, Int, Int)
-    /// The strides of the sliding window for each dimension of a 4-D input.
-    /// Strides in non-spatial dimensions must be `1`.
-    @noDerivative let strides: (Int, Int, Int, Int)
-    /// The padding algorithm for pooling.
-    @noDerivative let padding: Padding
-
-    /// Creates a max pooling layer.
-    public init(
-        poolSize: (Int, Int, Int, Int),
-        strides: (Int, Int, Int, Int),
-        padding: Padding
-    ) {
-        self.poolSize = poolSize
-        self.strides = strides
-        self.padding = padding
-    }
-
-    /// Returns the output obtained from applying the layer to the given input.
-    ///
-    /// - Parameter input: The input to the layer.
-    /// - Returns: The output.
-    @differentiable
-    public func call(_ input: Tensor<Scalar>) -> Tensor<Scalar> {
-        return input.maxPooled2D(
-            kernelSize: poolSize, strides: strides, padding: padding)
-    }
-}
-
-public extension MaxPool2D {
-  /// Creates a max pooling layer.
-  ///
-  /// - Parameters:
-  ///   - poolSize: Vertical and horizontal factors by which to downscale.
-  ///   - strides: The strides.
-  ///   - padding: The padding.
-  init(poolSize: (Int, Int), strides: (Int, Int), padding: Padding = .valid) {
-  self.init(poolSize: (1, poolSize.0, poolSize.1, 1),
-            strides: (1, strides.0, strides.1, 1),
-            padding: padding)
-  }
-}
-
-/// A max pooling layer for spatial or spatio-temporal data.
-@_fixed_layout
-public struct MaxPool3D<Scalar: TensorFlowFloatingPoint>: Layer {
-    /// The size of the sliding reduction window for pooling.
-    @noDerivative let poolSize: (Int, Int, Int, Int, Int)
-    /// The strides of the sliding window for each dimension of a 5-D input.
-    /// Strides in non-spatial dimensions must be `1`.
-    @noDerivative let strides: (Int, Int, Int, Int, Int)
-    /// The padding algorithm for pooling.
-    @noDerivative let padding: Padding
-
-    /// Creates a max pooling layer.
-    public init(
-        poolSize: (Int, Int, Int, Int, Int),
-        strides: (Int, Int, Int, Int, Int),
-        padding: Padding
-    ) {
-        self.poolSize = poolSize
-        self.strides = strides
-        self.padding = padding
-    }
-
-    /// Returns the output obtained from applying the layer to the given input.
-    ///
-    /// - Parameter input: The input to the layer.
-    /// - Returns: The output.
-    @differentiable
-    public func call(_ input: Tensor<Scalar>) -> Tensor<Scalar> {
-        return input.maxPooled3D(kernelSize: poolSize, strides: strides, padding: padding)
-    }
-}
-
-public extension MaxPool3D {
-  /// Creates a max pooling layer.
-  ///
-  /// - Parameters:
-  ///   - poolSize: Vertical and horizontal factors by which to downscale.
-  ///   - strides: The strides.
-  ///   - padding: The padding.
-  init(poolSize: (Int, Int, Int), strides: (Int, Int, Int), padding: Padding = .valid) {
-  self.init(poolSize: (1, poolSize.0, poolSize.1, poolSize.2, 1),
-            strides: (1, strides.0, strides.1, strides.2, 1),
-            padding: padding)
-  }
-}
-
-public extension MaxPool3D {
-  /// Creates a max pooling layer with the specified pooling window size and stride. All
-  /// pooling sizes and strides are the same.
-  init(poolSize: Int, stride: Int, padding: Padding = .valid) {
-       self.init(poolSize: (poolSize, poolSize, poolSize),
-                 strides: (stride, stride, stride),
-                 padding: padding)
-  }
-}
-
-/// An average pooling layer for temporal data.
-@_fixed_layout
-public struct AvgPool1D<Scalar: TensorFlowFloatingPoint>: Layer {
-    /// The size of the sliding reduction window for pooling.
-    @noDerivative let poolSize: Int
-    /// The stride of the sliding window for temporal dimension.
-    @noDerivative let stride: Int
-    /// The padding algorithm for pooling.
-    @noDerivative let padding: Padding
-
-    /// Creates an average pooling layer.
-    ///
-    /// - Parameters:
-    ///   - poolSize: The size of the sliding reduction window for pooling.
-    ///   - stride: The stride of the sliding window for temporal dimension.
-    ///   - padding: The padding algorithm for pooling.
-    public init(
-        poolSize: Int,
-        stride: Int,
-        padding: Padding
-    ) {
-        self.poolSize = poolSize
-        self.stride = stride
-        self.padding = padding
-    }
-
-    /// Returns the output obtained from applying the layer to the given input.
-    ///
-    /// - Parameter input: The input to the layer.
-    /// - Returns: The output.
-    @differentiable
-    public func call(_ input: Tensor<Scalar>) -> Tensor<Scalar> {
-        return input.expandingShape(at: 1).averagePooled2D(
-            kernelSize: (1, 1, poolSize, 1), strides: (1, 1, stride, 1), padding: padding
-        ).squeezingShape(at: 1)
-    }
-}
-
-/// An average pooling layer for spatial data.
-@_fixed_layout
-public struct AvgPool2D<Scalar: TensorFlowFloatingPoint>: Layer {
-    /// The size of the sliding reduction window for pooling.
-    @noDerivative let poolSize: (Int, Int, Int, Int)
-    /// The strides of the sliding window for each dimension of a 4-D input.
-    /// Strides in non-spatial dimensions must be `1`.
-    @noDerivative let strides: (Int, Int, Int, Int)
-    /// The padding algorithm for pooling.
-    @noDerivative let padding: Padding
-
-    /// Creates an average pooling layer.
-    public init(
-        poolSize: (Int, Int, Int, Int),
-        strides: (Int, Int, Int, Int),
-        padding: Padding
-    ) {
-        self.poolSize = poolSize
-        self.strides = strides
-        self.padding = padding
-    }
-
-    /// Returns the output obtained from applying the layer to the given input.
-    ///
-    /// - Parameter input: The input to the layer.
-    /// - Returns: The output.
-    @differentiable
-    public func call(_ input: Tensor<Scalar>) -> Tensor<Scalar> {
-        return input.averagePooled2D(kernelSize: poolSize, strides: strides, padding: padding)
-    }
-}
-
-public extension AvgPool2D {
-  /// Creates an average pooling layer.
-  ///
-  /// - Parameters:
-  ///   - poolSize: Vertical and horizontal factors by which to downscale.
-  ///   - strides: The strides.
-  ///   - padding: The padding.
-  init(poolSize: (Int, Int), strides: (Int, Int), padding: Padding = .valid) {
-  self.init(poolSize: (1, poolSize.0, poolSize.1, 1),
-            strides: (1, strides.0, strides.1, 1),
-            padding: padding)
-  }
-}
-
-/// An average pooling layer for spatial or spatio-temporal data.
-@_fixed_layout
-public struct AvgPool3D<Scalar: TensorFlowFloatingPoint>: Layer {
-    /// The size of the sliding reduction window for pooling.
-    @noDerivative let poolSize: (Int, Int, Int, Int, Int)
-    /// The strides of the sliding window for each dimension of a 5-D input.
-    /// Strides in non-spatial dimensions must be `1`.
-    @noDerivative let strides: (Int, Int, Int, Int, Int)
-    /// The padding algorithm for pooling.
-    @noDerivative let padding: Padding
-
-    /// Creates an average pooling layer.
-    public init(
-        poolSize: (Int, Int, Int, Int, Int),
-        strides: (Int, Int, Int, Int, Int),
-        padding: Padding
-    ) {
-        self.poolSize = poolSize
-        self.strides = strides
-        self.padding = padding
-    }
-
-    /// Returns the output obtained from applying the layer to the given input.
-    ///
-    /// - Parameter input: The input to the layer.
-    /// - Returns: The output.
-    @differentiable
-    public func call(_ input: Tensor<Scalar>) -> Tensor<Scalar> {
-        return input.averagePooled3D(kernelSize: poolSize, strides: strides, padding: padding)
-    }
-}
-
-public extension AvgPool3D {
-  /// Creates an average pooling layer.
-  ///
-  /// - Parameters:
-  ///   - poolSize: Vertical and horizontal factors by which to downscale.
-  ///   - strides: The strides.
-  ///   - padding: The padding.
-  init(poolSize: (Int, Int, Int), strides: (Int, Int, Int), padding: Padding = .valid) {
-  self.init(poolSize: (1, poolSize.0, poolSize.1, poolSize.2, 1),
-            strides: (1, strides.0, strides.1, strides.2, 1),
-            padding: padding)
-  }
-}
-
-public extension AvgPool3D {
-    /// Creates an average pooling layer with the specified pooling window size and stride. All
-    /// pooling sizes and strides are the same.
-    init(poolSize: Int, strides: Int, padding: Padding = .valid) {
-        self.init(poolSize: (poolSize, poolSize, poolSize),
-                  strides: (strides, strides, strides),
-                  padding: padding)
-    }
-}
-
-/// A global max pooling layer for temporal data.
-@_fixed_layout
-public struct GlobalMaxPooling1D<Scalar: TensorFlowFloatingPoint>: Layer {
-    /// Creates a global max pooling layer.
-    public init() {}
-
-    /// Returns the output obtained from applying the layer to the given input.
-    ///
-    /// - Parameters:
-    ///   - input: The input to the layer.
-    ///   - context: The contextual information for the layer application, e.g. the current learning
-    ///     phase.
-    /// - Returns: The output.
-    @differentiable
-    public func call(_ input: Tensor<Scalar>) -> Tensor<Scalar> {
-        return input.max(squeezingAxes: 1)
-    }
-}
-
-/// A global max pooling layer for spatial data.
-@_fixed_layout
-public struct GlobalMaxPool2D<Scalar: TensorFlowFloatingPoint>: Layer {
-    /// Creates a global max pooling layer.
-    public init() {}
-
-    /// Returns the output obtained from applying the layer to the given input.
-    ///
-    /// - Parameter input: The input to the layer.
-    /// - Returns: The output.
-    @differentiable
-    public func call(_ input: Tensor<Scalar>) -> Tensor<Scalar> {
-        return input.max(squeezingAxes: [1, 2])
-    }
-}
-
-/// A global max pooling layer for spatial and spatio-temporal data.
-@_fixed_layout
-public struct GlobalMaxPool3D<Scalar: TensorFlowFloatingPoint>: Layer {
-    /// Creates a global max pooling layer.
-    public init() {}
-
-    /// Returns the output obtained from applying the layer to the given input.
-    ///
-    /// - Parameter input: The input to the layer.
-    /// - Returns: The output.
-    @differentiable
-    public func call(_ input: Tensor<Scalar>) -> Tensor<Scalar> {
-        return input.max(squeezingAxes: [1, 2, 3])
-    }
-}
-
-/// A global average pooling layer for temporal data.
-@_fixed_layout
-public struct GlobalAvgPool1D<Scalar: TensorFlowFloatingPoint>: Layer {
-    /// Creates a global average pooling layer.
-    public init() {}
-
-    /// Returns the output obtained from applying the layer to the given input.
-    ///
-    /// - Parameter input: The input to the layer.
-    /// - Returns: The output.
-    @differentiable
-    public func call(_ input: Tensor<Scalar>) -> Tensor<Scalar> {
-        return input.mean(squeezingAxes: 1)
-    }
-}
-
-/// A global average pooling layer for spatial data.
-@_fixed_layout
-public struct GlobalAvgPool2D<Scalar: TensorFlowFloatingPoint>: Layer {
-    /// Creates a global average pooling layer.
-    public init() {}
-
-    /// Returns the output obtained from applying the layer to the given input.
-    ///
-    /// - Parameter input: The input to the layer.
-    /// - Returns: The output.
-    @differentiable
-    public func call(_ input: Tensor<Scalar>) -> Tensor<Scalar> {
-        return input.mean(squeezingAxes: [1, 2])
-    }
-}
-
-/// A global average pooling layer for spatial and spatio-temporal data.
-@_fixed_layout
-public struct GlobalAvgPool3D<Scalar: TensorFlowFloatingPoint>: Layer {
-    /// Creates a global average pooling layer.
-    public init() {}
-
-    /// Returns the output obtained from applying the layer to the given input.
-    ///
-    /// - Parameter input: The input to the layer.
-    /// - Returns: The output.
-    @differentiable
-    public func call(_ input: Tensor<Scalar>) -> Tensor<Scalar> {
-        return input.mean(squeezingAxes: [1, 2, 3])
-    }
-}
-
-/// A layer that applies layer normalization over a mini-batch of inputs.
-///
-/// Reference: [Layer Normalization](https://arxiv.org/abs/1607.06450).
-@_fixed_layout
-public struct LayerNorm<Scalar: TensorFlowFloatingPoint>: Layer {
-    /// The offset value, also known as beta.
-    public var offset: Tensor<Scalar>
-    /// The scale value, also known as gamma.
-    public var scale: Tensor<Scalar>
-    /// The axis.
-    @noDerivative public let axis: Int
-    /// The variance epsilon value.
-    @noDerivative public let epsilon: Tensor<Scalar>
-
-    /// Creates a layer normalization layer.
-    public init(
-        offset: Tensor<Scalar>,
-        scale: Tensor<Scalar>,
-        axis: Int,
-        epsilon: Tensor<Scalar>
-    ) {
-        self.offset = offset
-        self.scale = scale
-        self.axis = axis
-        self.epsilon = epsilon
-    }
-
-    /// Creates a layer normalization layer.
-    ///
-    /// - Parameters:
-    ///   - featureCount: The number of features.
-    ///   - axis: The axis that should be normalized.
-    ///   - epsilon: The small scalar added to variance.
-    public init(featureCount: Int,
-                axis: Int,
-                epsilon: Tensor<Scalar> = Tensor(0.001)) {
-        self.init(
-            offset: Tensor(zeros: [featureCount]),
-            scale: Tensor(ones: [featureCount]),
-            axis: axis,
-            epsilon: epsilon
-        )
-    }
-
-    /// Returns the output obtained from applying the layer to the given input.
-    ///
-    /// - Parameter input: The input to the layer.
-    /// - Returns: The output.
-    @differentiable
-    public func call(_ input: Tensor<Scalar>) -> Tensor<Scalar> {
-        let mean = input.mean(alongAxes: axis)
-        let variance = input.variance(alongAxes: axis)
-        let inv = rsqrt(variance + epsilon) * scale
-        return (input - mean) * inv + offset
-    }
-}
-
-public extension Tensor where Scalar: TensorFlowFloatingPoint {
-    /// Computes dropout given a probability.
-    @differentiable(wrt: self where Scalar: Differentiable)
-    func droppingOut(probability: Double) -> Tensor {
-        let noise = Tensor(randomUniform: shape)
-        let keepMask = noise .>= Scalar(probability)
-        let keepProbability = Scalar(1.0 - probability)
-        return self * Tensor(keepMask) / Tensor(keepProbability)
-    }
-}
-
-/// A dropout layer.
-///
-/// Dropout consists in randomly setting a fraction of input units to `0` at each update during
-/// training time, which helps prevent overfitting.
-@_fixed_layout
-public struct Dropout<Scalar: TensorFlowFloatingPoint>: Layer {
-    @noDerivative public let probability: Double
-
-    /// Creates a dropout layer.
-    ///
-    /// - Parameter probability: The drop probability.
-    public init(probability: Double) {
-        self.probability = probability
-    }
-
-    @differentiable
-    private func applyingTraining(to input: Tensor<Scalar>) -> Tensor<Scalar> {
-        return input.droppingOut(probability: probability)
-    }
-
-    @differentiable
-    private func applyingInference(to input: Tensor<Scalar>) -> Tensor<Scalar> {
-        return input
-    }
-
-    /// Returns the output obtained from applying the layer to the given input.
-    ///
-    /// - Parameter input: The input to the layer.
-    /// - Returns: The output.
-    @differentiable(vjp: _vjpApplied(to:))
-    public func call(_ input: Tensor<Scalar>) -> Tensor<Scalar> {
-        switch Context.local.learningPhase {
-        case .training:
-            return applyingTraining(to: input)
-        case .inference:
-            return applyingInference(to: input)
-        }
-    }
-
-    @usableFromInline
-    func _vjpApplied(to input: Tensor<Scalar>) ->
-        (Tensor<Scalar>, (Tensor<Scalar>) ->
-            (Dropout<Scalar>.TangentVector, Tensor<Scalar>)) {
-        switch Context.local.learningPhase {
-        case .training:
-            return valueWithPullback(at: input) {
-                $0.applyingTraining(to: $1)
-            }
-        case .inference:
-            return valueWithPullback(at: input) {
-                $0.applyingInference(to: $1)
-            }
-        }
-    }
-}
-
-/// An upsampling layer for 1-D inputs.
-@_fixed_layout
-public struct UpSampling1D<Scalar: TensorFlowFloatingPoint>: Layer {
-    @noDerivative public let size: Int
-
-    /// Creates an upsampling layer.
-    ///
-    /// - Parameter size: The upsampling factor for timesteps.
-    public init(size: Int) {
-       self.size = size
-    }
-
-    /// Returns the output obtained from applying the layer to the given input.
-    ///
-    /// - Parameter input: The input to the layer.
-    /// - Returns: The output.
-    @differentiable
-    public func call(_ input: Tensor<Scalar>) -> Tensor<Scalar> {
-        let shape = input.shape
-        let (batchSize, timesteps, channels) = (shape[0], shape[1], shape[2])
-        let scaleOnes = Tensor<Scalar>(ones: [1, 1, size, 1])
-        let upSampling = input.reshaped(to: [batchSize, timesteps, 1, channels]) * scaleOnes
-        return upSampling.reshaped(to: [batchSize, timesteps * size, channels])
-    }
-}
-
-/// An upsampling layer for 2-D inputs.
-@_fixed_layout
-public struct UpSampling2D<Scalar: TensorFlowFloatingPoint>: Layer {
-    @noDerivative public let size: Int
-
-    /// Creates an upsampling layer.
-    ///
-    /// - Parameter size: The upsampling factor for rows and columns.
-    public init(size: Int) {
-       self.size = size
-    }
-
-    /// Returns the output obtained from applying the layer to the given input.
-    ///
-    /// - Parameter input: The input to the layer.
-    /// - Returns: The output.
-    @differentiable
-    public func call(_ input: Tensor<Scalar>) -> Tensor<Scalar> {
-        let shape = input.shape
-        let (batchSize, height, width, channels) = (shape[0], shape[1], shape[2], shape[3])
-        let scaleOnes = Tensor<Scalar>(ones: [1, 1, size, 1, size, 1])
-        let upSampling = input.reshaped(to: [batchSize, height, 1, width, 1, channels]) * scaleOnes
-        return upSampling.reshaped(to: [batchSize, height * size, width * size, channels])
-    }
-}
-
-/// An upsampling layer for 3-D inputs.
-@_fixed_layout
-public struct UpSampling3D<Scalar: TensorFlowFloatingPoint>: Layer {
-    @noDerivative public let size: Int
-
-    /// Creates an upsampling layer.
-    ///
-    /// - Parameter size: The upsampling factor for rows and columns.
-    public init(size: Int) {
-       self.size = size
-    }
-
-    /// Returns the output obtained from applying the layer to the given input.
-    ///
-    /// - Parameter input: The input to the layer.
-    /// - Returns: The output.
-    @differentiable
-    public func call(_ input: Tensor<Scalar>) -> Tensor<Scalar> {
-        let shape = input.shape
-        let (batchSize, height, width, depth, channels) =
-            (shape[0], shape[1], shape[2], shape[3], shape[4])
-        let scaleOnes = Tensor<Scalar>(ones: [1, 1, size, 1, size, 1, size, 1])
-        let upSampling = input.reshaped(
-            to: [batchSize, height, 1, width, 1, depth, 1, channels]) * scaleOnes
-        return upSampling.reshaped(
-            to: [batchSize, height * size, width * size, depth * size, channels])
-    }
-}
-
-/// A flatten layer.
-///
-/// A flatten layer flattens the input when applied without affecting the batch size.
-@_fixed_layout
-public struct Flatten<Scalar: TensorFlowFloatingPoint>: Layer {
-    /// Creates a flatten layer.
-    public init() {}
-
-    /// Returns the output obtained from applying the layer to the given input.
-    ///
-    /// - Parameter input: The input to the layer.
-    /// - Returns: The output.
-    @differentiable
-    public func call(_ input: Tensor<Scalar>) -> Tensor<Scalar> {
-        let batchSize = input.shape[0]
-        let remaining = input.shape[1..<input.rank].contiguousSize
-        return input.reshaped(to: [batchSize, remaining])
-    }
-}
-
-/// A reshape layer.
-@_fixed_layout
-public struct Reshape<Scalar: TensorFlowFloatingPoint>: Layer {
-    /// The target shape.
-    @noDerivative public let shape: Tensor<Int32>
-
-    // TF-331 workaround:
-    @usableFromInline
-    internal var _nontrivial = Tensor<Float>(0)
-
-    /// Creates a reshape layer.
-    ///
-    /// - Parameter shape: The target shape, represented by a tensor.
-    public init(shape: Tensor<Int32>) {
-        self.shape = shape
-    }
-
-    /// Creates a reshape layer.
-    ///
-    /// - Parameter shape: The target shape.
-    public init(_ shape: TensorShape) {
-      self.init(shape: Tensor(shape.dimensions.map(Int32.init)))
-    }
-
-    /// Returns the output obtained from applying the layer to the given input.
-    ///
-    /// - Parameter input: The input to the layer.
-    /// - Returns: The output.
-    @differentiable
-    public func call(_ input: Tensor<Scalar>) -> Tensor<Scalar> {
-        return input.reshaped(toShape: shape)
-    }
-}
-
-/// An input to a recurrent neural network.
-public struct RNNCellInput<Input: Differentiable, State: Differentiable>: Differentiable {
-    /// The input at the current time step.
-    public var input: Input
-    /// The previous state.
-    public var state: State
-
-    @differentiable
-    public init(input: Input, state: State) {
-        self.input = input
-        self.state = state
-    }
-}
-
-/// An output to a recurrent neural network.
-public struct RNNCellOutput<Output: Differentiable, State: Differentiable>: Differentiable {
-    /// The output at the current time step.
-    public var output: Output
-    /// The current state.
-    public var state: State
-
-    @differentiable
-    public init(output: Output, state: State) {
-        self.output = output
-        self.state = state
-    }
-}
-
-/// A recurrent neural network cell.
-public protocol RNNCell: Layer where Input == RNNCellInput<TimeStepInput, State>,
-                                     Output == RNNCellOutput<TimeStepOutput, State> {
-    /// The input at a time step.
-    associatedtype TimeStepInput: Differentiable
-    /// The output at a time step.
-    associatedtype TimeStepOutput: Differentiable
-    /// The state that may be preserved across time steps.
-    associatedtype State: Differentiable
-    /// The zero state.
-    var zeroState: State { get }
-}
-
-public extension RNNCell {
-    /// Returns the new state obtained from applying the RNN cell to the input at the current time
-    /// step and the previous state.
-    ///
-    /// - Parameters:
-    ///   - timeStepInput: The input at the current time step.
-    ///   - previousState: The previous state of the RNN cell.
-    /// - Returns: The output.
-    @differentiable
-    func call(input: TimeStepInput, state: State) -> RNNCellOutput<TimeStepOutput, State> {
-        return self(RNNCellInput(input: input, state: state))
-    }
-}
-
-/// A simple RNN cell.
-public struct SimpleRNNCell<Scalar: TensorFlowFloatingPoint>: RNNCell, VectorNumeric {
-    public var weight: Tensor<Scalar>
-    public var bias: Tensor<Scalar>
-
-    @noDerivative public var stateShape: TensorShape {
-        return TensorShape([1, weight.shape[1]])
-    }
-
-    public var zeroState: State {
-        return State(Tensor(zeros: stateShape))
-    }
-
-    // TODO(TF-507): Revert to `typealias State = Tensor<Scalar>` after
-    // SR-10697 is fixed.
-    public struct State: Equatable, Differentiable, VectorNumeric, KeyPathIterable {
-        public let value: Tensor<Scalar>
-        public init(_ value: Tensor<Scalar>) {
-            self.value = value
-        }
-    }
-
-    public typealias TimeStepInput = Tensor<Scalar>
-    public typealias TimeStepOutput = State
-    public typealias Input = RNNCellInput<TimeStepInput, State>
-    public typealias Output = RNNCellOutput<TimeStepOutput, State>
-
-    /// Creates a `SimpleRNNCell` with the specified input size and hidden state size.
-    ///
-    /// - Parameters:
-    ///   - inputSize: The number of features in 2-D input tensors.
-    ///   - hiddenSize: The number of features in 2-D hidden states.
-    ///   - seed: The random seed for initialization. The default value is random.
-    public init(inputSize: Int, hiddenSize: Int,
-                seed: (Int64, Int64) = (Int64.random(in: Int64.min..<Int64.max),
-                                        Int64.random(in: Int64.min..<Int64.max))) {
-        let concatenatedInputSize = inputSize + hiddenSize
-        self.weight = Tensor(glorotUniform: [concatenatedInputSize, hiddenSize], seed: seed)
-        self.bias = Tensor(zeros: [hiddenSize])
-    }
-
-    /// Returns the output obtained from applying the layer to the given input.
-    ///
-    /// - Parameter input: The input to the layer.
-    /// - Returns: The hidden state.
-    @differentiable
-    public func call(_ input: Input) -> Output {
-        let concatenatedInput = input.input.concatenated(with: input.state.value, alongAxis: 1)
-        let newState = State(tanh(matmul(concatenatedInput, weight) + bias))
-        return Output(output: newState, state: newState)
-    }
-}
-
-/// An LSTM cell.
-public struct LSTMCell<Scalar: TensorFlowFloatingPoint>: RNNCell, VectorNumeric {
-    public var inputWeight, updateWeight, forgetWeight, outputWeight: Tensor<Scalar>
-    public var inputBias, updateBias, forgetBias, outputBias: Tensor<Scalar>
-
-    @noDerivative public var stateShape: TensorShape {
-        return TensorShape([1, inputWeight.shape[1]])
-    }
-
-    public var zeroState: State {
-        return State(cell: Tensor(zeros: stateShape), hidden: Tensor(zeros: stateShape))
-    }
-
-    public typealias TimeStepInput = Tensor<Scalar>
-    public typealias TimeStepOutput = State
-    public typealias Input = RNNCellInput<TimeStepInput, State>
-    public typealias Output = RNNCellOutput<TimeStepOutput, State>
-
-    /// Creates a `LSTMCell` with the specified input size and hidden state size.
-    ///
-    /// - Parameters:
-    ///   - inputSize: The number of features in 2-D input tensors.
-    ///   - hiddenSize: The number of features in 2-D hidden states.
-    public init(inputSize: Int, hiddenSize: Int,
-                seed: (Int64, Int64) = (Int64.random(in: Int64.min..<Int64.max),
-                                        Int64.random(in: Int64.min..<Int64.max))) {
-        let concatenatedInputSize = inputSize + hiddenSize
-        let gateWeightShape = TensorShape([concatenatedInputSize, hiddenSize])
-        let gateBiasShape = TensorShape([hiddenSize])
-        self.inputWeight = Tensor(glorotUniform: gateWeightShape, seed: seed)
-        self.inputBias = Tensor(zeros: gateBiasShape)
-        self.updateWeight = Tensor(glorotUniform: gateWeightShape, seed: seed)
-        self.updateBias = Tensor(zeros: gateBiasShape)
-        self.forgetWeight = Tensor(glorotUniform: gateWeightShape, seed: seed)
-        self.forgetBias = Tensor(ones: gateBiasShape)
-        self.outputWeight = Tensor(glorotUniform: gateWeightShape, seed: seed)
-        self.outputBias = Tensor(zeros: gateBiasShape)
-    }
-
-    public struct State: Differentiable {
-        public var cell: Tensor<Scalar>
-        public var hidden: Tensor<Scalar>
-
-        @differentiable
-        public init(cell: Tensor<Scalar>, hidden: Tensor<Scalar>) {
-            self.cell = cell
-            self.hidden = hidden
-        }
-    }
-
-    /// Returns the output obtained from applying the layer to the given input.
-    ///
-    /// - Parameter input: The input to the layer.
-    /// - Returns: The hidden state.
-    @differentiable
-    public func call(_ input: Input) -> Output {
-        let gateInput = input.input.concatenated(with: input.state.hidden, alongAxis: 1)
-
-        let inputGate = sigmoid(matmul(gateInput, inputWeight) + inputBias)
-        let updateGate = tanh(matmul(gateInput, updateWeight) + updateBias)
-        let forgetGate = sigmoid(matmul(gateInput, forgetWeight) + forgetBias)
-        let outputGate = sigmoid(matmul(gateInput, outputWeight) + outputBias)
-
-        let newCellState = input.state.cell * forgetGate + inputGate * updateGate
-        let newHiddenState = tanh(newCellState) * outputGate
-
-        let newState = State(cell: newCellState, hidden: newHiddenState)
-
-        return Output(output: newState, state: newState)
-    }
-}
-
-public struct RNN<Cell: RNNCell>: Layer {
-    public typealias Input = [Cell.TimeStepInput]
-    public typealias Output = [Cell.TimeStepOutput]
-
-    public var cell: Cell
-
-    public init(_ cell: @autoclosure () -> Cell) {
-        self.cell = cell()
-    }
-
-    @differentiable(wrt: (self, input), vjp: _vjpCall(_:initialState:))
-    public func call(_ input: [Cell.TimeStepInput],
-                     initialState: Cell.State) -> [Cell.TimeStepOutput] {
-        var currentHiddenState = initialState
-        var timeStepOutputs: [Cell.TimeStepOutput] = []
-        for timestep in input {
-            let output = cell(input: timestep, state: currentHiddenState)
-            currentHiddenState = output.state
-            timeStepOutputs.append(output.output)
-        }
-        return timeStepOutputs
-    }
-
-    @usableFromInline
-    internal func _vjpCall(
-        _ inputs: [Cell.TimeStepInput], initialState: Cell.State
-    ) -> ([Cell.TimeStepOutput],
-          (Array<Cell.TimeStepOutput>.TangentVector)
-              -> (TangentVector, Array<Cell.TimeStepInput>.TangentVector)) {
-        let timeStepCount = inputs.count
-        var currentHiddenState = cell.zeroState
-        var timeStepOutputs: [Cell.TimeStepOutput] = []
-        timeStepOutputs.reserveCapacity(timeStepCount)
-        var backpropagators: [Cell.Backpropagator] = []
-        backpropagators.reserveCapacity(timeStepCount)
-        for timestep in inputs {
-            let (output, backpropagator) =
-                cell.appliedForBackpropagation(to: .init(input: timestep,
-                                                         state: currentHiddenState))
-            currentHiddenState = output.state
-            timeStepOutputs.append(output.output)
-            backpropagators.append(backpropagator)
-        }
-        return (timeStepOutputs, { 𝛁outputs in
-            precondition(𝛁outputs.base.count == timeStepCount,
-                         "The number of output gradients must equal the number of time steps")
-            var 𝛁cell = Cell.TangentVector.zero
-            var 𝛁state = Cell.State.TangentVector.zero
-            var reversed𝛁inputs: [Cell.TimeStepInput.TangentVector] = []
-            reversed𝛁inputs.reserveCapacity(timeStepCount)
-            for (𝛁output, backpropagator) in zip(𝛁outputs.base, backpropagators).reversed() {
-                let (new𝛁cell, 𝛁input) = backpropagator(.init(output: 𝛁output, state: 𝛁state))
-                𝛁cell = new𝛁cell
-                𝛁state = 𝛁input.state
-                reversed𝛁inputs.append(𝛁input.input)
-            }
-            return (.init(cell: 𝛁cell), .init(Array(reversed𝛁inputs.reversed())))
-        })
-    }
-
-    @differentiable(wrt: (self, inputs))
-    public func call(_ inputs: [Cell.TimeStepInput]) -> [Cell.TimeStepOutput] {
-        return self(inputs, initialState: cell.zeroState.withoutDerivative())
-    }
-
-    /* TODO: Uncomment once control flow and differentiation through force unwrapping is supported.
-    @differentiable(wrt: (self, inputs))
-    public func lastOutput(from inputs: [Cell.TimeStepInput],
-                           initialState: Cell.State) -> Cell.TimeStepOutput {
-        precondition(!inputs.isEmpty, "inputs cannot be empty")
-        return self(inputs, initialState: initialState).last!
-    }
-
-    @differentiable(wrt: (self, inputs))
-    public func lastOutput(from inputs: [Cell.TimeStepInput]) -> Cell.TimeStepOutput {
-        precondition(!inputs.isEmpty, "inputs cannot be empty")
-        return self(inputs, initialState: cell.zeroState).last!
-    }
-    */
-}
-
-extension RNN: Equatable where Cell: Equatable {}
-extension RNN: AdditiveArithmetic where Cell: AdditiveArithmetic {}
-extension RNN: VectorNumeric where Cell: VectorNumeric {}
-
-public typealias SimpleRNN<Scalar: TensorFlowFloatingPoint> = RNN<SimpleRNNCell<Scalar>>
-public typealias LSTM<Scalar: TensorFlowFloatingPoint> = RNN<LSTMCell<Scalar>>
-=======
-}
->>>>>>> ca8ac092
+}