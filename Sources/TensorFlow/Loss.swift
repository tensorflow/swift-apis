// Copyright 2019 The TensorFlow Authors. All Rights Reserved.
//
// Licensed under the Apache License, Version 2.0 (the "License");
// you may not use this file except in compliance with the License.
// You may obtain a copy of the License at
//
//     http://www.apache.org/licenses/LICENSE-2.0
//
// Unless required by applicable law or agreed to in writing, software
// distributed under the License is distributed on an "AS IS" BASIS,
// WITHOUT WARRANTIES OR CONDITIONS OF ANY KIND, either express or implied.
// See the License for the specific language governing permissions and
// limitations under the License.

/// Returns the mean squared error between predictions and labels.
///
/// - Parameters:
///   - predicted: Predicted outputs from a neural network.
///   - labels: Expected values, i.e. targets, that correspond to the correct output.
@differentiable(wrt: predicted)
public func meanSquaredError<Scalar: TensorFlowFloatingPoint>(
    predicted: Tensor<Scalar>, expected: Tensor<Scalar>
) -> Tensor<Scalar> {
    return (expected - predicted).squared().mean()
}

/// Returns the mean squared logarithmic error between predictions and expectations.
///
/// - Note: Negative tensor entries will be clamped at `0` to avoid undefined
///   logarithmic behavior, as `log(_:)` is undefined for negative reals.
///
/// - Parameters:
///   - predicted: Predicted outputs from a neural network.
///   - expected: Expected values, i.e. targets, that correspond to the correct output.
@differentiable(wrt: predicted)
public func meanSquaredLogarithmicError<Scalar: TensorFlowFloatingPoint>(
    predicted: Tensor<Scalar>, expected: Tensor<Scalar>
) -> Tensor<Scalar> {
    let logPredicted = log(max(predicted, Tensor(0)) + 1)
    let logExpected = log(max(expected, Tensor(0)) + 1)
    return (logPredicted - logExpected).squared().mean()
}

/// Returns the mean absolute error between predictions and expectations.
///
/// - Parameters:
///   - predicted: Predicted outputs from a neural network.
///   - expected: Expected values, i.e. targets, that correspond to the correct output.
@differentiable(wrt: predicted)
public func meanAbsoluteError<Scalar: TensorFlowFloatingPoint>(
    predicted: Tensor<Scalar>, expected: Tensor<Scalar>
) -> Tensor<Scalar> {
    return abs(expected - predicted).mean()
}

/// Returns the hinge loss between predictions and expectations.
///
/// - Parameters:
///   - predicted: Predicted outputs from a neural network.
///   - expected: Expected values, i.e. targets, that correspond to the correct output.
@differentiable(wrt: predicted)
public func hingeLoss<Scalar: TensorFlowFloatingPoint>(
    predicted: Tensor<Scalar>, expected: Tensor<Scalar>
) -> Tensor<Scalar> {
    return max(Tensor(1) - expected * predicted, Tensor(0)).mean()
}

<<<<<<< HEAD
/// Returns the cosine proximity loss between predictions and expectations.
=======
/// Returns the squared hinge loss between predictions and expectations.
>>>>>>> f099fad3
///
/// - Parameters:
///   - predicted: Predicted outputs from a neural network.
///   - expected: Expected values, i.e. targets, that correspond to the correct output.
<<<<<<< HEAD
@differentiable(wrt: predicted)
public func cosineProximityLoss<Scalar: TensorFlowFloatingPoint>(
    predicted: Tensor<Scalar>, expected: Tensor<Scalar>
) -> Tensor<Scalar> {
    return -(expected * predicted).sum() / (sqrt(expected.squared().sum()) * sqrt(predicted.squared().sum()))
}

=======
>>>>>>> f099fad3
@differentiable(wrt: predicted)
public func squaredHingeLoss<Scalar: TensorFlowFloatingPoint>(
    predicted: Tensor<Scalar>, expected: Tensor<Scalar>
) -> Tensor<Scalar> {
    return (max(Tensor(1) - expected * predicted, Tensor(0))).squared().mean()
}

/// Returns the hinge loss between predictions and expectations.
///
/// - Parameters:
///   - predicted: Predicted outputs from a neural network.
///   - expected: Expected values, i.e. targets, that correspond to the correct output.
@differentiable(wrt: predicted)
public func categoricalHingeLoss<Scalar: TensorFlowFloatingPoint>(
    predicted: Tensor<Scalar>, expected: Tensor<Scalar>
) -> Tensor<Scalar> {
    let positive = (expected * predicted).sum()
    let negative = ((Tensor(1) - expected) * predicted).max()
    return max(Tensor(0), negative - positive + Tensor(1))
}

/// Returns the Poisson loss between predictions and expectations.
///
/// - Parameters:
///   - predicted: Predicted outputs from a neural network.
///   - expected: Expected values, i.e. targets, that correspond to the correct output.
@differentiable(wrt: predicted)
public func poissonLoss<Scalar: TensorFlowFloatingPoint>(
    predicted: Tensor<Scalar>, expected: Tensor<Scalar>
) -> Tensor<Scalar> {
    return (predicted - expected * log(predicted)).mean()
}

/// Returns the Kullback-Leibler divergence between predictions and expectations.
///
/// - Parameters:
///   - predicted: Predicted outputs from a neural network.
///   - expected: Expected values, i.e. targets, that correspond to the correct output.
@differentiable(wrt: predicted)
public func kullbackLeiblerDivergence<Scalar: TensorFlowFloatingPoint>(
    predicted: Tensor<Scalar>, expected: Tensor<Scalar>
) -> Tensor<Scalar> {
    return (expected * log(expected / predicted)).sum()
}

/// Returns the softmax cross entropy (categorical cross entropy) between logits and labels.
///
/// - Parameters:
///   - logits: One-hot encoded outputs from a neural network.
///   - labels: Indices (zero-indexed) of the correct outputs.
@differentiable(wrt: logits, vjp: _vjpSoftmaxCrossEntropy)
public func softmaxCrossEntropy<Scalar: TensorFlowFloatingPoint>(
    logits: Tensor<Scalar>, labels: Tensor<Int32>
) -> Tensor<Scalar> {
    return Raw.sparseSoftmaxCrossEntropyWithLogits(features: logits, labels: labels).loss.mean()
}

@usableFromInline
func _vjpSoftmaxCrossEntropy<Scalar: TensorFlowFloatingPoint>(
    logits: Tensor<Scalar>, labels: Tensor<Int32>
) -> (Tensor<Scalar>, (Tensor<Scalar>) -> Tensor<Scalar>) {
    let (loss, grad) = Raw.sparseSoftmaxCrossEntropyWithLogits(features: logits, labels: labels)
    let batchSize = Tensor<Scalar>(logits.shapeTensor[0])
    return (loss.mean(), { v in (v / batchSize) * grad })
}

/// Returns the softmax cross entropy (categorical cross entropy) between logits and labels.
///
/// - Parameters:
///   - logits: Unscaled log probabilities from a neural network.
///   - probabilities: Probability values that correspond to the correct output. Each row must be a
///                    valid probability distribution.
@differentiable(wrt: logits, vjp: _vjpSoftmaxCrossEntropy)
public func softmaxCrossEntropy<Scalar: TensorFlowFloatingPoint>(
    logits: Tensor<Scalar>, probabilities: Tensor<Scalar>
) -> Tensor<Scalar> {
    return Raw.softmaxCrossEntropyWithLogits(features: logits, labels: probabilities).loss.mean()
}

@usableFromInline
func _vjpSoftmaxCrossEntropy<Scalar: TensorFlowFloatingPoint>(
    logits: Tensor<Scalar>, probabilities: Tensor<Scalar>
) -> (Tensor<Scalar>, (Tensor<Scalar>) -> Tensor<Scalar>) {
    let (loss, grad) = Raw.softmaxCrossEntropyWithLogits(features: logits, labels: probabilities)
    let batchSize = Tensor<Scalar>(logits.shapeTensor[0])
    return (loss.mean(), { v in v / batchSize * grad })
}

/// Returns the sigmoid cross entropy (binary cross entropy) between logits and labels.
///
/// The reduction is reduced over all elements. If reduced over batch size is intended, please
/// consider to scale the loss.
///
/// - Parameters:
///   - logits: The unscaled output of a neural network.
///   - labels: Integer values that correspond to the correct output.
@differentiable(wrt: logits)
public func sigmoidCrossEntropy<Scalar: TensorFlowFloatingPoint>(
    logits: Tensor<Scalar>, labels: Tensor<Scalar>
) -> Tensor<Scalar> {
    // This numerical stable implementation is based on tf.nn.sigmoid_cross_entropy_with_logits.

    let maxLogitsWithZero = max(logits, Tensor(0))
    let loss = maxLogitsWithZero - logits * labels + log(1 + exp(-abs(logits)))
    return loss.mean()
}<|MERGE_RESOLUTION|>--- conflicted
+++ resolved
@@ -65,16 +65,11 @@
     return max(Tensor(1) - expected * predicted, Tensor(0)).mean()
 }
 
-<<<<<<< HEAD
 /// Returns the cosine proximity loss between predictions and expectations.
-=======
-/// Returns the squared hinge loss between predictions and expectations.
->>>>>>> f099fad3
 ///
 /// - Parameters:
 ///   - predicted: Predicted outputs from a neural network.
 ///   - expected: Expected values, i.e. targets, that correspond to the correct output.
-<<<<<<< HEAD
 @differentiable(wrt: predicted)
 public func cosineProximityLoss<Scalar: TensorFlowFloatingPoint>(
     predicted: Tensor<Scalar>, expected: Tensor<Scalar>
@@ -82,8 +77,11 @@
     return -(expected * predicted).sum() / (sqrt(expected.squared().sum()) * sqrt(predicted.squared().sum()))
 }
 
-=======
->>>>>>> f099fad3
+/// Returns the squared hinge loss between predictions and expectations.
+///
+/// - Parameters:
+///   - predicted: Predicted outputs from a neural network.
+///   - expected: Expected values, i.e. targets, that correspond to the correct output.
 @differentiable(wrt: predicted)
 public func squaredHingeLoss<Scalar: TensorFlowFloatingPoint>(
     predicted: Tensor<Scalar>, expected: Tensor<Scalar>
