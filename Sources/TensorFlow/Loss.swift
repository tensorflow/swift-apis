--- conflicted
+++ resolved
@@ -48,29 +48,25 @@
     return max(Tensor(1) - expected * predicted, Tensor(0)).mean()
 }
 
-<<<<<<< HEAD
-/// Returns the squared hinge loss between predictions and expectations.
-=======
+@differentiable(wrt: predicted)
+public func squaredHingeLoss<Scalar: TensorFlowFloatingPoint>(
+    predicted: Tensor<Scalar>, expected: Tensor<Scalar>
+) -> Tensor<Scalar> {
+    return (max(Tensor(1) - expected * predicted, Tensor(0))).squared().mean()
+}
+
 /// Returns the hinge loss between predictions and expectations.
->>>>>>> a8038237
 ///
 /// - Parameters:
 ///   - predicted: Predicted outputs from a neural network.
 ///   - expected: Expected values, i.e. targets, that correspond to the correct output.
 @differentiable(wrt: predicted)
-<<<<<<< HEAD
-public func squaredHingeLoss<Scalar: TensorFlowFloatingPoint>(
-    predicted: Tensor<Scalar>, expected: Tensor<Scalar>
-) -> Tensor<Scalar> {
-    return (max(Tensor(1) - expected * predicted, Tensor(0))).squared().mean()
-=======
 public func categoricalHingeLoss<Scalar: TensorFlowFloatingPoint>(
     predicted: Tensor<Scalar>, expected: Tensor<Scalar>
 ) -> Tensor<Scalar> {
     let positive = (expected * predicted).sum()
     let negative = ((Tensor(1) - expected) * predicted).max()
     return max(Tensor(0), negative - positive + Tensor(1))
->>>>>>> a8038237
 }
 
 /// Computes the softmax cross entropy (categorical cross entropy) between logits and labels.
