--- conflicted
+++ resolved
@@ -993,24 +993,19 @@
         other.withUnsafeBufferPointer { otherBuf in
           selfBuf.elementsEqual(otherBuf)
         }
-<<<<<<< HEAD
-    }
+      }
+  }
 }
 
 // conditional conformance of array to module and layer
 extension Array: Module where Element: Layer, Element.Input == Element.Output {
-    public typealias Input = Element.Input
-    public typealias Output = Element.Output
-
-    @differentiable
-    public func callAsFunction(_ input: Input) -> Output {
-        differentiableReduce(input) { $1($0) }
-    }
-}
-
-extension Array: Layer where Element: Layer, Element.Input == Element.Output {}
-=======
-      }
-  }
-}
->>>>>>> 608c911b
+  public typealias Input = Element.Input
+  public typealias Output = Element.Output
+
+  @differentiable
+  public func callAsFunction(_ input: Input) -> Output {
+  differentiableReduce(input) { $1($0) }
+  }
+}
+
+extension Array: Layer where Element: Layer, Element.Input == Element.Output {}