--- conflicted
+++ resolved
@@ -67,27 +67,13 @@
 
         // TODO(michellecasbon): Add formatting.
 
-<<<<<<< HEAD
-        let formattedAnnotations = """
-          Layer                         Output Shape         Attributes
-          ============================= ==================== ======================
-          \(rawAnnotations)
-          """
-
-        return formattedAnnotations
-=======
         return rawAnnotations
->>>>>>> 897bac90
 
       case .TF_EAGER:
         return Device.defaultTFEager.annotationsAvailable
       }
     #else
-<<<<<<< HEAD
-      return ""
-=======
       return "Annotations not available in TF_EAGER."
->>>>>>> 897bac90
     #endif
   }
 
