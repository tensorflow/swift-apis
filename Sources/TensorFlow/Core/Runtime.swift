--- conflicted
+++ resolved
@@ -582,11 +582,7 @@
                 print("Caught interrupt signal, exiting...")
                 exit(1)
             }
-<<<<<<< HEAD
-            
-=======
-
->>>>>>> 12c96e8d
+
             var args = ["dummyProgramName"]
             if _RuntimeConfig.printsDebugLog {
                 args.append("--alsologtostderr")
