--- conflicted
+++ resolved
@@ -208,14 +208,8 @@
         self.init(learningRate: learningRate)
     }
 
-<<<<<<< HEAD
-    public func update(_ model: inout Model, along direction: Model.TangentVector) {
-        model = model.moved(along: learningRate * (.zero - direction))
-=======
-    public func update(_ model: inout Model.AllDifferentiableVariables,
-                       along direction: Model.TangentVector) {
-        model.move(along: learningRate * (.zero - direction))
->>>>>>> efc6acf5
+    public func update(_ model: inout Model, along direction: Model.TangentVector) {
+        model.move(along: -learningRate * direction)
     }
 }
 
@@ -225,16 +219,9 @@
 /// the square root of the sum of all the historical squared values of the gradient.
 ///
 /// Reference: ["Adaptive Subgradient Methods for Online Learning and Stochastic Optimization"](
-<<<<<<< HEAD
 ///   http://www.jmlr.org/papers/volume12/duchi11a/duchi11a.pdf)
 ///
 public class AdaGrad<Model: Differentiable>: Optimizer where Model.TangentVector: VectorProtocol {
-=======
-///  http://www.jmlr.org/papers/volume12/duchi11a/duchi11a.pdf)
-///
-public class AdaGrad<Model: Layer>: Optimizer
-    where Model.AllDifferentiableVariables == Model.TangentVector {
->>>>>>> efc6acf5
     /// The learning rate.
     public var learningRate: Float
     /// The smoothing factor (ρ). Typical values are `0.5`, `0.9`, and `0.99`, for smoothing over 2,
@@ -261,6 +248,6 @@
 
     public func update(_ model: inout Model, along direction: Model.TangentVector) {
         alpha = rho + direction.squared()
-        model -= learningRate * direction / (sqrt(alpha + epsilon))
+        model.move(along: -learningRate * direction / (sqrt(alpha + epsilon)))
     }
 }