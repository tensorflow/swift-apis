--- conflicted
+++ resolved
@@ -193,7 +193,8 @@
 
 /// A Riemann manifold stochastic gradient descent (SGD) optimizer.
 public class RiemannSGD<Model: Differentiable>: Optimizer
-    where Model.TangentVector: VectorProtocol {
+    where Model.TangentVector: VectorProtocol,
+          Model.TangentVector.Scalar: SignedNumeric {
     /// The learning rate.
     public var learningRate: Model.TangentVector.Scalar
 
@@ -208,14 +209,9 @@
         self.init(learningRate: learningRate)
     }
 
-<<<<<<< HEAD
-    public func update(_ model: inout Model, along direction: Model.TangentVector) {
-        model.move(along: -learningRate * direction)
-=======
     public func update(_ model: inout Model.AllDifferentiableVariables,
                        along direction: Model.TangentVector) {
         model.move(along: (.zero - direction).scaled(by: learningRate))
->>>>>>> 380a95c3
     }
 }
 
