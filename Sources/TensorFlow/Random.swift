--- conflicted
+++ resolved
@@ -31,11 +31,7 @@
 ///
 /// The `AnyRandomNumberGenerator` type forwards random number generating operations to an underlying random number 
 /// generator, hiding its specific underlying type.
-<<<<<<< HEAD
-public struct AnyRandomNumberGenerator: RandomNumberGenerator {
-=======
 internal struct AnyRandomNumberGenerator: RandomNumberGenerator {
->>>>>>> cdc3791c
     @usableFromInline
     internal var _rng: RandomNumberGenerator
 
