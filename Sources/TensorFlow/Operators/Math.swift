// Copyright 2019 The TensorFlow Authors. All Rights Reserved.
//
// Licensed under the Apache License, Version 2.0 (the "License");
// you may not use this file except in compliance with the License.
// You may obtain a copy of the License at
//
//     http://www.apache.org/licenses/LICENSE-2.0
//
// Unless required by applicable law or agreed to in writing, software
// distributed under the License is distributed on an "AS IS" BASIS,
// WITHOUT WARRANTIES OR CONDITIONS OF ANY KIND, either express or implied.
// See the License for the specific language governing permissions and
// limitations under the License.

infix operator .>: ComparisonPrecedence
infix operator .==: ComparisonPrecedence

// TODO:
// - Consider explicit broadcasting for elementwise binary ops when
//   scalarization and rank getter are implemented.

// TODO: Remove the following extension once `./` and `./=` are defined for
// `PointwiseMultiplicative`.

infix operator ./: MultiplicationPrecedence
infix operator ./=: AssignmentPrecedence

extension PointwiseMultiplicative {
  public static func ./ (lhs: Self, rhs: Self) -> Self {
    lhs .* rhs.reciprocal
  }

  public static func ./= (lhs: inout Self, rhs: Self) {
    lhs = lhs ./ rhs
  }
}

//===------------------------------------------------------------------------------------------===//
// Generic Elementary Functions
//===------------------------------------------------------------------------------------------===//

extension Tensor: ElementaryFunctions where Scalar: TensorFlowFloatingPoint {
  /// The square root of `x`.
  ///
  /// For real types, if `x` is negative the result is `.nan`. For complex
  /// types there is a branch cut on the negative real axis.
  @differentiable
  public static func sqrt(_ x: Self) -> Self {
    _Raw.sqrt(x)
  }

  @inlinable
  @derivative(of: sqrt)
  internal static func _vjpSqrt(
    _ x: Tensor
  ) -> (value: Tensor, pullback: (Tensor) -> Tensor) {
    let value = Tensor.sqrt(x)
    return (value, { v in v / (2 * value) })
  }

  /// The cosine of `x`, interpreted as an angle in radians.
  @differentiable
  public static func cos(_ x: Self) -> Self {
    _Raw.cos(x)
  }

  @inlinable
  @derivative(of: cos)
  internal static func _vjpCos(
    _ x: Tensor
  ) -> (value: Tensor, pullback: (Tensor) -> Tensor) {
    (cos(x), { v in -v * sin(x) })
  }

  /// The sine of `x`, interpreted as an angle in radians.
  @differentiable
  public static func sin(_ x: Self) -> Self {
    _Raw.sin(x)
  }

  @inlinable
  @derivative(of: sin)
  internal static func _vjpSin(
    _ x: Tensor
  ) -> (value: Tensor, pullback: (Tensor) -> Tensor) {
    (sin(x), { v in v * cos(x) })
  }

  /// The tangent of `x`, interpreted as an angle in radians.
  @differentiable
  public static func tan(_ x: Self) -> Self {
    _Raw.tan(x)
  }

  @inlinable
  @derivative(of: tan)
  internal static func _vjpTan(
    _ x: Tensor
  ) -> (value: Tensor, pullback: (Tensor) -> Tensor) {
    let value = tan(x)
    return (value, { v in v * (1 + value.squared()) })
  }

  /// The inverse cosine of `x` in radians.
  @differentiable
  public static func acos(_ x: Self) -> Self {
    _Raw.acos(x)
  }

  @inlinable
  @derivative(of: acos)
  internal static func _vjpAcos(
    _ x: Tensor
  ) -> (value: Tensor, pullback: (Tensor) -> Tensor) {
    (acos(x), { v in -v / sqrt(1 - x.squared()) })
  }

  /// The inverse sine of `x` in radians.
  @differentiable
  public static func asin(_ x: Self) -> Self {
    _Raw.asin(x)
  }

  @inlinable
  @derivative(of: asin)
  internal static func _vjpAsin(
    _ x: Tensor
  ) -> (value: Tensor, pullback: (Tensor) -> Tensor) {
    (asin(x), { v in v / sqrt(1 - x.squared()) })
  }

  /// The inverse tangent of `x` in radians.
  @differentiable
  public static func atan(_ x: Self) -> Self {
    _Raw.atan(x)
  }

  @inlinable
  @derivative(of: atan)
  internal static func _vjpAtan(
    _ x: Tensor
  ) -> (value: Tensor, pullback: (Tensor) -> Tensor) {
    (atan(x), { v in v / (1 + x.squared()) })
  }

  /// The hyperbolic cosine of `x`.
  @differentiable
  public static func cosh(_ x: Self) -> Self {
    _Raw.cosh(x)
  }

  @inlinable
  @derivative(of: cosh)
  internal static func _vjpCosh(
    _ x: Tensor
  ) -> (value: Tensor, pullback: (Tensor) -> Tensor) {
    (cosh(x), { v in v * sinh(x) })
  }

  /// The hyperbolic sine of `x`.
  @differentiable
  public static func sinh(_ x: Self) -> Self {
    _Raw.sinh(x)
  }

  @inlinable
  @derivative(of: sinh)
  internal static func _vjpSinh(
    _ x: Tensor
  ) -> (value: Tensor, pullback: (Tensor) -> Tensor) {
    (sinh(x), { v in v * cosh(x) })
  }

  /// The hyperbolic tangent of `x`.
  @differentiable
  public static func tanh(_ x: Self) -> Self {
    _Raw.tanh(x)
  }

  @inlinable
  @derivative(of: tanh)
  internal static func _vjpTanh(
    _ x: Tensor
  ) -> (value: Tensor, pullback: (Tensor) -> Tensor) {
    let value = tanh(x)
    return (value, { v in v * (1 - value.squared()) })
  }

  /// The inverse hyperbolic cosine of `x`.
  @differentiable
  public static func acosh(_ x: Self) -> Self {
    _Raw.acosh(x)
  }

  @inlinable
  @derivative(of: acosh)
  internal static func _vjpAcosh(
    _ x: Tensor
  ) -> (value: Tensor, pullback: (Tensor) -> Tensor) {
    (acosh(x), { v in v / asinh(x) })
  }

  /// The inverse hyperbolic sine of `x`.
  @differentiable
  public static func asinh(_ x: Self) -> Self {
    _Raw.asinh(x)
  }

  @inlinable
  @derivative(of: asinh)
  internal static func _vjpAsinh(
    _ x: Tensor
  ) -> (value: Tensor, pullback: (Tensor) -> Tensor) {
    (asinh(x), { v in v / acosh(x) })
  }

  /// The inverse hyperbolic tangent of `x`.
  @differentiable
  public static func atanh(_ x: Self) -> Self {
    _Raw.atanh(x)
  }

  @inlinable
  @derivative(of: atanh)
  internal static func _vjpAtanh(
    _ x: Tensor
  ) -> (value: Tensor, pullback: (Tensor) -> Tensor) {
    (atanh(x), { v in v / (1 - x.squared()) })
  }

  /// The exponential function applied to `x`, or `e**x`.
  @differentiable
  public static func exp(_ x: Self) -> Self {
    _Raw.exp(x)
  }

  @inlinable
  @derivative(of: exp)
  internal static func _vjpExp(
    _ x: Tensor
  ) -> (value: Tensor, pullback: (Tensor) -> Tensor) {
    let value = exp(x)
    return (value, { v in value * v })
  }

  /// Two raised to to power `x`.
  @differentiable
  public static func exp2(_ x: Self) -> Self {
    pow(Tensor(2), x)
  }

  /// Ten raised to to power `x`.
  @differentiable
  public static func exp10(_ x: Self) -> Self {
    pow(Tensor(10), x)
  }

  /// `exp(x) - 1` evaluated so as to preserve accuracy close to zero.
  @differentiable
  public static func expm1(_ x: Self) -> Self {
    _Raw.expm1(x)
  }

  @inlinable
  @derivative(of: expm1)
  internal static func _vjpExpm1(
    _ x: Tensor
  ) -> (value: Tensor, pullback: (Tensor) -> Tensor) {
    let y = expm1(x)
    return (y, { v in v * y })
  }

  /// The natural logarithm of `x`.
  @differentiable
  public static func log(_ x: Self) -> Self {
    _Raw.log(x)
  }

  @inlinable
  @derivative(of: log)
  internal static func _vjpLog(
    _ x: Tensor
  ) -> (value: Tensor, pullback: (Tensor) -> Tensor) {
    (log(x), { v in v / x })
  }

  /// The base-two logarithm of `x`.
  @differentiable
  public static func log2(_ x: Self) -> Self {
    log(x) / Scalar.log(2)
  }

  /// The base-ten logarithm of `x`.
  @differentiable
  public static func log10(_ x: Self) -> Self {
    log(x) / Scalar.log(10)
  }

  /// `log(1 + x)` evaluated so as to preserve accuracy close to zero.
  @differentiable
  public static func log1p(_ x: Self) -> Self {
    _Raw.log1p(x)
  }

  @inlinable
  @derivative(of: log1p)
  internal static func _vjpLog1p(
    _ x: Tensor
  ) -> (value: Tensor, pullback: (Tensor) -> Tensor) {
    (log1p(x), { v in _Raw.xdivy(v, 1 + x) })
  }

  /// `exp(y log(x))` computed without loss of intermediate precision.
  ///
  /// For real types, if `x` is negative the result is NaN, even if `y` has
  /// an integral value. For complex types, there is a branch cut on the
  /// negative real axis.
  @differentiable
  public static func pow(_ x: Self, _ y: Self) -> Self {
    _Raw.pow(x, y)
  }

  @inlinable
  @derivative(of: pow)
  internal static func _vjpPow(
    _ x: Tensor, _ y: Tensor
  ) -> (value: Tensor, pullback: (Tensor) -> (Tensor, Tensor)) {
    let value = pow(x, y)
    return (
      value,
      { v in
        let safeX = x.replacing(with: Tensor(onesLike: x), where: x .<= 0)
        let lhsGrad = v * y * pow(x, y - 1)
        let rhsGrad = value * v * log(safeX)
        let (lhsShape, rhsShape) = (x.shapeTensor, y.shapeTensor)
        let (lhsAxes, rhsAxes) = _Raw.broadcastGradientArgs(s0: lhsShape, s1: rhsShape)
        return (
          lhsGrad.sum(squeezingAxes: lhsAxes).reshaped(toShape: lhsShape),
          rhsGrad.sum(squeezingAxes: rhsAxes).reshaped(toShape: rhsShape)
        )
      }
    )
  }

  /// `x` raised to the `n`th power.
  ///
  /// The product of `n` copies of `x`.
  @differentiable
  public static func pow(_ x: Self, _ n: Int) -> Self {
    pow(x, Tensor(Scalar(n)))
  }

  /// The `n`th root of `x`.
  ///
  /// For real types, if `x` is negative and `n` is even, the result is NaN.
  /// For complex types, there is a branch cut along the negative real axis.
  @differentiable
  public static func root(_ x: Self, _ n: Int) -> Self {
    sign(x) * pow(abs(x), Tensor(Scalar(1) / Scalar(n)))
  }
}

//===------------------------------------------------------------------------------------------===//
// Vector Space
//===------------------------------------------------------------------------------------------===//

extension Tensor: VectorProtocol where Scalar: TensorFlowFloatingPoint {
  public typealias VectorSpaceScalar = Float

  // @differentiable(where Scalar: TensorFlowFloatingPoint)
  public func scaled(by scale: Float) -> Self {
    Scalar(scale) * self
  }

  // @differentiable(where Scalar: TensorFlowFloatingPoint)
  public func adding(_ scalar: Float) -> Self {
    self + Scalar(scalar)
  }

  // @differentiable(where Scalar: TensorFlowFloatingPoint)
  public func subtracting(_ scalar: Float) -> Self {
    self - Scalar(scalar)
  }
}

// Note: previously, these `VectorProtocol` operator definitions were internal.
// This was confusing to library users, since operators were unavailable.
//
// Publicly exposing these operator definitions is currently problematic due to
// the negative impact on operator type-checking performance:
// https://github.com/apple/swift/pull/29815
//
// Consider publicly exposing these operators when tensorflow/swift-apis is no
// longer built as part of the Swift standard library,
/*
public extension VectorProtocol {	
    static func + (lhs: VectorSpaceScalar, rhs: Self) -> Self {	
        rhs.adding(lhs)	
    }	

    static func + (lhs: Self, rhs: VectorSpaceScalar) -> Self {	
        lhs.adding(rhs)	
    }	

    static func - (lhs: Self, rhs: VectorSpaceScalar) -> Self {	
        lhs.subtracting(rhs)	
    }	

    static func * (lhs: VectorSpaceScalar, rhs: Self) -> Self {	
        rhs.scaled(by: lhs)	
    }	

    static func * (lhs: Self, rhs: VectorSpaceScalar) -> Self {	
        lhs.scaled(by: rhs)	
    }	
}	

public extension VectorProtocol where VectorSpaceScalar: SignedNumeric {	
    static prefix func - (x: Self) -> Self {	
        .zero - x	
    }	

    static func - (lhs: VectorSpaceScalar, rhs: Self) -> Self {	
        (-rhs).adding(lhs)	
    }	
}
*/

//===------------------------------------------------------------------------------------------===//
// Additional Element-wise Operators
//===------------------------------------------------------------------------------------------===//

extension Tensor where Scalar: Numeric {
  /// Adds the scalar to every scalar of the tensor and produces the sum.
  @inlinable
  @differentiable( where Scalar: TensorFlowFloatingPoint)
  public static func + (lhs: Scalar, rhs: Tensor) -> Tensor {
    return Tensor(lhs, deviceAndPrecisionLike: rhs) + rhs
  }

  /// Adds the scalar to every scalar of the tensor and produces the sum.
  @inlinable
  @differentiable( where Scalar: TensorFlowFloatingPoint)
  public static func + (lhs: Tensor, rhs: Scalar) -> Tensor {
    return lhs + Tensor(rhs, deviceAndPrecisionLike: lhs)
  }

  /// Subtracts the scalar from every scalar of the tensor and produces the difference.
  @inlinable
  @differentiable( where Scalar: TensorFlowFloatingPoint)
  public static func - (lhs: Scalar, rhs: Tensor) -> Tensor {
    return Tensor(lhs, deviceAndPrecisionLike: rhs) - rhs
  }

  /// Subtracts the scalar from every scalar of the tensor and produces the difference
  @inlinable
  @differentiable( where Scalar: TensorFlowFloatingPoint)
  public static func - (lhs: Tensor, rhs: Scalar) -> Tensor {
    return lhs - Tensor(rhs, deviceAndPrecisionLike: lhs)
  }

  /// Adds two tensors and stores the result in the left-hand-side variable.
  /// - Note: `+=` supports broadcasting.
  @inlinable
  public static func += (lhs: inout Tensor, rhs: Tensor) {
    lhs = lhs + rhs
  }

  /// Adds the scalar to every scalar of the tensor and stores the result in the left-hand-side
  /// variable.
  @inlinable
  public static func += (lhs: inout Tensor, rhs: Scalar) {
    lhs = lhs + rhs
  }

  /// Subtracts the second tensor from the first and stores the result in the left-hand-side
  /// variable.
  /// - Note: `-=` supports broadcasting.
  @inlinable
  public static func -= (lhs: inout Tensor, rhs: Tensor) {
    lhs = lhs - rhs
  }

  /// Subtracts the scalar from every scalar of the tensor and stores the result in the
  /// left-hand-side variable.
  @inlinable
  public static func -= (lhs: inout Tensor, rhs: Scalar) {
    lhs = lhs - rhs
  }

  /// Returns the tensor produced by multiplying the two tensors.
  /// - Note: `*` supports broadcasting.
  @inlinable
  @differentiable( where Scalar: TensorFlowFloatingPoint)
  public static func * (lhs: Tensor, rhs: Tensor) -> Tensor {
    return _Raw.mul(lhs, rhs)
  }

  /// Returns the tensor by multiplying it with every scalar of the tensor.
  @inlinable
  @differentiable( where Scalar: TensorFlowFloatingPoint)
  public static func * (lhs: Scalar, rhs: Tensor) -> Tensor {
    return Tensor(lhs, deviceAndPrecisionLike: rhs) * rhs
  }

  /// Multiplies the scalar with every scalar of the tensor and produces the product.
  @inlinable
  @differentiable( where Scalar: TensorFlowFloatingPoint)
  public static func * (lhs: Tensor, rhs: Scalar) -> Tensor {
    return lhs * Tensor(rhs, deviceAndPrecisionLike: lhs)
  }

  /// Multiplies two tensors and stores the result in the left-hand-side variable.
  /// - Note: `*=` supports broadcasting.
  @inlinable
  public static func *= (lhs: inout Tensor, rhs: Tensor) {
    lhs = lhs * rhs
  }

  /// Multiplies the tensor with the scalar, broadcasting the scalar, and stores the result in the
  /// left-hand-side variable.
  @inlinable
  public static func *= (lhs: inout Tensor, rhs: Scalar) {
    lhs = lhs * rhs
  }

  /// Returns the quotient of dividing the first tensor by the second.
  /// - Note: `/` supports broadcasting.
  @inlinable
  @differentiable( where Scalar: TensorFlowFloatingPoint)
  public static func / (lhs: Tensor, rhs: Tensor) -> Tensor {
    return _Raw.div(lhs, rhs)
  }

  /// Returns the quotient of dividing the scalar by the tensor, broadcasting the scalar.
  @inlinable
  @differentiable( where Scalar: TensorFlowFloatingPoint)
  public static func / (lhs: Scalar, rhs: Tensor) -> Tensor {
    return Tensor(lhs, deviceAndPrecisionLike: rhs) / rhs
  }

  /// Returns the quotient of dividing the tensor by the scalar, broadcasting the scalar.
  @inlinable
  @differentiable( where Scalar: TensorFlowFloatingPoint)
  public static func / (lhs: Tensor, rhs: Scalar) -> Tensor {
    return lhs / Tensor(rhs, deviceAndPrecisionLike: lhs)
  }

  /// Divides the first tensor by the second and stores the quotient in the left-hand-side
  /// variable.
  @inlinable
  public static func /= (lhs: inout Tensor, rhs: Tensor) {
    lhs = lhs / rhs
  }

  /// Divides the tensor by the scalar, broadcasting the scalar, and stores the quotient in the
  /// left-hand-side variable.
  @inlinable
  public static func /= (lhs: inout Tensor, rhs: Scalar) {
    lhs = lhs / rhs
  }

  /// Returns the remainder of dividing the first tensor by the second.
  /// - Note: `%` supports broadcasting.
  @inlinable
  public static func % (lhs: Tensor, rhs: Tensor) -> Tensor {
    return _Raw.mod(lhs, rhs)
  }

  /// Returns the remainder of dividing the tensor by the scalar, broadcasting the scalar.
  @inlinable
  public static func % (lhs: Tensor, rhs: Scalar) -> Tensor {
    return lhs % Tensor(rhs, deviceAndPrecisionLike: lhs)
  }

  /// Returns the remainder of dividing the scalar by the tensor, broadcasting the scalar.
  @inlinable
  public static func % (lhs: Scalar, rhs: Tensor) -> Tensor {
    return Tensor(lhs, deviceAndPrecisionLike: rhs) % rhs
  }

  /// Divides the first tensor by the second and stores the remainder in the left-hand-side
  /// variable.
  @inlinable
  public static func %= (lhs: inout Tensor, rhs: Tensor) {
    lhs = lhs % rhs
  }

  /// Divides the tensor by the scalar and stores the remainder in the left-hand-side variable.
  @inlinable
  public static func %= (lhs: inout Tensor, rhs: Scalar) {
    lhs = lhs % rhs
  }
}

extension Tensor where Scalar: TensorFlowFloatingPoint {
  @inlinable
  @derivative(of: +)
  static func _vjpAdd(lhs: Tensor, rhs: Scalar) -> (
    value: Tensor, pullback: (Tensor) -> (Tensor, Scalar)
  ) {
    return (lhs + rhs, { v in (v, v.sum().scalarized()) })
  }

  @inlinable
  @derivative(of: +)
  static func _vjpAdd(lhs: Scalar, rhs: Tensor) -> (
    value: Tensor, pullback: (Tensor) -> (Scalar, Tensor)
  ) {
    return (lhs + rhs, { v in (v.sum().scalarized(), v) })
  }

  @inlinable
  @derivative(of: -)
  static func _vjpSubtract(lhs: Tensor, rhs: Scalar) -> (
    value: Tensor, pullback: (Tensor) -> (Tensor, Scalar)
  ) {
    return (lhs - rhs, { v in (v, -v.sum().scalarized()) })
  }

  @inlinable
  @derivative(of: -)
  static func _vjpSubtract(lhs: Scalar, rhs: Tensor) -> (
    value: Tensor, pullback: (Tensor) -> (Scalar, Tensor)
  ) {
    return (lhs - rhs, { v in (v.sum().scalarized(), -v) })
  }

  @inlinable
  @derivative(of: *)
  static func _vjpMultiply(lhs: Tensor, rhs: Tensor) -> (
    value: Tensor, pullback: (Tensor) -> (Tensor, Tensor)
  ) {
    return (
      lhs * rhs,
      { [broadcastPb = BroadcastingPullback(lhs, rhs)] v in
        return broadcastPb(rhs * v, lhs * v)
      }
    )
  }

  @inlinable
  @derivative(of: *)
  static func _vjpMultiply(lhs: Tensor, rhs: Scalar) -> (
    value: Tensor, pullback: (Tensor) -> (Tensor, Scalar)
  ) {
    return (lhs * rhs, { v in (v * rhs, (v * lhs).sum().scalarized()) })
  }

  @inlinable
  @derivative(of: *)
  static func _vjpMultiply(lhs: Scalar, rhs: Tensor) -> (
    value: Tensor, pullback: (Tensor) -> (Scalar, Tensor)
  ) {
    return (lhs * rhs, { v in ((v * rhs).sum().scalarized(), v * lhs) })
  }

  @inlinable
  @derivative(of: /)
  static func _vjpDivide(lhs: Tensor, rhs: Tensor) -> (
    value: Tensor, pullback: (Tensor) -> (Tensor, Tensor)
  ) {
    return (
      lhs / rhs,
      { [broadcastPb = BroadcastingPullback(lhs, rhs)] v in
        return broadcastPb(v / rhs, -lhs / rhs.squared() * v)
      }
    )
  }

  @inlinable
  @derivative(of: /)
  static func _vjpDivide(lhs: Tensor, rhs: Scalar) -> (
    value: Tensor, pullback: (Tensor) -> (Tensor, Scalar)
  ) {
    return (
      lhs / rhs,
      { v in
        (
          v / rhs,
          (v * -lhs / Tensor(rhs, deviceAndPrecisionLike: lhs).squared()).sum().scalarized()
        )
      }
    )
  }

  @inlinable
  @derivative(of: /)
  static func _vjpDivide(lhs: Scalar, rhs: Tensor) -> (
    value: Tensor, pullback: (Tensor) -> (Scalar, Tensor)
  ) {
    return (lhs / rhs, { v in ((v / rhs).sum().scalarized(), v * -lhs / rhs.squared()) })
  }
}

extension Tensor where Scalar == Bool {
  /// Returns `!self` element-wise.
  @inlinable
  public func elementsLogicalNot() -> Tensor {
    return _Raw.logicalNot(self)
  }

  /// Returns `self && other` element-wise.
  /// - Note: `&&` supports broadcasting.
  @inlinable
  public func elementsLogicalAnd(_ other: Tensor) -> Tensor {
    return _Raw.logicalAnd(self, other)
  }

  /// Returns `self && other` element-wise, broadcasting `other`.
  @inlinable
  public func elementsLogicalAnd(_ other: Scalar) -> Tensor {
    return elementsLogicalAnd(Tensor(other, on: device))
  }

  /// Returns `self || other` element-wise.
  @inlinable
  public func elementsLogicalOr(_ other: Tensor) -> Tensor {
    return _Raw.logicalOr(self, other)
  }

  /// Returns `self || other` element-wise, broadcasting `other`.
  @inlinable
  public func elementsLogicalOr(_ other: Scalar) -> Tensor {
    return elementsLogicalOr(Tensor(other, on: device))
  }
}

extension Tensor where Scalar: TensorFlowNumeric {
  /// Returns `max(min(self, max), min)`.
  @inlinable
  @differentiable( where Scalar: TensorFlowFloatingPoint)
  public func clipped(min: Tensor, max: Tensor) -> Tensor {
    _Raw.clipByValue(t: self, clipValueMin: min, clipValueMax: max)
  }

  /// Returns `max(min(self, max), min)`.
  @inlinable
  @differentiable(wrt: (self,min) where Scalar: TensorFlowFloatingPoint)
  public func clipped(min: Tensor, max: Scalar) -> Tensor {
    clipped(min: min, max: Tensor(max, deviceAndPrecisionLike: self))
  }

  /// Returns `max(min(self, max), min)`.
  @inlinable
  @differentiable(wrt: (self,max) where Scalar: TensorFlowFloatingPoint)
  public func clipped(min: Scalar, max: Tensor) -> Tensor {
    clipped(min: Tensor(min, deviceAndPrecisionLike: self), max: max)
  }

  /// Returns `max(min(self, max), min)`.
  @inlinable
  @differentiable(wrt: self where Scalar: TensorFlowFloatingPoint)
  public func clipped(min: Scalar, max: Scalar) -> Tensor {
    clipped(
      min: Tensor(min, deviceAndPrecisionLike: self),
      max: Tensor(max, deviceAndPrecisionLike: self))
  }
}

extension Tensor where Scalar: TensorFlowFloatingPoint {
  @inlinable
  @derivative(of: clipped)
  func _vjpClipped(min: Tensor, max: Tensor) -> (
    value: Tensor, pullback: (Tensor) -> (Tensor, Tensor, Tensor)
  ) {
    (
      clipped(min: min, max: max),
      { v in
        let selfShape = self.shapeTensor
        let minShape = min.shapeTensor
        let maxShape = max.shapeTensor
        let zeros = Tensor(zerosLike: v)
        let minMask = self .< min
        let maxMask = self .> max
        let selfGradient = v.replacing(with: zeros, where: minMask.elementsLogicalOr(maxMask))
        let minGradient = zeros.replacing(with: v, where: minMask)
        let maxGradient = zeros.replacing(with: v, where: maxMask)
        let (selfAxes, minAxes) = _Raw.broadcastGradientArgs(s0: selfShape, s1: minShape)
        let (_, maxAxes) = _Raw.broadcastGradientArgs(s0: selfShape, s1: maxShape)
        return (
          selfGradient.sum(squeezingAxes: selfAxes).reshaped(toShape: selfShape),
          minGradient.sum(squeezingAxes: minAxes).reshaped(toShape: minShape),
          maxGradient.sum(squeezingAxes: maxAxes).reshaped(toShape: maxShape)
        )
      }
    )
  }
}

//===------------------------------------------------------------------------------------------===//
// Element-wise Unary Math Functions
//===------------------------------------------------------------------------------------------===//

// Export Glibc/Darwin/ucrt math functions. We should not require users to import
// Foundation/Darwin/Glibc/ucrt in order to use scalar math functions.

#if os(macOS) || os(iOS) || os(watchOS) || os(tvOS)
  @_exported import Darwin.C
#elseif os(Windows)
  @_exported import ucrt
#else
  @_exported import Glibc
#endif

// FIXME: Scoped imports are not yet supported in parseable module interfaces, so
// `@_exported import` won't work. When that becomes supported, switch to `@_exported import` by
// removing `import Darwin.C/Glibc` above and uncommenting the following lines.
//
// In the meantime, consider using indirect wrappers for each function to avoidleaking random libc
// symbols to users' code completion.
//
// #if os(macOS) || os(iOS) || os(watchOS) || os(tvOS)
// @_exported import func Darwin.C.sin
// @_exported import func Darwin.C.cos
// @_exported import func Darwin.C.tan
// @_exported import func Darwin.C.sinf
// @_exported import func Darwin.C.cosf
// @_exported import func Darwin.C.tanf
// @_exported import func Darwin.C.sinh
// @_exported import func Darwin.C.cosh
// @_exported import func Darwin.C.tanh
// @_exported import func Darwin.C.sinhf
// @_exported import func Darwin.C.coshf
// @_exported import func Darwin.C.tanhf
// @_exported import func Darwin.C.log
// @_exported import func Darwin.C.logf
// @_exported import func Darwin.C.exp
// @_exported import func Darwin.C.expf
// @_exported import func Darwin.C.pow
// @_exported import func Darwin.C.powf
// #elseif os(Windows)
// @_exported import func ucrt.sin
// @_exported import func ucrt.cos
// @_exported import func ucrt.tan
// @_exported import func ucrt.sinf
// @_exported import func ucrt.cosf
// @_exported import func ucrt.tanf
// @_exported import func ucrt.sinh
// @_exported import func ucrt.cosh
// @_exported import func ucrt.tanh
// @_exported import func ucrt.sinhf
// @_exported import func ucrt.coshf
// @_exported import func ucrt.tanhf
// @_exported import func ucrt.log
// @_exported import func ucrt.logf
// @_exported import func ucrt.exp
// @_exported import func ucrt.expf
// @_exported import func ucrt.pow
// @_exported import func ucrt.powf
// #else
// @_exported import func Glibc.sin
// @_exported import func Glibc.cos
// @_exported import func Glibc.tan
// @_exported import func Glibc.sinf
// @_exported import func Glibc.cosf
// @_exported import func Glibc.tanf
// @_exported import func Glibc.sinh
// @_exported import func Glibc.cosh
// @_exported import func Glibc.tanh
// @_exported import func Glibc.sinhf
// @_exported import func Glibc.coshf
// @_exported import func Glibc.tanhf
// @_exported import func Glibc.log
// @_exported import func Glibc.logf
// @_exported import func Glibc.exp
// @_exported import func Glibc.expf
// @_exported import func Glibc.pow
// @_exported import func Glibc.powf
// #endif

extension Tensor where Scalar: SignedNumeric {
  /// Returns the negation of the specified tensor element-wise.
  @inlinable
  @differentiable( where Scalar: TensorFlowFloatingPoint)
  public static prefix func - (rhs: Tensor) -> Tensor {
    return _Raw.neg(rhs)
  }
}

extension Tensor where Scalar: TensorFlowFloatingPoint {
  @inlinable
  @derivative(of: -)
  static func _vjpNegate(_ x: Tensor) -> (value: Tensor, pullback: (Tensor) -> Tensor) {
    return (-x, { v in -v })
  }
}

/// Returns the absolute value of the specified tensor element-wise.
@inlinable
@differentiable( where T: TensorFlowFloatingPoint)
public func abs<T: SignedNumeric>(_ x: Tensor<T>) -> Tensor<T> {
  _Raw.abs(x)
}

@inlinable
@derivative(of: abs)
internal func _vjpAbs<T: TensorFlowFloatingPoint>(
  _ x: Tensor<T>
) -> (value: Tensor<T>, pullback: (Tensor<T>) -> Tensor<T>) {
  let sign = _Raw.sign(x)
  return (abs(x), { v in v * sign })
}

/// Returns the natural logarithm of the specified tensor element-wise.
@inlinable
@differentiable
public func log<T: TensorFlowFloatingPoint>(_ x: Tensor<T>) -> Tensor<T> {
  Tensor.log(x)
}

/// Returns the base-two logarithm of the specified tensor element-wise.
@inlinable
@differentiable
public func log2<T: TensorFlowFloatingPoint>(_ x: Tensor<T>) -> Tensor<T> {
  log(x) / T.log(2)
}

/// Returns the base-ten logarithm of the specified tensor element-wise.
@inlinable
@differentiable
public func log10<T: TensorFlowFloatingPoint>(_ x: Tensor<T>) -> Tensor<T> {
  log(x) / T.log(10)
}

/// Returns the logarithm of `1 + x` element-wise.
@inlinable
@differentiable
public func log1p<T: TensorFlowFloatingPoint>(_ x: Tensor<T>) -> Tensor<T> {
  Tensor.log1p(x)
}

/// Returns `log(1 - exp(x))` using a numerically stable approach.
///
/// - Note: The approach is shown in Equation 7 of:
///   https://cran.r-project.org/web/packages/Rmpfr/vignettes/log1mexp-note.pdf.
@inlinable
@differentiable
public func log1mexp<T: TensorFlowFloatingPoint>(_ x: Tensor<T>) -> Tensor<T> {
  let isTooSmall = withoutDerivative(at: x) { x in -x .< T(log(2.0)) }
  // This `replacing` will ultimately be a no-op because we will not select this code-path
  // whenever we use the surrogate `-Tensor(onesLike: x)`.
  let ones = withoutDerivative(at: x) { x in Tensor(onesLike: x) }
  let xSafe = x.replacing(with: -ones, where: isTooSmall)
  return log1p(-exp(xSafe)).replacing(with: log(-expm1(x)), where: isTooSmall)
}

/// Returns the sine of the specified tensor element-wise.
@inlinable
@differentiable
public func sin<T: TensorFlowFloatingPoint>(_ x: Tensor<T>) -> Tensor<T> {
  Tensor.sin(x)
}

/// Returns the cosine of the specified tensor element-wise.
@inlinable
@differentiable
public func cos<T: TensorFlowFloatingPoint>(_ x: Tensor<T>) -> Tensor<T> {
  Tensor.cos(x)
}

/// Returns the tangent of the specified tensor element-wise.
@inlinable
@differentiable
public func tan<T: TensorFlowFloatingPoint>(_ x: Tensor<T>) -> Tensor<T> {
  Tensor.tan(x)
}

/// Returns the hyperbolic sine of the specified tensor element-wise.
@inlinable
@differentiable
public func sinh<T: TensorFlowFloatingPoint>(_ x: Tensor<T>) -> Tensor<T> {
  Tensor.sinh(x)
}

/// Returns the hyperbolic cosine of the specified tensor element-wise.
@inlinable
@differentiable
public func cosh<T: TensorFlowFloatingPoint>(_ x: Tensor<T>) -> Tensor<T> {
  Tensor.cosh(x)
}

/// Returns the hyperbolic tangent of the specified tensor element-wise.
@inlinable
@differentiable
public func tanh<T: TensorFlowFloatingPoint>(_ x: Tensor<T>) -> Tensor<T> {
  Tensor.tanh(x)
}

/// Returns the inverse cosine of the specified tensor element-wise.
@inlinable
@differentiable
public func acos<T: TensorFlowFloatingPoint>(_ x: Tensor<T>) -> Tensor<T> {
  Tensor.acos(x)
}

/// Returns the inverse sine of the specified tensor element-wise.
@inlinable
@differentiable
public func asin<T: TensorFlowFloatingPoint>(_ x: Tensor<T>) -> Tensor<T> {
  Tensor.asin(x)
}

/// Returns the inverse tangent of the specified tensor element-wise.
@inlinable
@differentiable
public func atan<T: TensorFlowFloatingPoint>(_ x: Tensor<T>) -> Tensor<T> {
  Tensor.atan(x)
}

/// Returns the inverse hyperbolic cosine of the specified tensor element-wise.
@inlinable
@differentiable
public func acosh<T: TensorFlowFloatingPoint>(_ x: Tensor<T>) -> Tensor<T> {
  Tensor.acosh(x)
}

/// Returns the inverse hyperbolic sine of the specified tensor element-wise.
@inlinable
@differentiable
public func asinh<T: TensorFlowFloatingPoint>(_ x: Tensor<T>) -> Tensor<T> {
  Tensor.asinh(x)
}

/// Returns the inverse hyperbolic tangent of the specified tensor element-wise.
@inlinable
@differentiable
public func atanh<T: TensorFlowFloatingPoint>(_ x: Tensor<T>) -> Tensor<T> {
  Tensor.atanh(x)
}

/// Returns the square of the tensor.
extension Tensor where Scalar: Numeric {
  @inlinable
  @differentiable(wrt: self where Scalar: TensorFlowFloatingPoint)
  public func squared() -> Tensor {
    _Raw.square(self)
  }
}

extension Tensor where Scalar: TensorFlowFloatingPoint {
  @inlinable
  @derivative(of: squared)
  func _vjpSquared() -> (value: Tensor, pullback: (Tensor) -> Tensor) {
    (squared(), { 2 * self * $0 })
  }
}

/// Returns the square root of the specified tensor element-wise.
@inlinable
@differentiable
public func sqrt<T: TensorFlowFloatingPoint>(_ x: Tensor<T>) -> Tensor<T> {
  Tensor.sqrt(x)
}

/// Returns the inverse square root of the specified tensor element-wise.
@inlinable
@differentiable
public func rsqrt<T: TensorFlowFloatingPoint>(_ x: Tensor<T>) -> Tensor<T> {
  _Raw.rsqrt(x)
}

@inlinable
@derivative(of: rsqrt)
internal func _vjpRsqrt<T: TensorFlowFloatingPoint>(
  _ x: Tensor<T>
) -> (value: Tensor<T>, pullback: (Tensor<T>) -> Tensor<T>) {
  let value = rsqrt(x)
  return (value, { v in _Raw.rsqrtGrad(value, dy: v) })
}

/// Returns the exponential of the specified tensor element-wise.
@inlinable
@differentiable
public func exp<T: TensorFlowFloatingPoint>(_ x: Tensor<T>) -> Tensor<T> {
  Tensor.exp(x)
}

/// Returns two raised to the power of the specified tensor element-wise.
@inlinable
@differentiable
public func exp2<T: TensorFlowFloatingPoint>(_ x: Tensor<T>) -> Tensor<T> {
  Tensor.exp2(x)
}

/// Returns ten raised to the power of the specified tensor element-wise.
@inlinable
@differentiable
public func exp10<T: TensorFlowFloatingPoint>(_ x: Tensor<T>) -> Tensor<T> {
  Tensor.exp10(x)
}

/// Returns the exponential of `x - 1` element-wise.
@inlinable
@differentiable
public func expm1<T: TensorFlowFloatingPoint>(_ x: Tensor<T>) -> Tensor<T> {
  Tensor.expm1(x)
}

/// Returns the values of the specified tensor rounded to the nearest integer, element-wise.
@inlinable
@differentiable
public func round<T: TensorFlowFloatingPoint>(_ x: Tensor<T>) -> Tensor<T> {
  _Raw.round(x)
}

@inlinable
@derivative(of: round)
internal func _vjpRound<T: TensorFlowFloatingPoint>(
  _ x: Tensor<T>
) -> (value: Tensor<T>, pullback: (Tensor<T>) -> Tensor<T>) {
  (round(x), { v in Tensor<T>(zerosLike: v) })
}

/// Returns the ceiling of the specified tensor element-wise.
@inlinable
@differentiable
public func ceil<T: TensorFlowFloatingPoint>(_ x: Tensor<T>) -> Tensor<T> {
  _Raw.ceil(x)
}

@inlinable
@derivative(of: ceil)
internal func _vjpCeil<T: TensorFlowFloatingPoint>(
  _ x: Tensor<T>
) -> (value: Tensor<T>, pullback: (Tensor<T>) -> Tensor<T>) {
  (ceil(x), { _ in Tensor(zerosLike: x) })
}

/// Returns the floor of the specified tensor element-wise.
@inlinable
@differentiable
public func floor<T: TensorFlowFloatingPoint>(_ x: Tensor<T>) -> Tensor<T> {
  _Raw.floor(x)
}

@inlinable
@derivative(of: floor)
internal func _vjpFloor<T: TensorFlowFloatingPoint>(
  _ x: Tensor<T>
) -> (value: Tensor<T>, pullback: (Tensor<T>) -> Tensor<T>) {
  (floor(x), { _ in Tensor(0).broadcasted(like: x) })
}

/// Returns an indication of the sign of the specified tensor element-wise.
/// Specifically, computes `y = sign(x) = -1` if `x < 0`; 0 if `x == 0`; 1 if `x > 0`.
@inlinable
@differentiable( where T: TensorFlowFloatingPoint)
public func sign<T: Numeric>(_ x: Tensor<T>) -> Tensor<T> {
  _Raw.sign(x)
}

@inlinable
@derivative(of: sign)
internal func _vjpSign<T: TensorFlowFloatingPoint>(
  _ x: Tensor<T>
) -> (value: Tensor<T>, pullback: (Tensor<T>) -> Tensor<T>) {
  (sign(x), { v in Tensor<T>(zerosLike: x) })
}

/// Returns the sigmoid of the specified tensor element-wise.
/// Specifically, computes `1 / (1 + exp(-x))`.
@inlinable
@differentiable
public func sigmoid<T: TensorFlowFloatingPoint>(_ x: Tensor<T>) -> Tensor<T> {
  _Raw.sigmoid(x)
}

@inlinable
@derivative(of: sigmoid)
internal func _vjpSigmoid<T: TensorFlowFloatingPoint>(
  _ x: Tensor<T>
) -> (value: Tensor<T>, pullback: (Tensor<T>) -> Tensor<T>) {
  let sigmoidValue = sigmoid(x)
  return (sigmoidValue, { v in _Raw.sigmoidGrad(sigmoidValue, dy: v) })
}

/// Returns the log-sigmoid of the specified tensor element-wise. Specifically,
/// `log(1 / (1 + exp(-x)))`. For numerical stability, we use `-softplus(-x)`.
@inlinable
@differentiable
public func logSigmoid<T: TensorFlowFloatingPoint>(_ x: Tensor<T>) -> Tensor<T> {
  -softplus(-x)
}

/// Returns the softplus of the specified tensor element-wise.
/// Specifically, computes `log(exp(features) + 1)`.
@inlinable
@differentiable
public func softplus<T: TensorFlowFloatingPoint>(_ features: Tensor<T>) -> Tensor<T> {
  _Raw.softplus(features: features)
}

@inlinable
@derivative(of: softplus)
internal func _vjpSoftplus<T: TensorFlowFloatingPoint>(
  _ features: Tensor<T>
) -> (value: Tensor<T>, pullback: (Tensor<T>) -> Tensor<T>) {
  (softplus(features), { v in _Raw.softplusGrad(gradients: v, features: features) })
}

/// Returns the softsign of the specified tensor element-wise.
/// Specifically, computes `features/ (abs(features) + 1)`.
@inlinable
@differentiable
public func softsign<T: TensorFlowFloatingPoint>(_ features: Tensor<T>) -> Tensor<T> {
  _Raw.softsign(features: features)
}

@inlinable
@derivative(of: softsign)
internal func _vjpSoftsign<T: TensorFlowFloatingPoint>(
  _ features: Tensor<T>
) -> (value: Tensor<T>, pullback: (Tensor<T>) -> Tensor<T>) {
  (softsign(features), { v in _Raw.softsignGrad(gradients: v, features: features) })
}

/// Returns the softmax of the specified tensor along the last axis.
/// Specifically, computes `exp(x) / exp(x).sum(alongAxes: -1)`.
@inlinable
@differentiable
public func softmax<T: TensorFlowFloatingPoint>(_ x: Tensor<T>) -> Tensor<T> {
  _Raw.softmax(logits: x)
}

/// Returns the softmax of the specified tensor along the specified axis.
/// Specifically, computes `exp(x) / exp(x).sum(alongAxes: axis)`.
@inlinable
@differentiable
public func softmax<T: TensorFlowFloatingPoint>(_ x: Tensor<T>, alongAxis axis: Int) -> Tensor<T> {
  let xExp = exp(x)
  return xExp / xExp.sum(alongAxes: Tensor<Int32>(Int32(axis)))
}

@inlinable
@derivative(of: softmax)
func _vjpSoftmax<T: TensorFlowFloatingPoint>(
  _ x: Tensor<T>
) -> (value: Tensor<T>, pullback: (Tensor<T>) -> Tensor<T>) {
  let value = softmax(x)
  return (
    value,
    { v in
      let sumChannels = (v * value).sum(alongAxes: -1)
      return (v - sumChannels) * value
    }
  )
}

/// Returns the log-softmax of the specified tensor element-wise.
@inlinable
@differentiable
public func logSoftmax<T: TensorFlowFloatingPoint>(_ x: Tensor<T>) -> Tensor<T> {
  _Raw.logSoftmax(logits: x)
}

@inlinable
@derivative(of: logSoftmax)
func _vjpLogSoftmax<T: TensorFlowFloatingPoint>(
  _ x: Tensor<T>
) -> (value: Tensor<T>, pullback: (Tensor<T>) -> Tensor<T>) {
  let value = logSoftmax(x)
  return (value, { v in v - v.sum(alongAxes: -1) * exp(value) })
}

/// Returns a tensor by applying an exponential linear unit.
/// Specifically, computes `exp(x) - 1` if < 0, `x` otherwise.
/// See [Fast and Accurate Deep Network Learning by Exponential Linear Units (ELUs)
/// ](http://arxiv.org/abs/1511.07289)
@inlinable
@differentiable
public func elu<T: TensorFlowFloatingPoint>(_ x: Tensor<T>) -> Tensor<T> {
  _Raw.elu(features: x)
}

@inlinable
@derivative(of: elu)
func _vjpElu<T: TensorFlowFloatingPoint>(
  _ x: Tensor<T>
) -> (value: Tensor<T>, pullback: (Tensor<T>) -> Tensor<T>) {
  let y = elu(x)
  return (y, { v in _Raw.eluGrad(gradients: v, outputs: y) })
}

/// Returns the Gaussian Error Linear Unit (GELU) activations of the specified tensor element-wise.
///
/// Specifically, `gelu` approximates `xP(X <= x)`, where `P(X <= x)` is the Standard Gaussian
/// cumulative distribution, by computing: x * [0.5 * (1 + tanh[√(2/π) * (x + 0.044715 * x^3)])].
///
/// See [Gaussian Error Linear Units](https://arxiv.org/abs/1606.08415).
@inlinable
@differentiable
public func gelu<T: TensorFlowFloatingPoint>(_ x: Tensor<T>) -> Tensor<T> {
  let ratio1 = Tensor<T>(0.7978845608, on: x.device)  // An approximation of √(2/π).
  // An approximation of the Gauss error function.
  // NOTE: This is needed because the compiler otherwise gives an "unable to type-check this
  // in reasonable time" error when the below expressions are written on a single line.
  let ratio2 = Tensor<T>(0.044715, on: x.device)
  let half = Tensor<T>(0.5, on: x.device)
  let one = Tensor<T>(1, on: x.device)
  let three = Tensor<T>(3, on: x.device)
  let approximateErf = tanh(ratio1 * (x + ratio2 * pow(x, three)))
  let cdf = half * (one + approximateErf)
  return x * cdf
}

/// Returns a tensor by applying the ReLU activation function to the specified tensor element-wise.
/// Specifically, computes `max(0, x)`.
@inlinable
@differentiable
public func relu<T: TensorFlowFloatingPoint>(_ x: Tensor<T>) -> Tensor<T> {
  _Raw.relu(features: x)
}

@inlinable
@derivative(of: relu)
func _vjpRelu<T: TensorFlowFloatingPoint>(
  _ x: Tensor<T>
) -> (value: Tensor<T>, pullback: (Tensor<T>) -> Tensor<T>) {
  (relu(x), { v in _Raw.reluGrad(gradients: v, features: x) })
}

/// Returns a tensor by applying the ReLU6 activation function, namely `min(max(0, x), 6)`.
@inlinable
@differentiable
public func relu6<T: TensorFlowFloatingPoint>(_ x: Tensor<T>) -> Tensor<T> {
  _Raw.relu6(features: x)
}

@inlinable
@derivative(of: relu6)
func _vjpRelu6<T: TensorFlowFloatingPoint>(
  _ x: Tensor<T>
) -> (value: Tensor<T>, pullback: (Tensor<T>) -> Tensor<T>) {
  (relu6(x), { v in _Raw.relu6Grad(gradients: v, features: x) })
}

/// Returns a tensor by applying the leaky ReLU activation function
/// to the specified tensor element-wise.
/// Specifically, computes `max(x, x * alpha)`.
@inlinable
@differentiable(wrt: x)
public func leakyRelu<T: TensorFlowFloatingPoint>(
  _ x: Tensor<T>,
  alpha: Double = 0.2
) -> Tensor<T> {
  _Raw.leakyRelu(features: x, alpha: alpha)
}

@inlinable
@derivative(of: leakyRelu, wrt: x)
func _vjpLeakyRelu<T: TensorFlowFloatingPoint>(
  _ x: Tensor<T>,
  alpha: Double
) -> (value: Tensor<T>, pullback: (Tensor<T>) -> Tensor<T>) {
  (
    leakyRelu(x, alpha: alpha),
    { v in
      _Raw.leakyReluGrad(gradients: v, features: x, alpha: alpha)
    }
  )
}

/// Returns a tensor by applying the SeLU activation function, namely
/// `scale * alpha * (exp(x) - 1)` if `x < 0`, and `scale * x` otherwise.
///
/// - Note: This is designed to be used together with the variance scaling layer initializers.
///   Please refer to [Self-Normalizing Neural Networks](https://arxiv.org/abs/1706.02515) for more
///   information.
@inlinable
@differentiable
public func selu<T: TensorFlowFloatingPoint>(_ x: Tensor<T>) -> Tensor<T> {
  _Raw.selu(features: x)
}

@inlinable
@derivative(of: selu)
func _vjpSelu<T: TensorFlowFloatingPoint>(
  _ x: Tensor<T>
) -> (value: Tensor<T>, pullback: (Tensor<T>) -> Tensor<T>) {
  let result = selu(x)
  return (
    result,
    { v in
      _Raw.seluGrad(gradients: v, outputs: result)
    }
  )
}

/// Returns a tensor by applying the swish activation function, namely
/// `x * sigmoid(x)`.
///
/// Source: "Searching for Activation Functions" (Ramachandran et al. 2017)
/// https://arxiv.org/abs/1710.05941
@inlinable
@differentiable
public func swish<T: TensorFlowFloatingPoint>(_ x: Tensor<T>) -> Tensor<T> {
  x * sigmoid(x)
}

// Note: A custom vjp function for swish is required to avoid excessive 
// tensor memory consumption due to storing both `x` and `sigmoid(x)` for 
// backprop. This vjp recomputes `sigmoid(x)` during backprop, so that 
// the `sigmoid(x)` expression can be freed during the forward pass.
@inlinable
@derivative(of: swish)
func _vjpSwish<T: TensorFlowFloatingPoint>(
  _ x: Tensor<T>
) -> (value: Tensor<T>, pullback: (Tensor<T>) -> Tensor<T>) {
  return (
    swish(x),
    { v in
      let sigmoidFeatures = sigmoid(x)
      let grad = sigmoidFeatures * (1.0 + x * (1 - sigmoidFeatures))
      return grad * v
    }
  )
}

extension Tensor where Scalar: TensorFlowFloatingPoint {
  /// Returns a boolean tensor indicating which elements of `x` are finite.
  @inlinable public var isFinite: Tensor<Bool> { _Raw.isFinite(self) }

  /// Returns a boolean tensor indicating which elements of `x` are infinite.
  @inlinable public var isInfinite: Tensor<Bool> { _Raw.isInf(self) }

  /// Returns a boolean tensor indicating which elements of `x` are NaN-valued.
  @inlinable public var isNaN: Tensor<Bool> { _Raw.isNan(self) }
}

//===------------------------------------------------------------------------------------------===//
// Element-wise Binary Math Functions
//===------------------------------------------------------------------------------------------===//

/// Returns the power of the first tensor to the second tensor.
@inlinable
@differentiable
public func pow<T: TensorFlowFloatingPoint>(_ lhs: Tensor<T>, _ rhs: Tensor<T>) -> Tensor<T> {
  Tensor.pow(lhs, rhs)
}

/// Returns the power of the scalar to the tensor, broadcasting the scalar.
@inlinable
@differentiable(wrt: rhs where T: TensorFlowFloatingPoint)
public func pow<T: TensorFlowFloatingPoint>(_ lhs: T, _ rhs: Tensor<T>) -> Tensor<T> {
  pow(Tensor(lhs, deviceAndPrecisionLike: rhs), rhs)
}

/// Returns the power of the tensor to the scalar, broadcasting the scalar.
@inlinable
@differentiable(wrt: lhs where T: TensorFlowFloatingPoint)
public func pow<T: TensorFlowFloatingPoint>(_ lhs: Tensor<T>, _ rhs: T) -> Tensor<T> {
  pow(lhs, Tensor(rhs, deviceAndPrecisionLike: lhs))
}

/// Returns the power of the tensor to the scalar, broadcasting the scalar.
@inlinable
@differentiable
public func pow<T: TensorFlowFloatingPoint>(_ x: Tensor<T>, _ n: Int) -> Tensor<T> {
  pow(x, Tensor(T(n), deviceAndPrecisionLike: x))
}

/// Returns the element-wise `n`th root of the tensor.
@inlinable
@differentiable
public func root<T: TensorFlowFloatingPoint>(_ x: Tensor<T>, _ n: Int) -> Tensor<T> {
  Tensor.root(x, n)
}

/// Returns the squared difference between `x` and `y`.
/// - Returns: `(x - y) ^ 2`.
@inlinable
@differentiable( where T: TensorFlowFloatingPoint)
public func squaredDifference<T: TensorFlowNumeric>(_ x: Tensor<T>, _ y: Tensor<T>) -> Tensor<T> {
  _Raw.squaredDifference(x, y)
}

@inlinable
@derivative(of: squaredDifference)
internal func _vjpSquaredDifference<T: TensorFlowFloatingPoint>(
  _ x: Tensor<T>,
  _ y: Tensor<T>
) -> (value: Tensor<T>, pullback: (Tensor<T>) -> (Tensor<T>, Tensor<T>)) {
  (
    squaredDifference(x, y),
    { seed in
      let lhsGrad = 2 * seed * (x - y)
      return BroadcastingPullback(x, y)(lhsGrad, -lhsGrad)
    }
  )
}

/// Returns the element-wise maximum of two tensors.
/// - Note: `max` supports broadcasting.
@inlinable
@differentiable( where T: TensorFlowFloatingPoint)
public func max<T>(_ lhs: Tensor<T>, _ rhs: Tensor<T>) -> Tensor<T> where T: Numeric & Comparable {
  _Raw.maximum(lhs, rhs)
}

@inlinable
@derivative(of: max)
internal func _vjpMax<T: TensorFlowFloatingPoint>(
  _ x: Tensor<T>,
  _ y: Tensor<T>
) -> (value: Tensor<T>, pullback: (Tensor<T>) -> (Tensor<T>, Tensor<T>)) {
  let value = max(x, y)
  return (
    value,
    { v in
      _vjpMinMaxHelper(x, y, originalValue: value, seed: v, comparisonOperation: .>=)
    }
  )
}

/// Returns the element-wise maximum of the scalar and the tensor, broadcasting the scalar.
@inlinable
@differentiable(wrt: rhs where T: TensorFlowFloatingPoint)
public func max<T>(_ lhs: T, _ rhs: Tensor<T>) -> Tensor<T> where T: Numeric & Comparable {
  max(Tensor(lhs, deviceAndPrecisionLike: rhs), rhs)
}

/// Returns the element-wise maximum of the scalar and the tensor, broadcasting the scalar.
@inlinable
@differentiable(wrt: lhs where T: TensorFlowFloatingPoint)
public func max<T>(_ lhs: Tensor<T>, _ rhs: T) -> Tensor<T> where T: Numeric & Comparable {
  max(lhs, Tensor(rhs, deviceAndPrecisionLike: lhs))
}

/// Returns the element-wise minimum of two tensors.
/// - Note: `min` supports broadcasting.
@inlinable
@differentiable( where T: TensorFlowFloatingPoint)
public func min<T>(_ lhs: Tensor<T>, _ rhs: Tensor<T>) -> Tensor<T> where T: Numeric & Comparable {
  _Raw.minimum(lhs, rhs)
}

@inlinable
@derivative(of: min)
internal func _vjpMin<T: TensorFlowFloatingPoint>(
  _ x: Tensor<T>,
  _ y: Tensor<T>
) -> (value: Tensor<T>, pullback: (Tensor<T>) -> (Tensor<T>, Tensor<T>)) {
  let value = min(x, y)
  return (
    value,
    { v in
      _vjpMinMaxHelper(x, y, originalValue: value, seed: v, comparisonOperation: .<=)
    }
  )
}

/// Returns the element-wise minimum of the scalar and the tensor, broadcasting the scalar.
@inlinable
@differentiable(wrt: rhs where T: TensorFlowFloatingPoint)
public func min<T>(_ lhs: T, _ rhs: Tensor<T>) -> Tensor<T> where T: Numeric & Comparable {
  min(Tensor(lhs, deviceAndPrecisionLike: rhs), rhs)
}

/// Returns the element-wise minimum of the scalar and the tensor, broadcasting the scalar.
@inlinable
@differentiable(wrt: lhs where T: TensorFlowFloatingPoint)
public func min<T>(_ lhs: Tensor<T>, _ rhs: T) -> Tensor<T> where T: Numeric & Comparable {
  min(lhs, Tensor(rhs, deviceAndPrecisionLike: lhs))
}

// Note: adapted from `_MinOrMaxGrad`:
// https://github.com/tensorflow/tensorflow/blob/r2.1/tensorflow/python/ops/math_grad.py#L223.
@inlinable
internal func _vjpMinMaxHelper<T: TensorFlowFloatingPoint>(
  _ x: Tensor<T>,
  _ y: Tensor<T>,
  originalValue: Tensor<T>,
  seed: Tensor<T>,
  comparisonOperation: (Tensor<T>, Tensor<T>) -> Tensor<Bool>
) -> (value: Tensor<T>, pullback: Tensor<T>) {
  let mask = Tensor<T>(comparisonOperation(x, y))
  let lhsGrad = seed * mask
  let rhsGrad = seed * (1 - mask)
  let (lhsShape, rhsShape) = (x.shapeTensor, y.shapeTensor)
  let (lhsAxes, rhsAxes) = _Raw.broadcastGradientArgs(s0: lhsShape, s1: rhsShape)
  return (
    lhsGrad.sum(squeezingAxes: lhsAxes).reshaped(toShape: lhsShape),
    rhsGrad.sum(squeezingAxes: rhsAxes).reshaped(toShape: rhsShape)
  )
}

/// Returns the cosine similarity between `x` and `y`.
@differentiable
public func cosineSimilarity<Scalar: TensorFlowFloatingPoint>(
  _ x: Tensor<Scalar>,
  _ y: Tensor<Scalar>
) -> Tensor<Scalar> {
  (x * y).sum() / (sqrt(x.squared().sum()) * sqrt(y.squared().sum()))
}

/// Returns the cosine distance between `x` and `y`. Cosine distance is defined as
/// `1 - cosineSimilarity(x, y)`.
@differentiable
public func cosineDistance<Scalar: TensorFlowFloatingPoint>(
  _ x: Tensor<Scalar>,
  _ y: Tensor<Scalar>
) -> Tensor<Scalar> {
  1 - cosineSimilarity(x, y)
}

//===------------------------------------------------------------------------------------------===//
// Selection Functions
//===------------------------------------------------------------------------------------------===//

extension Tensor {
  /// Replaces elements of this tensor with `other` in the lanes where `mask` is
  /// `true`.
  ///
  /// - Precondition: `self` and `other` must have the same shape. If
  ///   `self` and `other` are scalar, then `mask` must also be scalar. If
  ///   `self` and `other` have rank greater than or equal to `1`, then `mask`
  ///   must be either have the same shape as `self` or be a 1-D `Tensor` such
  ///   that `mask.scalarCount == self.shape[0]`.
  @inlinable
  @differentiable(wrt: (self,other) where Scalar: TensorFlowFloatingPoint)
  public func replacing(with other: Tensor, where mask: Tensor<Bool>) -> Tensor {
    precondition(self.shape == other.shape, "`self` and `other` must have the same shape.")
    return _Raw.select(condition: mask, t: other, e: self)
  }
}

extension Tensor where Scalar: TensorFlowFloatingPoint {
  @inlinable
  @derivative(of: replacing)
  func _vjpReplacing(
    with other: Tensor,
    where mask: Tensor<Bool>
  ) -> (value: Tensor, pullback: (Tensor) -> (Tensor, Tensor)) {
    return (
      replacing(with: other, where: mask),
      { v in
        let zeros = Tensor(zerosLike: v)
        return (v.replacing(with: zeros, where: mask), zeros.replacing(with: v, where: mask))
      }
    )
  }
}

//===------------------------------------------------------------------------------------------===//
// Reduction Functions
//===------------------------------------------------------------------------------------------===//

<<<<<<< HEAD
public extension Tensor where Scalar == Bool {
    /// Returns `true` if all scalars are equal to `true`. Otherwise, returns `false`.
    // NOTE: This overload is necessary, otherwise `all()` would refer to the variadic method
    // `all(squeezingAxes:)` with zero indices.
    @inlinable
    func all() -> Bool {
        let axes = Tensor<Int32>(rangeFrom: 0, to: Int32(rank), stride: 1)
        return _Raw.all(self, reductionIndices: axes).scalarized()
    }

    /// Returns `true` if any scalars are equal to `true`. Otherwise, returns `false`.
    // NOTE: This overload is necessary, otherwise `any()` would refer to the variadic method
    // `any(squeezingAxes:)` with zero indices.
    @inlinable
    func any() -> Bool {
        let axes = Tensor<Int32>(rangeFrom: 0, to: Int32(rank), stride: 1)
        return _Raw.any(self, reductionIndices: axes).scalarized()
    }

    /// Performs a logical AND operation along the specified axes. The reduced dimensions are
    /// removed.
    /// - Parameter axes: The dimensions to reduce.
    /// - Precondition: Each value in `axes` must be in the range `-rank..<rank`.
    @inlinable
    func all(squeezingAxes axes: Int...) -> Tensor {
        ensureValid(axes: axes)
        let axes = axes.map(Int32.init)
        return _Raw.all(self, reductionIndices: Tensor<Int32>(axes), keepDims: false)
    }

    /// Performs a logical AND operation along the specified axes. The reduced dimensions are
    /// removed.
    /// - Parameter axes: The dimensions to reduce.
    /// - Precondition: Each value in `axes` must be in the range `-rank..<rank`.
    @inlinable
    func any(squeezingAxes axes: Int...) -> Tensor {
        ensureValid(axes: axes)
        let axes = axes.map(Int32.init)
        return _Raw.any(self, reductionIndices: Tensor<Int32>(axes), keepDims: false)
    }

    /// Performs a logical AND operation along the specified axes. The reduced dimensions are
    /// retained with value 1.
    /// - Parameter axes: The dimensions to reduce.
    /// - Precondition: Each value in `axes` must be in the range `-rank..<rank`.
    @inlinable
    func all(alongAxes axes: Int...) -> Tensor {
        ensureValid(axes: axes)
        let axes = axes.map(Int32.init)
        return _Raw.all(self, reductionIndices: Tensor<Int32>(axes), keepDims: true)
    }

    /// Performs a logical OR operation along the specified axes. The reduced
    /// dimensions are retained with value 1.
    /// - Parameter axes: The dimensions to reduce.
    /// - Precondition: Each value in `axes` must be in the range `-rank..<rank`.
    @inlinable
    func any(alongAxes axes: Int...) -> Tensor {
        ensureValid(axes: axes)
        let axes = axes.map(Int32.init)
        return _Raw.any(self, reductionIndices: Tensor<Int32>(axes), keepDims: true)
    }
}

public extension Tensor where Scalar: Numeric & Comparable {
    // NOTE: This overload is necessary, otherwise `min()` would refer to the variadic method
    // `min(squeezingAxes:)` with zero indices.
    @inlinable
    @differentiable(where Scalar: TensorFlowFloatingPoint)
    func min() -> Tensor {
        let axes = Tensor<Int32>(rangeFrom: 0, to: Int32(rank), stride: 1)
        return min(squeezingAxes: axes)
    }

    // NOTE: This overload is necessary, otherwise `max()` would refer to the variadic method
    // `max(squeezingAxes:)` with zero indices.
    @inlinable
    @differentiable(where Scalar: TensorFlowFloatingPoint)
    func max() -> Tensor {
        let axes = Tensor<Int32>(rangeFrom: 0, to: Int32(rank), stride: 1)
        return max(squeezingAxes: axes)
    }

    /// Returns the maximum values along the specified axes. The reduced dimensions are removed.
    /// - Parameter axes: The dimensions to reduce.
    /// - Precondition: Each value in `axes` must be in the range `-rank..<rank`.
    @inlinable
    @differentiable(wrt: self where Scalar: TensorFlowFloatingPoint)
    func max(squeezingAxes axes: Tensor<Int32>) -> Tensor {
        ensureValid(axes: axes)
        return _Raw.max(self, reductionIndices: axes, keepDims: false)
    }

    /// Returns the maximum values along the specified axes. The reduced dimensions are removed.
    /// - Parameter axes: The dimensions to reduce.
    /// - Precondition: Each value in `axes` must be in the range `-rank..<rank`.
    @inlinable
    @differentiable(wrt: self where Scalar: TensorFlowFloatingPoint)
    func max(squeezingAxes axes: [Int]) -> Tensor {
        // TODO(TF-433): Remove workaround for differentiating `map`.
        let axes = {axes.map(Int32.init)}()
        return max(squeezingAxes: Tensor<Int32>(axes))
    }

    /// Returns the maximum values along the specified axes. The reduced dimensions are removed.
    /// - Parameter axes: The dimensions to reduce.
    /// - Precondition: Each value in `axes` must be in the range `-rank..<rank`.
    @inlinable
    @differentiable(wrt: self where Scalar: TensorFlowFloatingPoint)
    func max(squeezingAxes axes: Int...) -> Tensor {
        max(squeezingAxes: axes)
    }

    /// Returns the minimum values along the specified axes. The reduced dimensions are removed.
    /// - Parameter axes: The dimensions to reduce.
    /// - Precondition: Each value in `axes` must be in the range `-rank..<rank`.
    @inlinable
    @differentiable(wrt: self where Scalar: TensorFlowFloatingPoint)
    func min(squeezingAxes axes: Tensor<Int32>) -> Tensor {
        ensureValid(axes: axes)
        return _Raw.min(self, reductionIndices: axes, keepDims: false)
    }

    /// Returns the minimum values along the specified axes. The reduced dimensions are removed.
    /// - Parameter axes: The dimensions to reduce.
    /// - Precondition: Each value in `axes` must be in the range `-rank..<rank`.
    @inlinable
    @differentiable(wrt: self where Scalar: TensorFlowFloatingPoint)
    func min(squeezingAxes axes: [Int]) -> Tensor {
        // TODO(TF-433): Remove workaround for differentiating `map`.
        let axes = {axes.map(Int32.init)}()
        return min(squeezingAxes: Tensor<Int32>(axes))
    }

    /// Returns the minimum values along the specified axes. The reduced dimensions are removed.
    /// - Parameter axes: The dimensions to reduce.
    /// - Precondition: Each value in `axes` must be in the range `-rank..<rank`.
    @inlinable
    @differentiable(wrt: self where Scalar: TensorFlowFloatingPoint)
    func min(squeezingAxes axes: Int...) -> Tensor {
        min(squeezingAxes: axes)
    }

    /// Returns the indices of the maximum values along the specified axes. The reduced dimensions
    /// are removed.
    /// - Parameter axes: The dimensions to reduce.
    /// - Precondition: Each value in `axes` must be in the range `-rank..<rank`.
    @inlinable
    func argmax(squeezingAxis axis: Int) -> Tensor<Int32> {
        precondition(isAxisInRange(axis), "Axis must be in the range `[-rank, rank)`.")
        return _Raw.argMax(self, dimension: Tensor<Int32>(Int32(axis)))
    }

    /// Returns the indices of the minimum values along the specified axes. The reduced dimensions
    /// are removed.
    /// - Parameter axes: The dimensions to reduce.
    /// - Precondition: Each value in `axes` must be in the range `-rank..<rank`.
    @inlinable
    func argmin(squeezingAxis axis: Int) -> Tensor<Int32> {
        precondition(isAxisInRange(axis), "Axis must be in the range `[-rank, rank)`.")
        return _Raw.argMin(self, dimension: Tensor<Int32>(Int32(axis)))
    }

    /// Returns the minimum along the specified axes. The reduced dimensions are retained with
    /// value 1.
    /// - Parameter axes: The dimensions to reduce.
    /// - Precondition: Each value in `axes` must be in the range `-rank..<rank`.
    @inlinable
    @differentiable(wrt: self where Scalar: TensorFlowFloatingPoint)
    func min(alongAxes axes: Tensor<Int32>) -> Tensor {
        ensureValid(axes: axes)
        return _Raw.min(self, reductionIndices: axes, keepDims: true)
    }

    /// Returns the minimum along the specified axes. The reduced dimensions are retained with
    /// value 1.
    /// - Parameter axes: The dimensions to reduce.
    /// - Precondition: Each value in `axes` must be in the range `-rank..<rank`.
    @inlinable
    @differentiable(wrt: self where Scalar: TensorFlowFloatingPoint)
    func min(alongAxes axes: [Int]) -> Tensor {
        ensureValid(axes: axes)
        // TODO(TF-433): Remove workaround for differentiating `map`.
        let axes = {axes.map(Int32.init)}()
        return min(alongAxes: Tensor<Int32>(axes))
    }

    /// Returns the minimum along the specified axes. The reduced dimensions are retained with
    /// value 1.
    /// - Parameter axes: The dimensions to reduce.
    /// - Precondition: Each value in `axes` must be in the range `-rank..<rank`.
    @inlinable
    @differentiable(wrt: self where Scalar: TensorFlowFloatingPoint)
    func min(alongAxes axes: Int...) -> Tensor {
        min(alongAxes: axes)
    }

    /// Returns the minimum along the specified axes. The reduced dimensions are retained with
    /// value 1.
    /// - Parameter axes: The dimensions to reduce.
    /// - Precondition: Each value in `axes` must be in the range `-rank..<rank`.
    @inlinable
    @differentiable(wrt: self where Scalar: TensorFlowFloatingPoint)
    func max(alongAxes axes: Tensor<Int32>) -> Tensor {
        ensureValid(axes: axes)
        return _Raw.max(self, reductionIndices: axes, keepDims: true)
    }

    /// Returns the minimum along the specified axes. The reduced dimensions are retained with
    /// value 1.
    /// - Parameter axes: The dimensions to reduce.
    /// - Precondition: Each value in `axes` must be in the range `-rank..<rank`.
    @inlinable
    @differentiable(wrt: self where Scalar: TensorFlowFloatingPoint)
    func max(alongAxes axes: [Int]) -> Tensor {
        ensureValid(axes: axes)
        // TODO(TF-433): Remove workaround for differentiating `map`.
        let axes = {axes.map(Int32.init)}()
        return max(alongAxes: Tensor<Int32>(axes))
    }

    /// Returns the minimum along the specified axes. The reduced dimensions are retained with
    /// value 1.
    /// - Parameter axes: The dimensions to reduce.
    /// - Precondition: Each value in `axes` must be in the range `-rank..<rank`.
    @inlinable
    @differentiable(wrt: self where Scalar: TensorFlowFloatingPoint)
    func max(alongAxes axes: Int...) -> Tensor {
        max(alongAxes: axes)
    }

    /// Returns the index of the maximum value of the flattened scalars.
    @inlinable
    func argmax() -> Tensor<Int32> {
        flattened().argmax(squeezingAxis: 0)
    }

    /// Returns the index of the minimum value of the flattened scalars.
    @inlinable
    func argmin() -> Tensor<Int32> {
        flattened().argmin(squeezingAxis: 0)
    }
}

internal extension Tensor where Scalar: TensorFlowFloatingPoint {
    // Note: adapted from `_MinOrMaxGrad`:
    // https://github.com/tensorflow/tensorflow/blob/r2.1/tensorflow/python/ops/math_grad.py#L223.
    @inlinable
    func _vjpMinMaxHelper(
        squeezingAxes axes: Tensor<Int32>,
        originalValue: Tensor,
        seed: Tensor
    ) -> Tensor {
        let yUnsqueezed = originalValue.expandingShape(at: axes.scalars.map { Int($0) })
        let gradientUnsqueezed = seed.expandingShape(at: axes.scalars.map { Int($0) })

        // Compute the number of selected (maximum or minimum) elements in each reduction dimension.
        // If there are multiple minimum or maximum elements then the gradient will be divided
        // between them.
        let indicators = Tensor(yUnsqueezed .== self)
        let selectedCount = indicators.sum(alongAxes: axes)

        return gradientUnsqueezed.broadcasted(toShape: self.shapeTensor) * indicators / selectedCount
    }

    @inlinable
    @derivative(of: max(squeezingAxes:))
    func _vjpMax(squeezingAxes axes: Tensor<Int32>) -> (
        value: Tensor, pullback: (Tensor) -> Tensor
    ) {
        let result = max(squeezingAxes: axes)
        return (result, { v in
            self._vjpMinMaxHelper(squeezingAxes: axes, originalValue: result, seed: v)
        })
    }

    @inlinable
    @derivative(of: min(squeezingAxes:))
    func _vjpMin(squeezingAxes axes: Tensor<Int32>) -> (
        value: Tensor, pullback: (Tensor) -> Tensor
    ) {
        let result = min(squeezingAxes: axes)
        return (result, { v in
            self._vjpMinMaxHelper(squeezingAxes: axes, originalValue: result, seed: v)
        })
    }

    // Note: adapted from `_MinOrMaxGrad`:
    // https://github.com/tensorflow/tensorflow/blob/r2.1/tensorflow/python/ops/math_grad.py#L223.
    @inlinable
    func _vjpMinMaxHelper(
        alongAxes axes: Tensor<Int32>,
        originalValue: Tensor,
        seed: Tensor
    ) -> Tensor {
        // Compute the number of selected (maximum or minimum) elements in each reduction dimension.
        // If there are multiple minimum or maximum elements then the gradient will be divided
        // between them.
        let indicators = Tensor(originalValue .== self)
        let selectedCount = indicators.sum(alongAxes: axes)
        return seed.broadcasted(toShape: self.shapeTensor) * indicators / selectedCount
    }

    @inlinable
    @derivative(of: max(alongAxes:))
    func _vjpMax(alongAxes axes: Tensor<Int32>) -> (value: Tensor, pullback: (Tensor) -> Tensor) {
        let result = max(alongAxes: axes)
        return (result, { v in
            self._vjpMinMaxHelper(alongAxes: axes, originalValue: result, seed: v)
        })
    }

    @inlinable
    @derivative(of: min(alongAxes:))
    func _vjpMin(alongAxes axes: Tensor<Int32>) -> (value: Tensor, pullback: (Tensor) -> Tensor) {
        let result = min(alongAxes: axes)
        return (result, { v in
            self._vjpMinMaxHelper(alongAxes: axes, originalValue: result, seed: v)
        })
    }
=======
extension Tensor where Scalar == Bool {
  /// Returns `true` if all scalars are equal to `true`. Otherwise, returns `false`.
  // NOTE: This overload is necessary, otherwise `all()` would refer to the variadic method
  // `all(squeezingAxes:)` with zero indices.
  @inlinable
  public func all() -> Bool {
    let axes = Tensor<Int32>(rangeFrom: 0, to: Int32(rank), stride: 1)
    return _Raw.all(self, reductionIndices: axes).scalarized()
  }

  /// Returns `true` if any scalars are equal to `true`. Otherwise, returns `false`.
  // NOTE: This overload is necessary, otherwise `any()` would refer to the variadic method
  // `any(squeezingAxes:)` with zero indices.
  @inlinable
  public func any() -> Bool {
    let axes = Tensor<Int32>(rangeFrom: 0, to: Int32(rank), stride: 1)
    return _Raw.any(self, reductionIndices: axes).scalarized()
  }

  /// Performs a logical AND operation along the specified axes. The reduced dimensions are
  /// removed.
  /// - Parameter axes: The dimensions to reduce.
  /// - Precondition: Each value in `axes` must be in the range `-rank..<rank`.
  @inlinable
  public func all(squeezingAxes axes: Int...) -> Tensor {
    precondition(areAxesInRange(axes), "All axes must be in the range `[-rank, rank)`.")
    let axes = axes.map(Int32.init)
    return _Raw.all(self, reductionIndices: Tensor<Int32>(axes), keepDims: false)
  }

  /// Performs a logical AND operation along the specified axes. The reduced dimensions are
  /// removed.
  /// - Parameter axes: The dimensions to reduce.
  /// - Precondition: Each value in `axes` must be in the range `-rank..<rank`.
  @inlinable
  public func any(squeezingAxes axes: Int...) -> Tensor {
    precondition(areAxesInRange(axes), "All axes must be in the range `[-rank, rank)`.")
    let axes = axes.map(Int32.init)
    return _Raw.any(self, reductionIndices: Tensor<Int32>(axes), keepDims: false)
  }

  /// Performs a logical AND operation along the specified axes. The reduced dimensions are
  /// retained with value 1.
  /// - Parameter axes: The dimensions to reduce.
  /// - Precondition: Each value in `axes` must be in the range `-rank..<rank`.
  @inlinable
  public func all(alongAxes axes: Int...) -> Tensor {
    precondition(areAxesInRange(axes), "All axes must be in the range `[-rank, rank)`.")
    let axes = axes.map(Int32.init)
    return _Raw.all(self, reductionIndices: Tensor<Int32>(axes), keepDims: true)
  }

  /// Performs a logical OR operation along the specified axes. The reduced
  /// dimensions are retained with value 1.
  /// - Parameter axes: The dimensions to reduce.
  /// - Precondition: Each value in `axes` must be in the range `-rank..<rank`.
  @inlinable
  public func any(alongAxes axes: Int...) -> Tensor {
    precondition(areAxesInRange(axes), "All axes must be in the range `[-rank, rank)`.")
    let axes = axes.map(Int32.init)
    return _Raw.any(self, reductionIndices: Tensor<Int32>(axes), keepDims: true)
  }
}

extension Tensor where Scalar: Numeric & Comparable {
  // NOTE: This overload is necessary, otherwise `min()` would refer to the variadic method
  // `min(squeezingAxes:)` with zero indices.
  @inlinable
  @differentiable( where Scalar: TensorFlowFloatingPoint)
  public func min() -> Tensor {
    let axes = Tensor<Int32>(rangeFrom: 0, to: Int32(rank), stride: 1)
    return min(squeezingAxes: axes)
  }

  // NOTE: This overload is necessary, otherwise `max()` would refer to the variadic method
  // `max(squeezingAxes:)` with zero indices.
  @inlinable
  @differentiable( where Scalar: TensorFlowFloatingPoint)
  public func max() -> Tensor {
    let axes = Tensor<Int32>(rangeFrom: 0, to: Int32(rank), stride: 1)
    return max(squeezingAxes: axes)
  }

  /// Returns the maximum values along the specified axes. The reduced dimensions are removed.
  /// - Parameter axes: The dimensions to reduce.
  /// - Precondition: Each value in `axes` must be in the range `-rank..<rank`.
  @inlinable
  @differentiable(wrt: self where Scalar: TensorFlowFloatingPoint)
  public func max(squeezingAxes axes: Tensor<Int32>) -> Tensor {
    precondition(areAxesInRange(axes), "All axes must be in the range `[-rank, rank)`.")
    return _Raw.max(self, reductionIndices: axes, keepDims: false)
  }

  /// Returns the maximum values along the specified axes. The reduced dimensions are removed.
  /// - Parameter axes: The dimensions to reduce.
  /// - Precondition: Each value in `axes` must be in the range `-rank..<rank`.
  @inlinable
  @differentiable(wrt: self where Scalar: TensorFlowFloatingPoint)
  public func max(squeezingAxes axes: [Int]) -> Tensor {
    // TODO(TF-433): Remove workaround for differentiating `map`.
    let axes = { axes.map(Int32.init) }()
    return max(squeezingAxes: Tensor<Int32>(axes))
  }

  /// Returns the maximum values along the specified axes. The reduced dimensions are removed.
  /// - Parameter axes: The dimensions to reduce.
  /// - Precondition: Each value in `axes` must be in the range `-rank..<rank`.
  @inlinable
  @differentiable(wrt: self where Scalar: TensorFlowFloatingPoint)
  public func max(squeezingAxes axes: Int...) -> Tensor {
    max(squeezingAxes: axes)
  }

  /// Returns the minimum values along the specified axes. The reduced dimensions are removed.
  /// - Parameter axes: The dimensions to reduce.
  /// - Precondition: Each value in `axes` must be in the range `-rank..<rank`.
  @inlinable
  @differentiable(wrt: self where Scalar: TensorFlowFloatingPoint)
  public func min(squeezingAxes axes: Tensor<Int32>) -> Tensor {
    precondition(areAxesInRange(axes), "All axes must be in the range `[-rank, rank)`.")
    return _Raw.min(self, reductionIndices: axes, keepDims: false)
  }

  /// Returns the minimum values along the specified axes. The reduced dimensions are removed.
  /// - Parameter axes: The dimensions to reduce.
  /// - Precondition: Each value in `axes` must be in the range `-rank..<rank`.
  @inlinable
  @differentiable(wrt: self where Scalar: TensorFlowFloatingPoint)
  public func min(squeezingAxes axes: [Int]) -> Tensor {
    // TODO(TF-433): Remove workaround for differentiating `map`.
    let axes = { axes.map(Int32.init) }()
    return min(squeezingAxes: Tensor<Int32>(axes))
  }

  /// Returns the minimum values along the specified axes. The reduced dimensions are removed.
  /// - Parameter axes: The dimensions to reduce.
  /// - Precondition: Each value in `axes` must be in the range `-rank..<rank`.
  @inlinable
  @differentiable(wrt: self where Scalar: TensorFlowFloatingPoint)
  public func min(squeezingAxes axes: Int...) -> Tensor {
    min(squeezingAxes: axes)
  }

  /// Returns the indices of the maximum values along the specified axes. The reduced dimensions
  /// are removed.
  /// - Parameter axes: The dimensions to reduce.
  /// - Precondition: Each value in `axes` must be in the range `-rank..<rank`.
  @inlinable
  public func argmax(squeezingAxis axis: Int) -> Tensor<Int32> {
    precondition(isAxisInRange(axis), "Axis must be in the range `[-rank, rank)`.")
    return _Raw.argMax(self, dimension: Int64(axis))
  }

  /// Returns the indices of the minimum values along the specified axes. The reduced dimensions
  /// are removed.
  /// - Parameter axes: The dimensions to reduce.
  /// - Precondition: Each value in `axes` must be in the range `-rank..<rank`.
  @inlinable
  public func argmin(squeezingAxis axis: Int) -> Tensor<Int32> {
    precondition(isAxisInRange(axis), "Axis must be in the range `[-rank, rank)`.")
    return _Raw.argMin(self, dimension: Tensor<Int32>(Int32(axis)))
  }

  /// Returns the minimum along the specified axes. The reduced dimensions are retained with
  /// value 1.
  /// - Parameter axes: The dimensions to reduce.
  /// - Precondition: Each value in `axes` must be in the range `-rank..<rank`.
  @inlinable
  @differentiable(wrt: self where Scalar: TensorFlowFloatingPoint)
  public func min(alongAxes axes: Tensor<Int32>) -> Tensor {
    precondition(areAxesInRange(axes), "All axes must be in the range `[-rank, rank)`.")
    return _Raw.min(self, reductionIndices: axes, keepDims: true)
  }

  /// Returns the minimum along the specified axes. The reduced dimensions are retained with
  /// value 1.
  /// - Parameter axes: The dimensions to reduce.
  /// - Precondition: Each value in `axes` must be in the range `-rank..<rank`.
  @inlinable
  @differentiable(wrt: self where Scalar: TensorFlowFloatingPoint)
  public func min(alongAxes axes: [Int]) -> Tensor {
    // TODO(TF-433): Remove workaround for differentiating `map`.
    let axes = { axes.map(Int32.init) }()
    return min(alongAxes: Tensor<Int32>(axes))
  }

  /// Returns the minimum along the specified axes. The reduced dimensions are retained with
  /// value 1.
  /// - Parameter axes: The dimensions to reduce.
  /// - Precondition: Each value in `axes` must be in the range `-rank..<rank`.
  @inlinable
  @differentiable(wrt: self where Scalar: TensorFlowFloatingPoint)
  public func min(alongAxes axes: Int...) -> Tensor {
    min(alongAxes: axes)
  }

  /// Returns the minimum along the specified axes. The reduced dimensions are retained with
  /// value 1.
  /// - Parameter axes: The dimensions to reduce.
  /// - Precondition: Each value in `axes` must be in the range `-rank..<rank`.
  @inlinable
  @differentiable(wrt: self where Scalar: TensorFlowFloatingPoint)
  public func max(alongAxes axes: Tensor<Int32>) -> Tensor {
    precondition(areAxesInRange(axes), "All axes must be in the range `[-rank, rank)`.")
    return _Raw.max(self, reductionIndices: axes, keepDims: true)
  }

  /// Returns the minimum along the specified axes. The reduced dimensions are retained with
  /// value 1.
  /// - Parameter axes: The dimensions to reduce.
  /// - Precondition: Each value in `axes` must be in the range `-rank..<rank`.
  @inlinable
  @differentiable(wrt: self where Scalar: TensorFlowFloatingPoint)
  public func max(alongAxes axes: [Int]) -> Tensor {
    // TODO(TF-433): Remove workaround for differentiating `map`.
    let axes = { axes.map(Int32.init) }()
    return max(alongAxes: Tensor<Int32>(axes))
  }

  /// Returns the minimum along the specified axes. The reduced dimensions are retained with
  /// value 1.
  /// - Parameter axes: The dimensions to reduce.
  /// - Precondition: Each value in `axes` must be in the range `-rank..<rank`.
  @inlinable
  @differentiable(wrt: self where Scalar: TensorFlowFloatingPoint)
  public func max(alongAxes axes: Int...) -> Tensor {
    max(alongAxes: axes)
  }

  /// Returns the index of the maximum value of the flattened scalars.
  @inlinable
  public func argmax() -> Tensor<Int32> {
    flattened().argmax(squeezingAxis: 0)
  }

  /// Returns the index of the minimum value of the flattened scalars.
  @inlinable
  public func argmin() -> Tensor<Int32> {
    flattened().argmin(squeezingAxis: 0)
  }
}

extension Tensor where Scalar: TensorFlowFloatingPoint {
  // Note: adapted from `_MinOrMaxGrad`:
  // https://github.com/tensorflow/tensorflow/blob/r2.1/tensorflow/python/ops/math_grad.py#L223.
  @inlinable
  func _vjpMinMaxHelper(
    squeezingAxes axes: Tensor<Int32>,
    originalValue: Tensor,
    seed: Tensor
  ) -> Tensor {
    let yUnsqueezed = originalValue.expandingShape(at: axes.scalars.map { Int($0) })
    let gradientUnsqueezed = seed.expandingShape(at: axes.scalars.map { Int($0) })

    // Compute the number of selected (maximum or minimum) elements in each reduction dimension.
    // If there are multiple minimum or maximum elements then the gradient will be divided
    // between them.
    let indicators = Tensor(yUnsqueezed .== self)
    let selectedCount = indicators.sum(alongAxes: axes)

    return gradientUnsqueezed.broadcasted(toShape: self.shapeTensor) * indicators / selectedCount
  }

  @inlinable
  @derivative(of: max(squeezingAxes:))
  func _vjpMax(squeezingAxes axes: Tensor<Int32>) -> (
    value: Tensor, pullback: (Tensor) -> Tensor
  ) {
    let result = max(squeezingAxes: axes)
    return (
      result,
      { v in
        self._vjpMinMaxHelper(squeezingAxes: axes, originalValue: result, seed: v)
      }
    )
  }

  @inlinable
  @derivative(of: min(squeezingAxes:))
  func _vjpMin(squeezingAxes axes: Tensor<Int32>) -> (
    value: Tensor, pullback: (Tensor) -> Tensor
  ) {
    let result = min(squeezingAxes: axes)
    return (
      result,
      { v in
        self._vjpMinMaxHelper(squeezingAxes: axes, originalValue: result, seed: v)
      }
    )
  }

  // Note: adapted from `_MinOrMaxGrad`:
  // https://github.com/tensorflow/tensorflow/blob/r2.1/tensorflow/python/ops/math_grad.py#L223.
  @inlinable
  func _vjpMinMaxHelper(
    alongAxes axes: Tensor<Int32>,
    originalValue: Tensor,
    seed: Tensor
  ) -> Tensor {
    // Compute the number of selected (maximum or minimum) elements in each reduction dimension.
    // If there are multiple minimum or maximum elements then the gradient will be divided
    // between them.
    let indicators = Tensor(originalValue .== self)
    let selectedCount = indicators.sum(alongAxes: axes)
    return seed.broadcasted(toShape: self.shapeTensor) * indicators / selectedCount
  }

  @inlinable
  @derivative(of: max(alongAxes:))
  func _vjpMax(alongAxes axes: Tensor<Int32>) -> (value: Tensor, pullback: (Tensor) -> Tensor) {
    let result = max(alongAxes: axes)
    return (
      result,
      { v in
        self._vjpMinMaxHelper(alongAxes: axes, originalValue: result, seed: v)
      }
    )
  }

  @inlinable
  @derivative(of: min(alongAxes:))
  func _vjpMin(alongAxes axes: Tensor<Int32>) -> (value: Tensor, pullback: (Tensor) -> Tensor) {
    let result = min(alongAxes: axes)
    return (
      result,
      { v in
        self._vjpMinMaxHelper(alongAxes: axes, originalValue: result, seed: v)
      }
    )
  }
>>>>>>> 5b380065
}

// MARK: - Numeric Reductions

<<<<<<< HEAD
public extension Tensor where Scalar: Numeric {
    // MARK: - Sum

    /// Returns the sum along the specified axes. The reduced dimensions are removed.
    /// - Parameter axes: The dimensions to reduce.
    /// - Precondition: Each value in `axes` must be in the range `-rank...rank`.
    @inlinable
    @differentiable(wrt: self where Scalar: TensorFlowFloatingPoint)
    func sum(squeezingAxes axes: Tensor<Int32>) -> Tensor {
        ensureValid(axes: axes)
        return _Raw.sum(self, reductionIndices: axes, keepDims: false)
    }

    /// Returns the sum along the specified axes. The reduced dimensions are removed.
    /// - Parameter axes: The dimensions to reduce.
    /// - Precondition: Each value in `axes` must be in the range `-rank...rank`.
    @inlinable
    @differentiable(wrt: self where Scalar: TensorFlowFloatingPoint)
    func sum(squeezingAxes axes: [Int]) -> Tensor {
        // TODO(TF-433): Remove workaround for differentiating `map`.
        let axes = {axes.map(Int32.init)}()
        return sum(squeezingAxes: Tensor<Int32>(axes))
    }

    /// Returns the sum along the specified axes. The reduced dimensions are removed.
    /// - Parameter axes: The dimensions to reduce.
    /// - Precondition: Each value in `axes` must be in the range `-rank...rank`.
    @inlinable
    @differentiable(wrt: self where Scalar: TensorFlowFloatingPoint)
    func sum(squeezingAxes axes: Int...) -> Tensor {
        sum(squeezingAxes: axes)
    }

    @inlinable
    @differentiable(wrt: self where Scalar: TensorFlowFloatingPoint)
    func sum() -> Tensor {
        flattened().sum(squeezingAxes: 0)
    }

    /// Returns the sum along the specified axes. The reduced dimensions are retained with value 1.
    /// - Parameter axes: The dimensions to reduce.
    /// - Precondition: Each value in `axes` must be in the range `-rank..<rank`.
    @inlinable
    @differentiable(wrt: self where Scalar: TensorFlowFloatingPoint)
    func sum(alongAxes axes: Tensor<Int32>) -> Tensor {
        ensureValid(axes: axes)
        return _Raw.sum(self, reductionIndices: axes, keepDims: true)
    }

    /// Returns the sum along the specified axes. The reduced dimensions are retained with value 1.
    /// - Parameter axes: The dimensions to reduce.
    /// - Precondition: Each value in `axes` must be in the range `-rank..<rank`.
    @inlinable
    @differentiable(wrt: self where Scalar: TensorFlowFloatingPoint)
    func sum(alongAxes axes: [Int]) -> Tensor {
        ensureValid(axes: axes)
        // TODO(TF-433): Remove workaround for differentiating `map`.
        let axes = {axes.map(Int32.init)}()
        return _Raw.sum(self, reductionIndices: Tensor<Int32>(axes), keepDims: true)
    }

    /// Returns the sum along the specified axes. The reduced dimensions are retained with value 1.
    /// - Parameter axes: The dimensions to reduce.
    /// - Precondition: Each value in `axes` must be in the range `-rank..<rank`.
    @inlinable
    @differentiable(wrt: self where Scalar: TensorFlowFloatingPoint)
    func sum(alongAxes axes: Int...) -> Tensor {
        sum(alongAxes: axes)
    }

    // MARK: - Product

    /// Returns the product along the specified axes. The reduced dimensions are removed.
    ///
    /// - Parameter axes: The dimensions to reduce.
    /// - Precondition: Each value in `axes` must be in the range `-rank...rank`.
    @inlinable
    @differentiable(wrt: self where Scalar: TensorFlowFloatingPoint)
    func product(squeezingAxes axes: Tensor<Int32>) -> Tensor {
        ensureValid(axes: axes)
        return _Raw.prod(self, reductionIndices: axes, keepDims: false)
    }

    /// Returns the product along the specified axes. The reduced dimensions are removed.
    ///
    /// - Parameter axes: The dimensions to reduce.
    /// - Precondition: Each value in `axes` must be in the range `-rank...rank`.
    @inlinable
    @differentiable(wrt: self where Scalar: TensorFlowFloatingPoint)
    func product(squeezingAxes axes: [Int]) -> Tensor {
        // TODO(TF-433): Remove workaround for differentiating `map`.
        let axes = {axes.map(Int32.init)}()
        return product(squeezingAxes: Tensor<Int32>(axes))
    }

    /// Returns the product along the specified axes. The reduced dimensions are removed.
    ///
    /// - Parameter axes: The dimensions to reduce.
    /// - Precondition: Each value in `axes` must be in the range `-rank...rank`.
    @inlinable
    @differentiable(wrt: self where Scalar: TensorFlowFloatingPoint)
    func product(squeezingAxes axes: Int...) -> Tensor {
        product(squeezingAxes: axes)
    }

    @inlinable
    @differentiable(wrt: self where Scalar: TensorFlowFloatingPoint)
    func product() -> Tensor {
        flattened().product(squeezingAxes: 0)
    }

    /// Returns the product along the specified axes. The reduced dimensions are retained with
    /// value 1.
    /// - Parameter axes: The dimensions to reduce.
    /// - Precondition: Each value in `axes` must be in the range `-rank..<rank`.
    @inlinable
    func product(alongAxes axes: Tensor<Int32>) -> Tensor {
        ensureValid(axes: axes)
        return _Raw.prod(self, reductionIndices: axes, keepDims: true)
    }

    /// Returns the product along the specified axes. The reduced dimensions are retained with
    /// value 1.
    /// - Parameter axes: The dimensions to reduce.
    /// - Precondition: Each value in `axes` must be in the range `-rank..<rank`.
    @inlinable
    func product(alongAxes axes: [Int]) -> Tensor {
        // TODO(TF-433): Remove workaround for differentiating `map`.
        let axes = {axes.map(Int32.init)}()
        return product(alongAxes: Tensor<Int32>(axes))
    }

    /// Returns the product along the specified axes. The reduced dimensions are retained with
    /// value 1.
    /// - Parameter axes: The dimensions to reduce.
    /// - Precondition: Each value in `axes` must be in the range `-rank..<rank`.
    @inlinable
    func product(alongAxes axes: Int...) -> Tensor {
        product(alongAxes: axes)
    }

    // MARK: - Mean

    /// Returns the arithmetic mean along the specified axes. The reduced dimensions are removed.
    /// - Parameter axes: The dimensions to reduce.
    /// - Precondition: Each value in `axes` must be in the range `-rank...rank`.
    @inlinable
    @differentiable(wrt: self where Scalar: TensorFlowFloatingPoint)
    func mean(squeezingAxes axes: Tensor<Int32>) -> Tensor {
        ensureValid(axes: axes)
        return _Raw.mean(self, reductionIndices: axes, keepDims: false)
    }

    /// Returns the arithmetic mean along the specified axes. The reduced dimensions are removed.
    /// - Parameter axes: The dimensions to reduce.
    /// - Precondition: Each value in `axes` must be in the range `-rank...rank`.
    @inlinable
    @differentiable(wrt: self where Scalar: TensorFlowFloatingPoint)
    func mean(squeezingAxes axes: [Int]) -> Tensor {
        // TODO(TF-433): Remove workaround for differentiating `map`.
        let axes = {axes.map(Int32.init)}()
        return mean(squeezingAxes: Tensor<Int32>(axes))
    }

    /// Returns the arithmetic mean along the specified axes. The reduced dimensions are removed.
    /// - Parameter axes: The dimensions to reduce.
    /// - Precondition: Each value in `axes` must be in the range `-rank...rank`.
    @inlinable
    @differentiable(wrt: self where Scalar: TensorFlowFloatingPoint)
    func mean(squeezingAxes axes: Int...) -> Tensor {
        mean(squeezingAxes: axes)
    }

    @inlinable
    @differentiable(wrt: self where Scalar: TensorFlowFloatingPoint)
    func mean() -> Tensor {
        flattened().mean(squeezingAxes: [0])
    }

    /// Returns the arithmetic mean along the specified axes. The reduced dimensions are retained
    /// with value 1.
    /// - Parameter axes: The dimensions to reduce.
    /// - Precondition: Each value in `axes` must be in the range `-rank..<rank`.
    @inlinable
    @differentiable(wrt: self where Scalar: TensorFlowFloatingPoint)
    func mean(alongAxes axes: Tensor<Int32>) -> Tensor {
        ensureValid(axes: axes)
        return _Raw.mean(self, reductionIndices: axes, keepDims: true)
    }

    /// Returns the arithmetic mean along the specified axes. The reduced dimensions are retained
    /// with value 1.
    /// - Parameter axes: The dimensions to reduce.
    /// - Precondition: Each value in `axes` must be in the range `-rank..<rank`.
    @inlinable
    @differentiable(wrt: self where Scalar: TensorFlowFloatingPoint)
    func mean(alongAxes axes: [Int]) -> Tensor {
        // TODO(TF-433): Remove workaround for differentiating `map`.
        let axes = {axes.map(Int32.init)}()
        return mean(alongAxes: Tensor<Int32>(axes))
    }

    /// Returns the arithmetic mean along the specified axes. The reduced dimensions are retained
    /// with value 1.
    /// - Parameter axes: The dimensions to reduce.
    /// - Precondition: Each value in `axes` must be in the range `-rank..<rank`.
    @inlinable
    @differentiable(wrt: self where Scalar: TensorFlowFloatingPoint)
    func mean(alongAxes axes: Int...) -> Tensor {
        mean(alongAxes: axes)
    }

    // MARK: - Variance

    /// Returns the variance along the specified axes. The reduced dimensions are removed. Does not
    /// apply Bessel's correction.
    /// - Parameter axes: The dimensions to reduce.
    /// - Precondition: Each value in `axes` must be in the range `-rank..<rank`.
    @inlinable
    @differentiable(wrt: self where Scalar: TensorFlowFloatingPoint)
    func variance(squeezingAxes axes: Tensor<Int32>) -> Tensor {
        ensureValid(axes: axes)
        let squaredDiff = squaredDifference(self, mean(alongAxes: axes))
        return squaredDiff.mean(squeezingAxes: axes)
    }

    /// Returns the variance along the specified axes. The reduced dimensions are removed. Does not
    /// apply Bessel's correction.
    /// - Parameter axes: The dimensions to reduce.
    /// - Precondition: Each value in `axes` must be in the range `-rank..<rank`.
    @inlinable
    @differentiable(wrt: self where Scalar: TensorFlowFloatingPoint)
    func variance(squeezingAxes axes: [Int]) -> Tensor {
        // TODO(TF-433): Remove workaround for differentiating `map`.
        let axes = {axes.map(Int32.init)}()
        return variance(squeezingAxes: Tensor<Int32>(axes))
    }

    /// Returns the variance along the specified axes. The reduced dimensions are retained with
    /// value 1. Does not apply Bessel's correction.
    /// - Parameter axes: The dimensions to reduce.
    /// - Precondition: Each value in `axes` must be in the range `-rank..<rank`.
    @inlinable
    @differentiable(wrt: self where Scalar: TensorFlowFloatingPoint)
    func variance(squeezingAxes axes: Int...) -> Tensor {
        variance(squeezingAxes: axes)
    }

    @inlinable
    @differentiable(wrt: self where Scalar: TensorFlowFloatingPoint)
    func variance() -> Tensor {
        let mean = self.mean()
        let squaredDiff = squaredDifference(self, mean)
        return squaredDiff.mean()
    }

    /// Returns the variance along the specified axes. The reduced dimensions are retained with
    /// value 1. Does not apply Bessel's correction.
    /// - Parameter axes: The dimensions to reduce.
    /// - Precondition: Each value in `axes` must be in the range `-rank..<rank`.
    @inlinable
    @differentiable(wrt: self where Scalar: TensorFlowFloatingPoint)
    func variance(alongAxes axes: Tensor<Int32>) -> Tensor {
        ensureValid(axes: axes)
        let squaredDiff = squaredDifference(self, mean(alongAxes: axes))
        return squaredDiff.mean(alongAxes: axes)
    }

    /// Returns the variance along the specified axes. The reduced dimensions are retained with
    /// value 1. Does not apply Bessel's correction.
    /// - Parameter axes: The dimensions to reduce.
    /// - Precondition: Each value in `axes` must be in the range `-rank..<rank`.
    @inlinable
    @differentiable(wrt: self where Scalar: TensorFlowFloatingPoint)
    func variance(alongAxes axes: [Int]) -> Tensor {
        // TODO(TF-433): Remove workaround for differentiating `map`.
        let axes = {axes.map(Int32.init)}()
        return variance(alongAxes: Tensor<Int32>(axes))
    }

    /// Returns the variance along the specified axes. The reduced dimensions are retained with
    /// value 1. Does not apply Bessel's correction.
    /// - Parameter axes: The dimensions to reduce.
    /// - Precondition: Each value in `axes` must be in the range `-rank..<rank`.
    @inlinable
    @differentiable(wrt: self where Scalar: TensorFlowFloatingPoint)
    func variance(alongAxes axes: Int...) -> Tensor {
        variance(alongAxes: axes)
    }

    /// Returns the cumulative sum of this tensor along the specified axis. By default, this
    /// function performs an inclusive cumulative sum which means that the first element of the
    /// input is identical to the first element of the output:
    /// ```
    /// Tensor<Float>([a, b, c]).cumulativeSum() = Tensor<Float>([a, a + b, a + b + c])
    /// ```
    /// By setting the `exclusive` argument to `true`, an exclusive cumulative sum is performed
    /// instead:
    /// ```
    /// Tensor<Float>([a, b, c]).cumulativeSum(exclusive: true) = Tensor<Float>([0, a, a + b])
    /// ```
    /// By setting the `reverse` argument to `true`, the cumulative sum is performed in the
    /// opposite direction:
    /// ```
    /// Tensor<Float>([a, b, c]).cumulativeSum(reverse: true) ==
    ///     Tensor<Float>([a + b + c, a + b, a])
    /// ```
    /// This is more efficient than separately reversing the resulting tensor.
    ///
    /// - Parameters:
    ///   - axis: Axis along which to perform the cumulative sum operation.
    ///   - exclusive: Indicates whether to perform an exclusive cumulative sum.
    ///   - reverse: Indicates whether to perform the cumulative sum in reversed order.
    /// - Returns: Result of the cumulative sum operation.
    /// - Precondition: `axis` must be in the range `-rank..<rank`.
    @inlinable
    @differentiable(wrt: self where Scalar: TensorFlowFloatingPoint)
    func cumulativeSum(
        alongAxis axis: Int,
        exclusive: Bool = false,
        reverse: Bool = false
    ) -> Tensor {
        cumulativeSum(
            alongAxis: Tensor<Int32>(Int32(axis)),
            exclusive: exclusive,
            reverse: reverse)
    }

    /// Returns the cumulative sum of this tensor along the specified axis. By default, this
    /// function performs an inclusive cumulative sum which means that the first element of the
    /// input is identical to the first element of the output:
    /// ```
    /// Tensor<Float>([a, b, c]).cumulativeSum() = Tensor<Float>([a, a + b, a + b + c])
    /// ```
    /// By setting the `exclusive` argument to `true`, an exclusive cumulative sum is performed
    /// instead:
    /// ```
    /// Tensor<Float>([a, b, c]).cumulativeSum(exclusive: true) = Tensor<Float>([0, a, a + b])
    /// ```
    /// By setting the `reverse` argument to `true`, the cumulative sum is performed in the
    /// opposite direction:
    /// ```
    /// Tensor<Float>([a, b, c]).cumulativeSum(reverse: true) ==
    ///     Tensor<Float>([a + b + c, a + b, a])
    /// ```
    /// This is more efficient than separately reversing the resulting tensor.
    ///
    /// - Parameters:
    ///   - axis: Axis along which to perform the cumulative sum operation.
    ///   - exclusive: Indicates whether to perform an exclusive cumulative sum.
    ///   - reverse: Indicates whether to perform the cumulative sum in reversed order.
    /// - Returns: Result of the cumulative sum operation.
    /// - Precondition: `axis.rank` must be `0`.
    /// - Precondition: `axis` must be in the range `-rank..<rank`.
    @inlinable
    @differentiable(wrt: self where Scalar: TensorFlowFloatingPoint)
    func cumulativeSum(
        alongAxis axis: Tensor<Int32>,
        exclusive: Bool = false,
        reverse: Bool = false
    ) -> Tensor {
        precondition(isAxisInRange(axis), "Axis must be in the range `[-rank, rank)`.")
        return _Raw.cumsum(self, axis: axis, exclusive: exclusive, reverse: reverse)
    }

    /// Returns the cumulative product of this tensor along the specified axis. By default, this
    /// function performs an inclusive cumulative product which means that the first element of the
    /// input is identical to the first element of the output:
    /// ```
    /// Tensor<Float>([a, b, c]).cumulativeProduct() = Tensor<Float>([a, a * b, a * b * c])
    /// ```
    /// By setting the `exclusive` argument to `true`, an exclusive cumulative product is performed
    /// instead:
    /// ```
    /// Tensor<Float>([a, b, c]).cumulativeProduct(exclusive: true) = Tensor<Float>([1, a, a * b])
    /// ```
    /// By setting the `reverse` argument to `true`, the cumulative product is performed in the
    /// opposite direction:
    /// ```
    /// Tensor<Float>([a, b, c]).cumulativeProduct(reverse: true) ==
    ///     Tensor<Float>([a * b * c, a * b, a])
    /// ```
    /// This is more efficient than separately reversing the resulting tensor.
    ///
    /// - Parameters:
    ///   - axis: Axis along which to perform the cumulative product operation.
    ///   - exclusive: Indicates whether to perform an exclusive cumulative product.
    ///   - reverse: Indicates whether to perform the cumulative product in reversed order.
    /// - Returns: Result of the cumulative product operation.
    /// - Precondition: `axis` must be in the range `-rank..<rank`.
    @inlinable
    @differentiable(wrt: self where Scalar: TensorFlowFloatingPoint)
    func cumulativeProduct(
        alongAxis axis: Int,
        exclusive: Bool = false,
        reverse: Bool = false
    ) -> Tensor {
        cumulativeProduct(
            alongAxis: Tensor<Int32>(Int32(axis)),
            exclusive: exclusive,
            reverse: reverse)
    }

    /// Returns the cumulative product of this tensor along the specified axis. By default, this
    /// function performs an inclusive cumulative product which means that the first element of the
    /// input is identical to the first element of the output:
    /// ```
    /// Tensor<Float>([a, b, c]).cumulativeProduct() = Tensor<Float>([a, a * b, a * b * c])
    /// ```
    /// By setting the `exclusive` argument to `true`, an exclusive cumulative product is performed
    /// instead:
    /// ```
    /// Tensor<Float>([a, b, c]).cumulativeProduct(exclusive: true) = Tensor<Float>([1, a, a * b])
    /// ```
    /// By setting the `reverse` argument to `true`, the cumulative product is performed in the
    /// opposite direction:
    /// ```
    /// Tensor<Float>([a, b, c]).cumulativeProduct(reverse: true) ==
    ///     Tensor<Float>([a * b * c, a * b, a])
    /// ```
    /// This is more efficient than separately reversing the resulting tensor.
    ///
    /// - Parameters:
    ///   - axis: Axis along which to perform the cumulative product operation.
    ///   - exclusive: Indicates whether to perform an exclusive cumulative product.
    ///   - reverse: Indicates whether to perform the cumulative product in reversed order.
    /// - Returns: Result of the cumulative product operation.
    /// - Precondition: `axis` must have rank `0`.
    /// - Precondition: `axis` must be in the range `-rank..<rank`.
    @inlinable
    @differentiable(wrt: self where Scalar: TensorFlowFloatingPoint)
    func cumulativeProduct(
        alongAxis axis: Tensor<Int32>,
        exclusive: Bool = false,
        reverse: Bool = false
    ) -> Tensor {
        precondition(isAxisInRange(axis), "Axis must be in the range `[-rank, rank)`.")
        return _Raw.cumprod(self, axis: axis, exclusive: exclusive, reverse: reverse)
    }
}

internal extension Tensor where Scalar: TensorFlowFloatingPoint {
    @inlinable
    @derivative(of: sum(alongAxes:))
    func _vjpSum(alongAxes axes: Tensor<Int32>) -> (value: Tensor, pullback: (Tensor) -> Tensor) {
        let value = sum(alongAxes: axes)
        return (value, { [shape = shapeTensor] in $0.broadcasted(toShape: shape) })
    }

    @inlinable
    @derivative(of: sum(alongAxes:))
    func _vjpSum(alongAxes axes: [Int]) -> (value: Tensor, pullback: (Tensor) -> Tensor) {
        let value = sum(alongAxes: axes)
        return (value, { [shape = shapeTensor] in $0.broadcasted(toShape: shape) })
    }

    @inlinable
    @derivative(of: sum(squeezingAxes:))
    func _vjpSum(squeezingAxes axes: Tensor<Int32>) -> (
        value: Tensor, pullback: (Tensor) -> Tensor
    ) {
        let value = sum(squeezingAxes: axes)
        return (value, { [shape = shapeTensor] v in
            let unsqueezed = v.expandingShape(at: axes.scalars.map { Int($0) })
            return unsqueezed.broadcasted(toShape: shape)
        })
    }

    @inlinable
    @derivative(of: mean(alongAxes:))
    func _vjpMean(alongAxes axes: Tensor<Int32>) -> (value: Tensor, pullback: (Tensor) -> Tensor) {
        let value = mean(alongAxes: axes)
        let axes = (axes + Int32(self.rank)) % Int32(self.rank)
        let count = _Raw.gather(params: shapeTensor, indices: axes).product()
        return (value, { [shape = shapeTensor] in $0.broadcasted(toShape: shape) / Tensor(count) })
    }

    @inlinable
    @derivative(of: mean(squeezingAxes:))
    func _vjpMean(squeezingAxes axes: Tensor<Int32>) -> (
        value: Tensor, pullback: (Tensor) -> Tensor
    ) {
        let value = mean(squeezingAxes: axes)
        let axes = (axes + Int32(self.rank)) % Int32(self.rank)
        let count = _Raw.gather(params: shapeTensor, indices: axes).product()
        return (value, { [shape = shapeTensor] v in
            let unsqueezed = v.expandingShape(at: axes.scalars.map { Int($0) })
            return unsqueezed.broadcasted(toShape: shape) / Tensor(count)
        })
    }

    // Specialization to avoid _Raw.gather on shapes when axes is known to be
    // [Int].
    @inlinable
    @derivative(of: mean(alongAxes:))
    func _vjpMean(alongAxes axes: [Int]) -> (value: Tensor, pullback: (Tensor) -> Tensor) {
        let value = mean(alongAxes: axes)
        // Cache shape because it is a computed property.
        let cachedShape = shape
        let count = axes.map { cachedShape[($0 + self.rank) % self.rank] }.reduce(1, *)
        return (value, { [shape = shapeTensor] in $0.broadcasted(toShape: shape) / Tensor(Scalar(count)) })
    }

    // Specialization to avoid _Raw.gather on shapes when axes is known to be
    // [Int].
    @inlinable
    @derivative(of: mean(squeezingAxes:))
    func _vjpMean(squeezingAxes axes: [Int]) -> (value: Tensor, pullback: (Tensor) -> Tensor) {
        let value = mean(squeezingAxes: axes)
        // Cache shape because it is a computed property.
        let cachedShape = shape
        let count = axes.map { cachedShape[($0 + self.rank) % self.rank] }.reduce(1, *)
        return (value, { [shape = shapeTensor] v in
            let unsqueezed = v.expandingShape(at: axes)
            return unsqueezed.broadcasted(toShape: shape) / Tensor(Scalar(count))
        })
    }

    @inlinable
    @derivative(of: cumulativeSum)
    func _vjpCumulativeSum(
        alongAxis axis: Tensor<Int32>,
        exclusive: Bool = false,
        reverse: Bool = false
    ) -> (value: Tensor, pullback: (Tensor) -> Tensor) {
        (cumulativeSum(alongAxis: axis, exclusive: exclusive, reverse: reverse), { v in
            v.cumulativeSum(alongAxis: axis, exclusive: exclusive, reverse: !reverse)
        })
    }

    @inlinable
    @derivative(of: cumulativeProduct)
    func _vjpCumulativeProduct(
        alongAxis axis: Tensor<Int32>,
        exclusive: Bool = false,
        reverse: Bool = false
    ) -> (value: Tensor, pullback: (Tensor) -> Tensor) {
        let result = cumulativeProduct(alongAxis: axis, exclusive: exclusive, reverse: reverse)
        return (result, { v in
            (result * v).cumulativeSum(
                alongAxis: axis,
                exclusive: exclusive,
                reverse: !reverse
            ) / self
        })
    }
=======
extension Tensor where Scalar: Numeric {
  // MARK: - Sum

  /// Returns the sum along the specified axes. The reduced dimensions are removed.
  /// - Parameter axes: The dimensions to reduce.
  /// - Precondition: Each value in `axes` must be in the range `-rank...rank`.
  @inlinable
  @differentiable(wrt: self where Scalar: TensorFlowFloatingPoint)
  public func sum(squeezingAxes axes: Tensor<Int32>) -> Tensor {
    precondition(areAxesInRange(axes), "All axes must be in the range `[-rank, rank)`.")
    return _Raw.sum(self, reductionIndices: axes.scalars.map { Int64($0) }, keepDims: false)
  }

  /// Returns the sum along the specified axes. The reduced dimensions are removed.
  /// - Parameter axes: The dimensions to reduce.
  /// - Precondition: Each value in `axes` must be in the range `-rank...rank`.
  @inlinable
  @differentiable(wrt: self where Scalar: TensorFlowFloatingPoint)
  public func sum(squeezingAxes axes: [Int]) -> Tensor {
    // TODO(TF-433): Remove workaround for differentiating `map`.
    let axes = { axes.map(Int64.init) }()
    return _Raw.sum(self, reductionIndices: axes, keepDims: false)
  }

  /// Returns the sum along the specified axes. The reduced dimensions are removed.
  /// - Parameter axes: The dimensions to reduce.
  /// - Precondition: Each value in `axes` must be in the range `-rank...rank`.
  @inlinable
  @differentiable(wrt: self where Scalar: TensorFlowFloatingPoint)
  public func sum(squeezingAxes axes: Int...) -> Tensor {
    sum(squeezingAxes: axes)
  }

  @inlinable
  @differentiable(wrt: self where Scalar: TensorFlowFloatingPoint)
  public func sum() -> Tensor {
    flattened().sum(squeezingAxes: 0)
  }

  /// Returns the sum along the specified axes. The reduced dimensions are retained with value 1.
  /// - Parameter axes: The dimensions to reduce.
  /// - Precondition: Each value in `axes` must be in the range `-rank..<rank`.
  @inlinable
  @differentiable(wrt: self where Scalar: TensorFlowFloatingPoint)
  public func sum(alongAxes axes: Tensor<Int32>) -> Tensor {
    precondition(areAxesInRange(axes), "All axes must be in the range `[-rank, rank)`.")
    return _Raw.sum(self, reductionIndices: axes, keepDims: true)
  }

  /// Returns the sum along the specified axes. The reduced dimensions are retained with value 1.
  /// - Parameter axes: The dimensions to reduce.
  /// - Precondition: Each value in `axes` must be in the range `-rank..<rank`.
  @inlinable
  @differentiable(wrt: self where Scalar: TensorFlowFloatingPoint)
  public func sum(alongAxes axes: [Int]) -> Tensor {
    // TODO(TF-433): Remove workaround for differentiating `map`.
    let axes = { axes.map(Int64.init) }()
    return _Raw.sum(self, reductionIndices: axes, keepDims: true)
  }

  /// Returns the sum along the specified axes. The reduced dimensions are retained with value 1.
  /// - Parameter axes: The dimensions to reduce.
  /// - Precondition: Each value in `axes` must be in the range `-rank..<rank`.
  @inlinable
  @differentiable(wrt: self where Scalar: TensorFlowFloatingPoint)
  public func sum(alongAxes axes: Int...) -> Tensor {
    sum(alongAxes: axes)
  }

  // MARK: - Product

  /// Returns the product along the specified axes. The reduced dimensions are removed.
  ///
  /// - Parameter axes: The dimensions to reduce.
  /// - Precondition: Each value in `axes` must be in the range `-rank...rank`.
  @inlinable
  @differentiable(wrt: self where Scalar: TensorFlowFloatingPoint)
  public func product(squeezingAxes axes: Tensor<Int32>) -> Tensor {
    precondition(areAxesInRange(axes), "All axes must be in the range `[-rank, rank)`.")
    return _Raw.prod(self, reductionIndices: axes, keepDims: false)
  }

  /// Returns the product along the specified axes. The reduced dimensions are removed.
  ///
  /// - Parameter axes: The dimensions to reduce.
  /// - Precondition: Each value in `axes` must be in the range `-rank...rank`.
  @inlinable
  @differentiable(wrt: self where Scalar: TensorFlowFloatingPoint)
  public func product(squeezingAxes axes: [Int]) -> Tensor {
    // TODO(TF-433): Remove workaround for differentiating `map`.
    let axes = { axes.map(Int32.init) }()
    return product(squeezingAxes: Tensor<Int32>(axes))
  }

  /// Returns the product along the specified axes. The reduced dimensions are removed.
  ///
  /// - Parameter axes: The dimensions to reduce.
  /// - Precondition: Each value in `axes` must be in the range `-rank...rank`.
  @inlinable
  @differentiable(wrt: self where Scalar: TensorFlowFloatingPoint)
  public func product(squeezingAxes axes: Int...) -> Tensor {
    product(squeezingAxes: axes)
  }

  @inlinable
  @differentiable(wrt: self where Scalar: TensorFlowFloatingPoint)
  public func product() -> Tensor {
    flattened().product(squeezingAxes: 0)
  }

  /// Returns the product along the specified axes. The reduced dimensions are retained with
  /// value 1.
  /// - Parameter axes: The dimensions to reduce.
  /// - Precondition: Each value in `axes` must be in the range `-rank..<rank`.
  @inlinable
  public func product(alongAxes axes: Tensor<Int32>) -> Tensor {
    precondition(areAxesInRange(axes), "All axes must be in the range `[-rank, rank)`.")
    return _Raw.prod(self, reductionIndices: axes, keepDims: true)
  }

  /// Returns the product along the specified axes. The reduced dimensions are retained with
  /// value 1.
  /// - Parameter axes: The dimensions to reduce.
  /// - Precondition: Each value in `axes` must be in the range `-rank..<rank`.
  @inlinable
  public func product(alongAxes axes: [Int]) -> Tensor {
    // TODO(TF-433): Remove workaround for differentiating `map`.
    let axes = { axes.map(Int32.init) }()
    return product(alongAxes: Tensor<Int32>(axes))
  }

  /// Returns the product along the specified axes. The reduced dimensions are retained with
  /// value 1.
  /// - Parameter axes: The dimensions to reduce.
  /// - Precondition: Each value in `axes` must be in the range `-rank..<rank`.
  @inlinable
  public func product(alongAxes axes: Int...) -> Tensor {
    product(alongAxes: axes)
  }

  // MARK: - Mean

  /// Returns the arithmetic mean along the specified axes. The reduced dimensions are removed.
  /// - Parameter axes: The dimensions to reduce.
  /// - Precondition: Each value in `axes` must be in the range `-rank...rank`.
  @inlinable
  @differentiable(wrt: self where Scalar: TensorFlowFloatingPoint)
  public func mean(squeezingAxes axes: Tensor<Int32>) -> Tensor {
    precondition(areAxesInRange(axes), "All axes must be in the range `[-rank, rank)`.")
    return _Raw.mean(self, reductionIndices: axes, keepDims: false)
  }

  /// Returns the arithmetic mean along the specified axes. The reduced dimensions are removed.
  /// - Parameter axes: The dimensions to reduce.
  /// - Precondition: Each value in `axes` must be in the range `-rank...rank`.
  @inlinable
  @differentiable(wrt: self where Scalar: TensorFlowFloatingPoint)
  public func mean(squeezingAxes axes: [Int]) -> Tensor {
    // TODO(TF-433): Remove workaround for differentiating `map`.
    let axes = { axes.map(Int64.init) }()
    return _Raw.mean(self, reductionIndices: axes, keepDims: false)
  }

  /// Returns the arithmetic mean along the specified axes. The reduced dimensions are removed.
  /// - Parameter axes: The dimensions to reduce.
  /// - Precondition: Each value in `axes` must be in the range `-rank...rank`.
  @inlinable
  @differentiable(wrt: self where Scalar: TensorFlowFloatingPoint)
  public func mean(squeezingAxes axes: Int...) -> Tensor {
    mean(squeezingAxes: axes)
  }

  @inlinable
  @differentiable(wrt: self where Scalar: TensorFlowFloatingPoint)
  public func mean() -> Tensor {
    flattened().mean(squeezingAxes: [0])
  }

  /// Returns the arithmetic mean along the specified axes. The reduced dimensions are retained
  /// with value 1.
  /// - Parameter axes: The dimensions to reduce.
  /// - Precondition: Each value in `axes` must be in the range `-rank..<rank`.
  @inlinable
  @differentiable(wrt: self where Scalar: TensorFlowFloatingPoint)
  public func mean(alongAxes axes: Tensor<Int32>) -> Tensor {
    precondition(areAxesInRange(axes), "All axes must be in the range `[-rank, rank)`.")
    return _Raw.mean(self, reductionIndices: axes, keepDims: true)
  }

  /// Returns the arithmetic mean along the specified axes. The reduced dimensions are retained
  /// with value 1.
  /// - Parameter axes: The dimensions to reduce.
  /// - Precondition: Each value in `axes` must be in the range `-rank..<rank`.
  @inlinable
  @differentiable(wrt: self where Scalar: TensorFlowFloatingPoint)
  public func mean(alongAxes axes: [Int]) -> Tensor {
    // TODO(TF-433): Remove workaround for differentiating `map`.
    let axes = { axes.map(Int64.init) }()
    return _Raw.mean(self, reductionIndices: axes, keepDims: true)
  }

  /// Returns the arithmetic mean along the specified axes. The reduced dimensions are retained
  /// with value 1.
  /// - Parameter axes: The dimensions to reduce.
  /// - Precondition: Each value in `axes` must be in the range `-rank..<rank`.
  @inlinable
  @differentiable(wrt: self where Scalar: TensorFlowFloatingPoint)
  public func mean(alongAxes axes: Int...) -> Tensor {
    mean(alongAxes: axes)
  }

  // MARK: - Variance

  /// Returns the variance along the specified axes. The reduced dimensions are removed. Does not
  /// apply Bessel's correction.
  /// - Parameter axes: The dimensions to reduce.
  /// - Precondition: Each value in `axes` must be in the range `-rank..<rank`.
  @inlinable
  @differentiable(wrt: self where Scalar: TensorFlowFloatingPoint)
  public func variance(squeezingAxes axes: Tensor<Int32>) -> Tensor {
    precondition(areAxesInRange(axes), "All axes must be in the range `[-rank, rank)`.")
    let squaredDiff = squaredDifference(self, mean(alongAxes: axes))
    return squaredDiff.mean(squeezingAxes: axes)
  }

  /// Returns the variance along the specified axes. The reduced dimensions are removed. Does not
  /// apply Bessel's correction.
  /// - Parameter axes: The dimensions to reduce.
  /// - Precondition: Each value in `axes` must be in the range `-rank..<rank`.
  @inlinable
  @differentiable(wrt: self where Scalar: TensorFlowFloatingPoint)
  public func variance(squeezingAxes axes: [Int]) -> Tensor {
    // TODO(TF-433): Remove workaround for differentiating `map`.
    let axes = { axes.map(Int32.init) }()
    return variance(squeezingAxes: Tensor<Int32>(axes))
  }

  /// Returns the variance along the specified axes. The reduced dimensions are retained with
  /// value 1. Does not apply Bessel's correction.
  /// - Parameter axes: The dimensions to reduce.
  /// - Precondition: Each value in `axes` must be in the range `-rank..<rank`.
  @inlinable
  @differentiable(wrt: self where Scalar: TensorFlowFloatingPoint)
  public func variance(squeezingAxes axes: Int...) -> Tensor {
    variance(squeezingAxes: axes)
  }

  @inlinable
  @differentiable(wrt: self where Scalar: TensorFlowFloatingPoint)
  public func variance() -> Tensor {
    let mean = self.mean()
    let squaredDiff = squaredDifference(self, mean)
    return squaredDiff.mean()
  }

  /// Returns the variance along the specified axes. The reduced dimensions are retained with
  /// value 1. Does not apply Bessel's correction.
  /// - Parameter axes: The dimensions to reduce.
  /// - Precondition: Each value in `axes` must be in the range `-rank..<rank`.
  @inlinable
  @differentiable(wrt: self where Scalar: TensorFlowFloatingPoint)
  public func variance(alongAxes axes: Tensor<Int32>) -> Tensor {
    precondition(areAxesInRange(axes), "All axes must be in the range `[-rank, rank)`.")
    let squaredDiff = squaredDifference(self, mean(alongAxes: axes))
    return squaredDiff.mean(alongAxes: axes)
  }

  /// Returns the variance along the specified axes. The reduced dimensions are retained with
  /// value 1. Does not apply Bessel's correction.
  /// - Parameter axes: The dimensions to reduce.
  /// - Precondition: Each value in `axes` must be in the range `-rank..<rank`.
  @inlinable
  @differentiable(wrt: self where Scalar: TensorFlowFloatingPoint)
  public func variance(alongAxes axes: [Int]) -> Tensor {
    // TODO(TF-433): Remove workaround for differentiating `map`.
    let axes = { axes.map(Int32.init) }()
    return variance(alongAxes: Tensor<Int32>(axes))
  }

  /// Returns the variance along the specified axes. The reduced dimensions are retained with
  /// value 1. Does not apply Bessel's correction.
  /// - Parameter axes: The dimensions to reduce.
  /// - Precondition: Each value in `axes` must be in the range `-rank..<rank`.
  @inlinable
  @differentiable(wrt: self where Scalar: TensorFlowFloatingPoint)
  public func variance(alongAxes axes: Int...) -> Tensor {
    variance(alongAxes: axes)
  }

  /// Returns the cumulative sum of this tensor along the specified axis. By default, this
  /// function performs an inclusive cumulative sum which means that the first element of the
  /// input is identical to the first element of the output:
  /// ```
  /// Tensor<Float>([a, b, c]).cumulativeSum() = Tensor<Float>([a, a + b, a + b + c])
  /// ```
  /// By setting the `exclusive` argument to `true`, an exclusive cumulative sum is performed
  /// instead:
  /// ```
  /// Tensor<Float>([a, b, c]).cumulativeSum(exclusive: true) = Tensor<Float>([0, a, a + b])
  /// ```
  /// By setting the `reverse` argument to `true`, the cumulative sum is performed in the
  /// opposite direction:
  /// ```
  /// Tensor<Float>([a, b, c]).cumulativeSum(reverse: true) ==
  ///     Tensor<Float>([a + b + c, a + b, a])
  /// ```
  /// This is more efficient than separately reversing the resulting tensor.
  ///
  /// - Parameters:
  ///   - axis: Axis along which to perform the cumulative sum operation.
  ///   - exclusive: Indicates whether to perform an exclusive cumulative sum.
  ///   - reverse: Indicates whether to perform the cumulative sum in reversed order.
  /// - Returns: Result of the cumulative sum operation.
  /// - Precondition: `axis` must be in the range `-rank..<rank`.
  @inlinable
  @differentiable(wrt: self where Scalar: TensorFlowFloatingPoint)
  public func cumulativeSum(
    alongAxis axis: Int,
    exclusive: Bool = false,
    reverse: Bool = false
  ) -> Tensor {
    cumulativeSum(
      alongAxis: Tensor<Int32>(Int32(axis)),
      exclusive: exclusive,
      reverse: reverse)
  }

  /// Returns the cumulative sum of this tensor along the specified axis. By default, this
  /// function performs an inclusive cumulative sum which means that the first element of the
  /// input is identical to the first element of the output:
  /// ```
  /// Tensor<Float>([a, b, c]).cumulativeSum() = Tensor<Float>([a, a + b, a + b + c])
  /// ```
  /// By setting the `exclusive` argument to `true`, an exclusive cumulative sum is performed
  /// instead:
  /// ```
  /// Tensor<Float>([a, b, c]).cumulativeSum(exclusive: true) = Tensor<Float>([0, a, a + b])
  /// ```
  /// By setting the `reverse` argument to `true`, the cumulative sum is performed in the
  /// opposite direction:
  /// ```
  /// Tensor<Float>([a, b, c]).cumulativeSum(reverse: true) ==
  ///     Tensor<Float>([a + b + c, a + b, a])
  /// ```
  /// This is more efficient than separately reversing the resulting tensor.
  ///
  /// - Parameters:
  ///   - axis: Axis along which to perform the cumulative sum operation.
  ///   - exclusive: Indicates whether to perform an exclusive cumulative sum.
  ///   - reverse: Indicates whether to perform the cumulative sum in reversed order.
  /// - Returns: Result of the cumulative sum operation.
  /// - Precondition: `axis.rank` must be `0`.
  /// - Precondition: `axis` must be in the range `-rank..<rank`.
  @inlinable
  @differentiable(wrt: self where Scalar: TensorFlowFloatingPoint)
  public func cumulativeSum(
    alongAxis axis: Tensor<Int32>,
    exclusive: Bool = false,
    reverse: Bool = false
  ) -> Tensor {
    precondition(isAxisInRange(axis), "Axis must be in the range `[-rank, rank)`.")
    return _Raw.cumsum(self, axis: axis, exclusive: exclusive, reverse: reverse)
  }

  /// Returns the cumulative product of this tensor along the specified axis. By default, this
  /// function performs an inclusive cumulative product which means that the first element of the
  /// input is identical to the first element of the output:
  /// ```
  /// Tensor<Float>([a, b, c]).cumulativeProduct() = Tensor<Float>([a, a * b, a * b * c])
  /// ```
  /// By setting the `exclusive` argument to `true`, an exclusive cumulative product is performed
  /// instead:
  /// ```
  /// Tensor<Float>([a, b, c]).cumulativeProduct(exclusive: true) = Tensor<Float>([1, a, a * b])
  /// ```
  /// By setting the `reverse` argument to `true`, the cumulative product is performed in the
  /// opposite direction:
  /// ```
  /// Tensor<Float>([a, b, c]).cumulativeProduct(reverse: true) ==
  ///     Tensor<Float>([a * b * c, a * b, a])
  /// ```
  /// This is more efficient than separately reversing the resulting tensor.
  ///
  /// - Parameters:
  ///   - axis: Axis along which to perform the cumulative product operation.
  ///   - exclusive: Indicates whether to perform an exclusive cumulative product.
  ///   - reverse: Indicates whether to perform the cumulative product in reversed order.
  /// - Returns: Result of the cumulative product operation.
  /// - Precondition: `axis` must be in the range `-rank..<rank`.
  @inlinable
  @differentiable(wrt: self where Scalar: TensorFlowFloatingPoint)
  public func cumulativeProduct(
    alongAxis axis: Int,
    exclusive: Bool = false,
    reverse: Bool = false
  ) -> Tensor {
    cumulativeProduct(
      alongAxis: Tensor<Int32>(Int32(axis)),
      exclusive: exclusive,
      reverse: reverse)
  }

  /// Returns the cumulative product of this tensor along the specified axis. By default, this
  /// function performs an inclusive cumulative product which means that the first element of the
  /// input is identical to the first element of the output:
  /// ```
  /// Tensor<Float>([a, b, c]).cumulativeProduct() = Tensor<Float>([a, a * b, a * b * c])
  /// ```
  /// By setting the `exclusive` argument to `true`, an exclusive cumulative product is performed
  /// instead:
  /// ```
  /// Tensor<Float>([a, b, c]).cumulativeProduct(exclusive: true) = Tensor<Float>([1, a, a * b])
  /// ```
  /// By setting the `reverse` argument to `true`, the cumulative product is performed in the
  /// opposite direction:
  /// ```
  /// Tensor<Float>([a, b, c]).cumulativeProduct(reverse: true) ==
  ///     Tensor<Float>([a * b * c, a * b, a])
  /// ```
  /// This is more efficient than separately reversing the resulting tensor.
  ///
  /// - Parameters:
  ///   - axis: Axis along which to perform the cumulative product operation.
  ///   - exclusive: Indicates whether to perform an exclusive cumulative product.
  ///   - reverse: Indicates whether to perform the cumulative product in reversed order.
  /// - Returns: Result of the cumulative product operation.
  /// - Precondition: `axis` must have rank `0`.
  /// - Precondition: `axis` must be in the range `-rank..<rank`.
  @inlinable
  @differentiable(wrt: self where Scalar: TensorFlowFloatingPoint)
  public func cumulativeProduct(
    alongAxis axis: Tensor<Int32>,
    exclusive: Bool = false,
    reverse: Bool = false
  ) -> Tensor {
    precondition(isAxisInRange(axis), "Axis must be in the range `[-rank, rank)`.")
    return _Raw.cumprod(self, axis: axis, exclusive: exclusive, reverse: reverse)
  }
}

extension Tensor where Scalar: TensorFlowFloatingPoint {
  @inlinable
  @derivative(of: sum(alongAxes:))
  func _vjpSum(alongAxes axes: Tensor<Int32>) -> (value: Tensor, pullback: (Tensor) -> Tensor) {
    return _vjpSum(alongAxes: axes.scalars.map { Int($0) })
  }

  @inlinable
  @derivative(of: sum(squeezingAxes:))
  func _vjpSum(squeezingAxes axes: Tensor<Int32>) -> (
    value: Tensor, pullback: (Tensor) -> Tensor
  ) {
    return _vjpSum(squeezingAxes: axes.scalars.map { Int($0) })
  }

  @inlinable
  @derivative(of: sum(alongAxes:))
  func _vjpSum(alongAxes axes: [Int]) -> (value: Tensor, pullback: (Tensor) -> Tensor) {
    let value = sum(alongAxes: axes)
    let m = shape.dimensions.map { Int64($0) }
    return (value, { _Raw.broadcastTo($0, shape: m) })
  }

  @inlinable
  @derivative(of: sum(squeezingAxes:))
  func _vjpSum(squeezingAxes axes: [Int]) -> (
    value: Tensor, pullback: (Tensor) -> Tensor
  ) {
    let value = sum(squeezingAxes: axes)
    let rank = self.rank
    return (
      value,
      { [shape = shape.dimensions.map { Int64($0) }] v in
        var expandedShape = shape
        for dim in axes { expandedShape[(dim + rank) % rank] = 1 }
        let unsqueezed = _Raw.reshape(v, shape: expandedShape)
        return _Raw.broadcastTo(unsqueezed, shape: shape)
      }
    )
  }

  @inlinable
  @derivative(of: mean(alongAxes:))
  func _vjpMean(alongAxes axes: Tensor<Int32>) -> (value: Tensor, pullback: (Tensor) -> Tensor) {
    return _vjpMean(alongAxes: axes.scalars.map { Int($0) })
  }

  @inlinable
  @derivative(of: mean(squeezingAxes:))
  func _vjpMean(squeezingAxes axes: Tensor<Int32>) -> (
    value: Tensor, pullback: (Tensor) -> Tensor
  ) {
    return _vjpMean(squeezingAxes: axes.scalars.map { Int($0) })
  }

  // Specialization to avoid _Raw.gather on shapes when axes is known to be
  // [Int].
  @inlinable
  @derivative(of: mean(alongAxes:))
  func _vjpMean(alongAxes axes: [Int]) -> (value: Tensor, pullback: (Tensor) -> Tensor) {
    let value = mean(alongAxes: axes)
    // Cache shape because it is a computed property.
    let cachedShape = shape
    let rank = self.rank
    let count = axes.map { cachedShape[($0 + rank) % rank] }.reduce(1, *)
    return (
      value,
      { v in
        _Raw.broadcastTo(v, shape: cachedShape.dimensions.map { Int64($0) })
          / Tensor(Scalar(count), deviceAndPrecisionLike: v)
      }
    )
  }

  // Specialization to avoid _Raw.gather on shapes when axes is known to be
  // [Int].
  @inlinable
  @derivative(of: mean(squeezingAxes:))
  func _vjpMean(squeezingAxes axes: [Int]) -> (value: Tensor, pullback: (Tensor) -> Tensor) {
    let value = mean(squeezingAxes: axes)
    // Cache shape because it is a computed property.
    let cachedShape = shape
    let rank = self.rank
    let count = axes.map { cachedShape[($0 + rank) % rank] }.reduce(1, *)
    return (
      value,
      { v in
        var expandedShape = cachedShape
        for dim in axes {
          expandedShape[(dim + rank) % rank] = 1
        }
        let unsqueezed = _Raw.reshape(v, shape: expandedShape.dimensions.map { Int64($0) })
        return _Raw.broadcastTo(unsqueezed, shape: cachedShape.dimensions.map { Int64($0) })
          / Tensor(Scalar(count), deviceAndPrecisionLike: v)
      }
    )
  }

  @inlinable
  @derivative(of: cumulativeSum)
  func _vjpCumulativeSum(
    alongAxis axis: Tensor<Int32>,
    exclusive: Bool = false,
    reverse: Bool = false
  ) -> (value: Tensor, pullback: (Tensor) -> Tensor) {
    (
      cumulativeSum(alongAxis: axis, exclusive: exclusive, reverse: reverse),
      { v in
        v.cumulativeSum(alongAxis: axis, exclusive: exclusive, reverse: !reverse)
      }
    )
  }

  @inlinable
  @derivative(of: cumulativeProduct)
  func _vjpCumulativeProduct(
    alongAxis axis: Tensor<Int32>,
    exclusive: Bool = false,
    reverse: Bool = false
  ) -> (value: Tensor, pullback: (Tensor) -> Tensor) {
    let result = cumulativeProduct(alongAxis: axis, exclusive: exclusive, reverse: reverse)
    return (
      result,
      { v in
        (result * v).cumulativeSum(
          alongAxis: axis,
          exclusive: exclusive,
          reverse: !reverse
        ) / self
      }
    )
  }

  // Adapted from `_ProdGrad` in Python TensorFlow:
  // https://github.com/tensorflow/tensorflow/blob/master/tensorflow/python/ops/math_grad.py
  @inlinable
  @derivative(of: product(squeezingAxes:))
  func _vjpProduct(squeezingAxes axes: Tensor<Int32>) -> (
    value: Tensor, pullback: (Tensor) -> Tensor
  ) {
    // The gradient can be expressed by dividing the product by each entry of the
    // input tensor, but this approach can't deal with zeros in the input.
    // Here, we avoid this problem by composing the output as a product of two
    // `cumulativeProduct` operations.
    let result = product(squeezingAxes: axes)
    return (
      result,
      { v in
        // Reshape reduction indices for the case where the parameter is a scalar.
        var reductionIndices = axes.flattened()
        // Normalize any negative reduction indices to positive values.
        reductionIndices = (reductionIndices + Int32(self.rank)) % Int32(self.rank)

        // Expand `v` to full input shape.
        var outputShape = self.shape
        for axis in reductionIndices.scalars {
          outputShape[Int(axis)] = 1
        }
        let vBroadcasted = v.reshaped(to: outputShape).broadcasted(to: self.shape)
>>>>>>> 5b380065

        // Pack all reduced dimensions into a single one, so we can perform the
        // `cumulativeProduct` operations.
        let idx = Tensor<Int32>(0..<Int32(self.rank))
        let other = Tensor<Int32>(
          Array(Set(idx.scalars).symmetricDifference(reductionIndices.scalars)))
        let perm = reductionIndices.concatenated(with: other)
        let reducedNum = Int(
          self.shapeTensor.gathering(atIndices: reductionIndices).product().scalarized())
        let otherNum = Int(
          self.shapeTensor.gathering(atIndices: other).product().scalarized())

        let permuted = self.transposed(permutation: perm)
        let reshaped = permuted.reshaped(to: [reducedNum, otherNum])
        // Calculate product, leaving out the current entry.
        let left = reshaped.cumulativeProduct(alongAxis: 0, exclusive: true, reverse: false)
        let right = reshaped.cumulativeProduct(alongAxis: 0, exclusive: true, reverse: true)
        let y = (left * right).reshaped(to: permuted.shape)

        // Invert the transpose and reshape operations.
        // Make sure to set the statically known shape information through a reshape.
        return (vBroadcasted * y.transposed(permutation: _Raw.invertPermutation(perm)))
          .reshaped(to: self.shape)
      }
    )
  }
}

// TODO: Consider making the return type be generic over `FloatingPoint` types
// so that `self`'s scalar type can be any `Numeric` type.
<<<<<<< HEAD
public extension Tensor where Scalar: TensorFlowFloatingPoint {
    /// Returns the standard deviation of the elements along the specified axes. The reduced
    /// dimensions are retained with value `1`. Does not apply Bessel's correction.
    ///
    /// - Parameter axes: The dimensions to reduce.
    /// - Precondition: Each value in `axes` must be in the range `-rank..<rank`.
    @inlinable
    @differentiable(wrt: self)
    func standardDeviation(squeezingAxes axes: Tensor<Int32>) -> Tensor {
        ensureValid(axes: axes)
        return TensorFlow.sqrt(variance(squeezingAxes: axes))
    }

    /// Returns the standard deviation of the elements along the specified axes. The reduced
    /// dimensions are retained with value `1`. Does not apply Bessel's correction.
    ///
    /// - Parameter axes: The dimensions to reduce.
    /// - Precondition: Each value in `axes` must be in the range `-rank..<rank`.
    @inlinable
    @differentiable(wrt: self)
    func standardDeviation(squeezingAxes axes: [Int]) -> Tensor {
        ensureValid(axes: axes)
        return TensorFlow.sqrt(variance(squeezingAxes: axes))
    }

    /// Returns the standard deviation of the elements along the specified axes. The reduced
    /// dimensions are retained with value `1`. Does not apply Bessel's correction.
    ///
    /// - Parameter axes: The dimensions to reduce.
    /// - Precondition: Each value in `axes` must be in the range `-rank..<rank`.
    @inlinable
    @differentiable(wrt: self)
    func standardDeviation(squeezingAxes axes: Int...) -> Tensor {
        standardDeviation(squeezingAxes: axes)
    }

    /// Returns the standard deviation of all elements in this tensor.
    /// Does not apply Bessel's correction.
    ///
    /// - Precondition: Each value in `axes` must be in the range `-rank..<rank`.
    @inlinable
    @differentiable(wrt: self)
    func standardDeviation() -> Tensor {
        // Reduce along all dimensions.
        standardDeviation(squeezingAxes: Array(0..<shape.rank))
    }

    /// Returns the standard deviation of the elements along the specified axes. The reduced
    /// dimensions are retained with value `1`. Does not apply Bessel's correction.
    ///
    /// - Parameter axes: The dimensions to reduce.
    /// - Precondition: Each value in `axes` must be in the range `-rank..<rank`.
    @inlinable
    @differentiable(wrt: self)
    func standardDeviation(alongAxes axes: Tensor<Int32>) -> Tensor {
        ensureValid(axes: axes)
        return TensorFlow.sqrt(variance(alongAxes: axes))
    }

    /// Returns the standard deviation of the elements along the specified axes. The reduced
    /// dimensions are retained with value `1`. Does not apply Bessel's correction.
    ///
    /// - Parameter axes: The dimensions to reduce.
    /// - Precondition: Each value in `axes` must be in the range `-rank..<rank`.
    @inlinable
    @differentiable(wrt: self)
    func standardDeviation(alongAxes axes: [Int]) -> Tensor {
        // TODO(TF-433): Remove workaround for differentiating `map`.
        let axes = {axes.map(Int32.init)}()
        return standardDeviation(alongAxes: Tensor<Int32>(axes))
    }

    /// Returns the standard deviation of the elements along the specified axes. The reduced
    /// dimensions are retained with value `1`. Does not apply Bessel's correction.
    ///
    /// - Parameter axes: The dimensions to reduce.
    /// - Precondition: Each value in `axes` must be in the range `-rank..<rank`.
    @inlinable
    @differentiable(wrt: self)
    func standardDeviation(alongAxes axes: Int...) -> Tensor {
        ensureValid(axes: axes)
        return TensorFlow.sqrt(variance(alongAxes: axes))
    }

    /// Returns `log(exp(self).sum(squeezingAxes: axes))`. The reduced dimensions are removed.
    ///
    /// This function is more numerically stable than computing
    /// `log(exp(self).sum(squeezingAxes: axes))` directly. It avoids overflows caused by computing
    /// the `exp` of large inputs and underflows caused by computing the `log` of small inputs.
    ///
    /// - Parameter axes: The dimensions to reduce.
    /// - Precondition: Each value in `axes` must be in the range `-rank..<rank`.
    @inlinable
    @differentiable(wrt: self)
    func logSumExp(squeezingAxes axes: Tensor<Int32>) -> Tensor {
        ensureValid(axes: axes)
        let rawMax = max(alongAxes: axes)
        let offset = withoutDerivative(at: rawMax) { rawMax in
            Tensor<Scalar>(zerosLike: rawMax).replacing(
                with: rawMax,
                where: rawMax.isFinite)
        }
        let result = TensorFlow.log(TensorFlow.exp(self - offset).sum(squeezingAxes: axes))
        let resultShape = withoutDerivative(at: result.shapeTensor)
        return result + offset.reshaped(toShape: resultShape)
    }

    /// Returns `log(exp(self).sum(squeezingAxes: axes))`. The reduced dimensions are removed.
    ///
    /// This function is more numerically stable than computing
    /// `log(exp(self).sum(squeezingAxes: axes))` directly. It avoids overflows caused by computing
    /// the `exp` of large inputs and underflows caused by computing the `log` of small inputs.
    ///
    /// - Parameter axes: The dimensions to reduce.
    /// - Precondition: Each value in `axes` must be in the range `-rank..<rank`.
    @inlinable
    @differentiable(wrt: self)
    func logSumExp(squeezingAxes axes: [Int]) -> Tensor {
        // TODO(TF-433): Remove workaround for differentiating `map`.
        let axes = withoutDerivative(at: axes) { $0.map(Int32.init) }
        return logSumExp(squeezingAxes: Tensor<Int32>(axes))
    }

    /// Returns `log(exp(self).sum(squeezingAxes: axes))`. The reduced dimensions are removed.
    ///
    /// This function is more numerically stable than computing
    /// `log(exp(self).sum(squeezingAxes: axes))` directly. It avoids overflows caused by computing
    /// the `exp` of large inputs and underflows caused by computing the `log` of small inputs.
    ///
    /// - Parameter axes: The dimensions to reduce.
    /// - Precondition: Each value in `axes` must be in the range `-rank..<rank`.
    @inlinable
    @differentiable(wrt: self)
    func logSumExp(squeezingAxes axes: Int...) -> Tensor {
        logSumExp(squeezingAxes: axes)
    }

    /// Returns `log(exp(self).sum())`. The result is a scalar.
    ///
    /// This function is more numerically stable than computing `log(exp(self).sum())` directly. It
    /// avoids overflows caused by computing the `exp` of large inputs and underflows caused by
    /// computing the `log` of small inputs.
    @inlinable
    @differentiable(wrt: self)
    func logSumExp() -> Tensor {
        logSumExp(squeezingAxes: Array(0..<shape.rank))
    }

    /// Returns `log(exp(self).sum(alongAxes: axes))`. The reduced dimensions are retained with
    /// value `1`.
    ///
    /// This function is more numerically stable than computing
    /// `log(exp(self).sum(alongAxes: axes))` directly. It avoids overflows caused by computing
    /// the `exp` of large inputs and underflows caused by computing the `log` of small inputs.
    ///
    /// - Parameter axes: The dimensions to reduce.
    /// - Precondition: Each value in `axes` must be in the range `-rank..<rank`.
    @inlinable
    @differentiable(wrt: self)
    func logSumExp(alongAxes axes: Tensor<Int32>) -> Tensor {
        ensureValid(axes: axes)
        let rawMax = max(alongAxes: axes)
        let offset = withoutDerivative(at: rawMax) { rawMax in
            Tensor<Scalar>(zerosLike: rawMax).replacing(
                with: rawMax,
                where: rawMax.isFinite)
        }
        let result = TensorFlow.log(TensorFlow.exp(self - offset).sum(alongAxes: axes))
        return result + offset
    }

    /// Returns `log(exp(self).sum(alongAxes: axes))`. The reduced dimensions are retained with
    /// value `1`.
    ///
    /// This function is more numerically stable than computing
    /// `log(exp(self).sum(alongAxes: axes))` directly. It avoids overflows caused by computing
    /// the `exp` of large inputs and underflows caused by computing the `log` of small inputs.
    ///
    /// - Parameter axes: The dimensions to reduce.
    /// - Precondition: Each value in `axes` must be in the range `-rank..<rank`.
    @inlinable
    @differentiable(wrt: self)
    func logSumExp(alongAxes axes: [Int]) -> Tensor {
        // TODO(TF-433): Remove workaround for differentiating `map`.
        let axes = withoutDerivative(at: axes) { $0.map(Int32.init) }
        return logSumExp(alongAxes: Tensor<Int32>(axes))
    }

    /// Returns `log(exp(self).sum(alongAxes: axes))`. The reduced dimensions are retained with
    /// value `1`.
    ///
    /// This function is more numerically stable than computing
    /// `log(exp(self).sum(alongAxes: axes))` directly. It avoids overflows caused by computing
    /// the `exp` of large inputs and underflows caused by computing the `log` of small inputs.
    ///
    /// - Parameter axes: The dimensions to reduce.
    /// - Precondition: Each value in `axes` must be in the range `-rank..<rank`.
    @inlinable
    @differentiable(wrt: self)
    func logSumExp(alongAxes axes: Int...) -> Tensor {
        logSumExp(alongAxes: axes)
    }
=======
extension Tensor where Scalar: TensorFlowFloatingPoint {
  /// Returns the standard deviation of the elements along the specified axes. The reduced
  /// dimensions are retained with value `1`. Does not apply Bessel's correction.
  ///
  /// - Parameter axes: The dimensions to reduce.
  /// - Precondition: Each value in `axes` must be in the range `-rank..<rank`.
  @inlinable
  @differentiable(wrt: self)
  public func standardDeviation(squeezingAxes axes: Tensor<Int32>) -> Tensor {
    precondition(areAxesInRange(axes), "All axes must be in the range `[-rank, rank)`.")
    return Tensor.sqrt(variance(squeezingAxes: axes))
  }

  /// Returns the standard deviation of the elements along the specified axes. The reduced
  /// dimensions are retained with value `1`. Does not apply Bessel's correction.
  ///
  /// - Parameter axes: The dimensions to reduce.
  /// - Precondition: Each value in `axes` must be in the range `-rank..<rank`.
  @inlinable
  @differentiable(wrt: self)
  public func standardDeviation(squeezingAxes axes: [Int]) -> Tensor {
    precondition(areAxesInRange(axes), "All axes must be in the range `[-rank, rank)`.")
    return Tensor.sqrt(variance(squeezingAxes: axes))
  }

  /// Returns the standard deviation of the elements along the specified axes. The reduced
  /// dimensions are retained with value `1`. Does not apply Bessel's correction.
  ///
  /// - Parameter axes: The dimensions to reduce.
  /// - Precondition: Each value in `axes` must be in the range `-rank..<rank`.
  @inlinable
  @differentiable(wrt: self)
  public func standardDeviation(squeezingAxes axes: Int...) -> Tensor {
    standardDeviation(squeezingAxes: axes)
  }

  /// Returns the standard deviation of all elements in this tensor.
  /// Does not apply Bessel's correction.
  ///
  /// - Precondition: Each value in `axes` must be in the range `-rank..<rank`.
  @inlinable
  @differentiable(wrt: self)
  public func standardDeviation() -> Tensor {
    // Reduce along all dimensions.
    standardDeviation(squeezingAxes: Array(0..<shape.rank))
  }

  /// Returns the standard deviation of the elements along the specified axes. The reduced
  /// dimensions are retained with value `1`. Does not apply Bessel's correction.
  ///
  /// - Parameter axes: The dimensions to reduce.
  /// - Precondition: Each value in `axes` must be in the range `-rank..<rank`.
  @inlinable
  @differentiable(wrt: self)
  public func standardDeviation(alongAxes axes: Tensor<Int32>) -> Tensor {
    precondition(areAxesInRange(axes), "All axes must be in the range `[-rank, rank)`.")
    return Tensor.sqrt(variance(alongAxes: axes))
  }

  /// Returns the standard deviation of the elements along the specified axes. The reduced
  /// dimensions are retained with value `1`. Does not apply Bessel's correction.
  ///
  /// - Parameter axes: The dimensions to reduce.
  /// - Precondition: Each value in `axes` must be in the range `-rank..<rank`.
  @inlinable
  @differentiable(wrt: self)
  public func standardDeviation(alongAxes axes: [Int]) -> Tensor {
    // TODO(TF-433): Remove workaround for differentiating `map`.
    let axes = { axes.map(Int32.init) }()
    return standardDeviation(alongAxes: Tensor<Int32>(axes))
  }

  /// Returns the standard deviation of the elements along the specified axes. The reduced
  /// dimensions are retained with value `1`. Does not apply Bessel's correction.
  ///
  /// - Parameter axes: The dimensions to reduce.
  /// - Precondition: Each value in `axes` must be in the range `-rank..<rank`.
  @inlinable
  @differentiable(wrt: self)
  public func standardDeviation(alongAxes axes: Int...) -> Tensor {
    precondition(areAxesInRange(axes), "All axes must be in the range `[-rank, rank)`.")
    return Tensor.sqrt(variance(alongAxes: axes))
  }

  /// Returns `log(exp(self).sum(squeezingAxes: axes))`. The reduced dimensions are removed.
  ///
  /// This function is more numerically stable than computing
  /// `log(exp(self).sum(squeezingAxes: axes))` directly. It avoids overflows caused by computing
  /// the `exp` of large inputs and underflows caused by computing the `log` of small inputs.
  ///
  /// - Parameter axes: The dimensions to reduce.
  /// - Precondition: Each value in `axes` must be in the range `-rank..<rank`.
  @inlinable
  @differentiable(wrt: self)
  public func logSumExp(squeezingAxes axes: Tensor<Int32>) -> Tensor {
    precondition(areAxesInRange(axes), "All axes must be in the range `[-rank, rank)`.")
    let rawMax = max(alongAxes: axes)
    let offset = withoutDerivative(at: rawMax) { rawMax in
      Tensor<Scalar>(zerosLike: rawMax).replacing(
        with: rawMax,
        where: rawMax.isFinite)
    }
    let result = Tensor.log(Tensor.exp(self - offset).sum(squeezingAxes: axes))
    let resultShape = withoutDerivative(at: result.shapeTensor)
    return result + offset.reshaped(toShape: resultShape)
  }

  /// Returns `log(exp(self).sum(squeezingAxes: axes))`. The reduced dimensions are removed.
  ///
  /// This function is more numerically stable than computing
  /// `log(exp(self).sum(squeezingAxes: axes))` directly. It avoids overflows caused by computing
  /// the `exp` of large inputs and underflows caused by computing the `log` of small inputs.
  ///
  /// - Parameter axes: The dimensions to reduce.
  /// - Precondition: Each value in `axes` must be in the range `-rank..<rank`.
  @inlinable
  @differentiable(wrt: self)
  public func logSumExp(squeezingAxes axes: [Int]) -> Tensor {
    // TODO(TF-433): Remove workaround for differentiating `map`.
    let axes = withoutDerivative(at: axes) { $0.map(Int32.init) }
    return logSumExp(squeezingAxes: Tensor<Int32>(axes))
  }

  /// Returns `log(exp(self).sum(squeezingAxes: axes))`. The reduced dimensions are removed.
  ///
  /// This function is more numerically stable than computing
  /// `log(exp(self).sum(squeezingAxes: axes))` directly. It avoids overflows caused by computing
  /// the `exp` of large inputs and underflows caused by computing the `log` of small inputs.
  ///
  /// - Parameter axes: The dimensions to reduce.
  /// - Precondition: Each value in `axes` must be in the range `-rank..<rank`.
  @inlinable
  @differentiable(wrt: self)
  public func logSumExp(squeezingAxes axes: Int...) -> Tensor {
    logSumExp(squeezingAxes: axes)
  }

  /// Returns `log(exp(self).sum())`. The result is a scalar.
  ///
  /// This function is more numerically stable than computing `log(exp(self).sum())` directly. It
  /// avoids overflows caused by computing the `exp` of large inputs and underflows caused by
  /// computing the `log` of small inputs.
  @inlinable
  @differentiable(wrt: self)
  public func logSumExp() -> Tensor {
    logSumExp(squeezingAxes: Array(0..<shape.rank))
  }

  /// Returns `log(exp(self).sum(alongAxes: axes))`. The reduced dimensions are retained with
  /// value `1`.
  ///
  /// This function is more numerically stable than computing
  /// `log(exp(self).sum(alongAxes: axes))` directly. It avoids overflows caused by computing
  /// the `exp` of large inputs and underflows caused by computing the `log` of small inputs.
  ///
  /// - Parameter axes: The dimensions to reduce.
  /// - Precondition: Each value in `axes` must be in the range `-rank..<rank`.
  @inlinable
  @differentiable(wrt: self)
  public func logSumExp(alongAxes axes: Tensor<Int32>) -> Tensor {
    precondition(areAxesInRange(axes), "All axes must be in the range `[-rank, rank)`.")
    let rawMax = max(alongAxes: axes)
    let offset = withoutDerivative(at: rawMax) { rawMax in
      Tensor<Scalar>(zerosLike: rawMax).replacing(
        with: rawMax,
        where: rawMax.isFinite)
    }
    let result = Tensor.log(Tensor.exp(self - offset).sum(alongAxes: axes))
    return result + offset
  }

  /// Returns `log(exp(self).sum(alongAxes: axes))`. The reduced dimensions are retained with
  /// value `1`.
  ///
  /// This function is more numerically stable than computing
  /// `log(exp(self).sum(alongAxes: axes))` directly. It avoids overflows caused by computing
  /// the `exp` of large inputs and underflows caused by computing the `log` of small inputs.
  ///
  /// - Parameter axes: The dimensions to reduce.
  /// - Precondition: Each value in `axes` must be in the range `-rank..<rank`.
  @inlinable
  @differentiable(wrt: self)
  public func logSumExp(alongAxes axes: [Int]) -> Tensor {
    // TODO(TF-433): Remove workaround for differentiating `map`.
    let axes = withoutDerivative(at: axes) { $0.map(Int32.init) }
    return logSumExp(alongAxes: Tensor<Int32>(axes))
  }

  /// Returns `log(exp(self).sum(alongAxes: axes))`. The reduced dimensions are retained with
  /// value `1`.
  ///
  /// This function is more numerically stable than computing
  /// `log(exp(self).sum(alongAxes: axes))` directly. It avoids overflows caused by computing
  /// the `exp` of large inputs and underflows caused by computing the `log` of small inputs.
  ///
  /// - Parameter axes: The dimensions to reduce.
  /// - Precondition: Each value in `axes` must be in the range `-rank..<rank`.
  @inlinable
  @differentiable(wrt: self)
  public func logSumExp(alongAxes axes: Int...) -> Tensor {
    logSumExp(alongAxes: axes)
  }
>>>>>>> 5b380065
}

/// Pair of first and second moments (i.e., mean and variance).
/// - Note: This is needed because tuple types are not differentiable.
public struct Moments<Scalar: TensorFlowFloatingPoint>: Differentiable {
<<<<<<< HEAD
    public var mean: Tensor<Scalar>
    public var variance: Tensor<Scalar>

    @differentiable
    public init(mean: Tensor<Scalar>, variance: Tensor<Scalar>) {
        self.mean = mean
        self.variance = variance
    }
}

public extension Tensor where Scalar: TensorFlowFloatingPoint {
    /// Returns the mean and variance of this tensor along the specified axes. The reduced
    /// dimensions are removed.
    ///
    /// - Parameter axes: The dimensions to reduce.
    /// - Precondition: `axes` must have rank `1`.
    /// - Precondition: Each value in `axes` must be in the range `-rank..<rank`.
    @inlinable
    @differentiable(wrt: self)
    func moments(squeezingAxes axes: Tensor<Int32>) -> Moments<Scalar> {
        ensureValid(axes: axes)
        let mean = self.mean(alongAxes: axes)
        let variance = squaredDifference(self, mean).mean(squeezingAxes: axes)
        return Moments(
            // The following is required because `Tensor.squeezingShape(at:)` does not accept
            // `Tensor<Int32>`-valued arguments.
            mean: mean.sum(squeezingAxes: axes),
            variance: variance)
    }

    /// Returns the mean and variance of this tensor along the specified axes. The reduced
    /// dimensions are removed.
    ///
    /// - Parameter axes: The dimensions to reduce.
    /// - Precondition: Each value in `axes` must be in the range `-rank..<rank`.
    @inlinable
    @differentiable(wrt: self)
    func moments(squeezingAxes axes: [Int]) -> Moments<Scalar> {
        // TODO(TF-433): Remove workaround for differentiating `map`.
        let axes = {axes.map(Int32.init)}()
        return moments(squeezingAxes: Tensor<Int32>(axes))
    }

    /// Returns the mean and variance of this tensor along the specified axes. The reduced
    /// dimensions are removed.
    ///
    /// - Parameter axes: The dimensions to reduce.
    /// - Precondition: Each value in `axes` must be in the range `-rank..<rank`.
    @inlinable
    @differentiable(wrt: self)
    func moments(squeezingAxes axes: Int...) -> Moments<Scalar> {
        moments(squeezingAxes: axes)
    }

    /// Returns the mean and variance of this tensor's elements.
    @inlinable
    @differentiable(wrt: self)
    func moments() -> Moments<Scalar> {
        moments(squeezingAxes: Array(0..<shape.rank))
    }

    /// Returns the mean and variance of this tensor along the specified axes. The reduced
    /// dimensions are retained with value `1`.
    ///
    /// - Parameter axes: The dimensions to reduce.
    /// - Precondition: `axes` must have rank `1`.
    /// - Precondition: Each value in `axes` must be in the range `-rank..<rank`.
    @inlinable
    @differentiable(wrt: self)
    func moments(alongAxes axes: Tensor<Int32>) -> Moments<Scalar> {
        ensureValid(axes: axes)
        let mean = self.mean(alongAxes: axes)
        let variance = squaredDifference(self, mean).mean(alongAxes: axes)
        return Moments<Scalar>(mean: mean, variance: variance)
    }

    /// Returns the mean and variance of this tensor along the specified axes. The reduced
    /// dimensions are retained with value `1`.
    ///
    /// - Parameter axes: The dimensions to reduce.
    /// - Precondition: Each value in `axes` must be in the range `-rank..<rank`.
    @inlinable
    @differentiable(wrt: self)
    func moments(alongAxes axes: [Int]) -> Moments<Scalar> {
        // TODO(TF-433): Remove workaround for differentiating `map`.
        let axes = {axes.map(Int32.init)}()
        return moments(alongAxes: Tensor<Int32>(axes))
    }

    /// Returns the mean and variance of this tensor along the specified axes. The reduced
    /// dimensions are retained with value `1`.
    ///
    /// - Parameter axes: The dimensions to reduce.
    /// - Precondition: Each value in `axes` must be in the range `-rank..<rank`.
    @inlinable
    @differentiable(wrt: self)
    func moments(alongAxes axes: Int...) -> Moments<Scalar> {
        moments(alongAxes: axes)
    }
=======
  public var mean: Tensor<Scalar>
  public var variance: Tensor<Scalar>

  @differentiable
  public init(mean: Tensor<Scalar>, variance: Tensor<Scalar>) {
    self.mean = mean
    self.variance = variance
  }
}

extension Tensor where Scalar: TensorFlowFloatingPoint {
  /// Returns the mean and variance of this tensor along the specified axes. The reduced
  /// dimensions are removed.
  ///
  /// - Parameter axes: The dimensions to reduce.
  /// - Precondition: `axes` must have rank `1`.
  /// - Precondition: Each value in `axes` must be in the range `-rank..<rank`.
  @inlinable
  @differentiable(wrt: self)
  public func moments(squeezingAxes axes: Tensor<Int32>) -> Moments<Scalar> {
    precondition(areAxesInRange(axes), "All axes must be in the range `[-rank, rank)`.")
    let mean = self.mean(alongAxes: axes)
    let variance = squaredDifference(self, mean).mean(squeezingAxes: axes)
    return Moments(
      // The following is required because `Tensor.squeezingShape(at:)` does not accept
      // `Tensor<Int32>`-valued arguments.
      mean: mean.sum(squeezingAxes: axes),
      variance: variance)
  }

  /// Returns the mean and variance of this tensor along the specified axes. The reduced
  /// dimensions are removed.
  ///
  /// - Parameter axes: The dimensions to reduce.
  /// - Precondition: Each value in `axes` must be in the range `-rank..<rank`.
  @inlinable
  @differentiable(wrt: self)
  public func moments(squeezingAxes axes: [Int]) -> Moments<Scalar> {
    precondition(areAxesInRange(axes), "All axes must be in the range `[-rank, rank)`.")
    let mean = self.mean(squeezingAxes: axes)
    let variance = squaredDifference(self, mean).mean(squeezingAxes: axes)
    return Moments(mean: mean, variance: variance)
  }

  /// Returns the mean and variance of this tensor along the specified axes. The reduced
  /// dimensions are removed.
  ///
  /// - Parameter axes: The dimensions to reduce.
  /// - Precondition: Each value in `axes` must be in the range `-rank..<rank`.
  @inlinable
  @differentiable(wrt: self)
  public func moments(squeezingAxes axes: Int...) -> Moments<Scalar> {
    moments(squeezingAxes: axes)
  }

  /// Returns the mean and variance of this tensor's elements.
  @inlinable
  @differentiable(wrt: self)
  public func moments() -> Moments<Scalar> {
    moments(squeezingAxes: Array(0..<shape.rank))
  }

  /// Returns the mean and variance of this tensor along the specified axes. The reduced
  /// dimensions are retained with value `1`.
  ///
  /// - Parameter axes: The dimensions to reduce.
  /// - Precondition: `axes` must have rank `1`.
  /// - Precondition: Each value in `axes` must be in the range `-rank..<rank`.
  @inlinable
  @differentiable(wrt: self)
  public func moments(alongAxes axes: Tensor<Int32>) -> Moments<Scalar> {
    precondition(areAxesInRange(axes), "All axes must be in the range `[-rank, rank)`.")
    let mean = self.mean(alongAxes: axes)
    let variance = squaredDifference(self, mean).mean(alongAxes: axes)
    return Moments<Scalar>(mean: mean, variance: variance)
  }

  /// Returns the mean and variance of this tensor along the specified axes. The reduced
  /// dimensions are retained with value `1`.
  ///
  /// - Parameter axes: The dimensions to reduce.
  /// - Precondition: Each value in `axes` must be in the range `-rank..<rank`.
  @inlinable
  @differentiable(wrt: self)
  public func moments(alongAxes axes: [Int]) -> Moments<Scalar> {
    precondition(areAxesInRange(axes), "All axes must be in the range `[-rank, rank)`.")
    let mean = self.mean(alongAxes: axes)
    let variance = squaredDifference(self, mean).mean(alongAxes: axes)
    return Moments<Scalar>(mean: mean, variance: variance)
  }

  /// Returns the mean and variance of this tensor along the specified axes. The reduced
  /// dimensions are retained with value `1`.
  ///
  /// - Parameter axes: The dimensions to reduce.
  /// - Precondition: Each value in `axes` must be in the range `-rank..<rank`.
  @inlinable
  @differentiable(wrt: self)
  public func moments(alongAxes axes: Int...) -> Moments<Scalar> {
    moments(alongAxes: axes)
  }
>>>>>>> 5b380065
}

//===------------------------------------------------------------------------------------------===//
// Linear Algebra
//===------------------------------------------------------------------------------------------===//

/// Performs matrix multiplication with another tensor and produces the result.
@inlinable
@differentiable( where Scalar: TensorFlowFloatingPoint)
public func matmul<Scalar: Numeric>(
  _ lhs: Tensor<Scalar>,
  transposed transposeLhs: Bool = false,
  _ rhs: Tensor<Scalar>,
  transposed transposeRhs: Bool = false
) -> Tensor<Scalar> {
  precondition(lhs.rank >= 2, "Input tensors must have at least rank 2")
  precondition(rhs.rank >= 2, "Input tensors must have at least rank 2")
  if lhs.rank > 2 || rhs.rank > 2 {
    // TODO(TF-629): Conjugate to make compatible with the adjoint.
    return _Raw.batchMatMulV2(lhs, rhs, adjX: transposeLhs, adjY: transposeRhs)
  }
  return _Raw.matMul(lhs, rhs, transposeA: transposeLhs, transposeB: transposeRhs)
}

@inlinable
@derivative(of: matmul)
internal func _vjpMatmul<Scalar: TensorFlowFloatingPoint>(
  _ lhs: Tensor<Scalar>,
  transposed transposeLhs: Bool = false,
  _ rhs: Tensor<Scalar>,
  transposed transposeRhs: Bool = false
) -> (value: Tensor<Scalar>, pullback: (Tensor<Scalar>) -> (Tensor<Scalar>, Tensor<Scalar>)) {
  let value = matmul(lhs, transposed: transposeLhs, rhs, transposed: transposeRhs)
  return (
    value,
    { [lhsShape = lhs.shape, rhsShape = rhs.shape] v in
      let (lhsGrad, rhsGrad): (Tensor<Scalar>, Tensor<Scalar>)
      switch (transposeLhs, transposeRhs) {
      case (false, false):
        lhsGrad = matmul(v, transposed: false, rhs, transposed: true)
        rhsGrad = matmul(lhs, transposed: true, v, transposed: false)
      case (false, true):
        lhsGrad = matmul(v, rhs)
        rhsGrad = matmul(lhs, transposed: true, v, transposed: false)
      case (true, false):
        lhsGrad = matmul(v, transposed: false, rhs, transposed: true)
        rhsGrad = matmul(lhs, v)
      case (true, true):
        lhsGrad = matmul(v, transposed: true, rhs, transposed: true)
        rhsGrad = matmul(lhs, transposed: true, v, transposed: true)
      }
      let lhsRank = lhsShape.rank - 2
      let rhsRank = rhsShape.rank - 2
      if lhsRank == rhsRank { return (lhsGrad, rhsGrad) }
      let lhsShape = lhsShape.dimensions.map { Int64($0) }
      let rhsShape = rhsShape.dimensions.map { Int64($0) }
      let (lhsAxes, rhsAxes) = BroadcastingPullback.computeReductionAxes(
        lhsShape[..<lhsRank].map { $0 },
        rhsShape[..<rhsRank].map { $0 }
      )
      return (
        _Raw.reshape(
          _Raw.sum(lhsGrad, reductionIndices: lhsAxes, keepDims: false), shape: lhsShape),
        _Raw.reshape(_Raw.sum(rhsGrad, reductionIndices: rhsAxes, keepDims: false), shape: rhsShape)
      )
    }
  )
}

infix operator •: MultiplicationPrecedence

<<<<<<< HEAD
public extension Tensor where Scalar: Numeric {
    /// Performs matrix multiplication between two tensors and produces the result.
    @inlinable
    @differentiable(where Scalar: TensorFlowFloatingPoint)
    static func • (lhs: Tensor, rhs: Tensor) -> Tensor {
        matmul(lhs, rhs)
    }
}

//===------------------------------------------------------------------------------------------===//
// Precondition helpers.
//===------------------------------------------------------------------------------------------===//

internal extension Tensor {
    @usableFromInline
    func ensureValid(
        axes: Tensor<Int32>,
        function: StaticString = #function,
        file: StaticString = #file,
        line: UInt = #line
    ) {
        precondition(
            areAxesInRange(axes),
            "All axes must be in the range `[-rank, rank)` when calling \(function) (rank is: \(rank), axes: \(axes))",
            file: file,
            line: line)
    }

    @usableFromInline
    func ensureValid(
        axes: [Int],
        function: StaticString = #function,
        file: StaticString = #file,
        line: UInt = #line
    ) {
        precondition(
            areAxesInRange(axes),
            "All axes must be in the range `[-rank, rank)` when calling \(function) (rank is: \(rank), axes: \(axes))",
            file: file,
            line: line)
    }
=======
extension Tensor where Scalar: Numeric {
  /// Performs matrix multiplication between two tensors and produces the result.
  @inlinable
  @differentiable( where Scalar: TensorFlowFloatingPoint)
  public static func • (lhs: Tensor, rhs: Tensor) -> Tensor {
    matmul(lhs, rhs)
  }
>>>>>>> 5b380065
}<|MERGE_RESOLUTION|>--- conflicted
+++ resolved
@@ -1646,328 +1646,6 @@
 // Reduction Functions
 //===------------------------------------------------------------------------------------------===//
 
-<<<<<<< HEAD
-public extension Tensor where Scalar == Bool {
-    /// Returns `true` if all scalars are equal to `true`. Otherwise, returns `false`.
-    // NOTE: This overload is necessary, otherwise `all()` would refer to the variadic method
-    // `all(squeezingAxes:)` with zero indices.
-    @inlinable
-    func all() -> Bool {
-        let axes = Tensor<Int32>(rangeFrom: 0, to: Int32(rank), stride: 1)
-        return _Raw.all(self, reductionIndices: axes).scalarized()
-    }
-
-    /// Returns `true` if any scalars are equal to `true`. Otherwise, returns `false`.
-    // NOTE: This overload is necessary, otherwise `any()` would refer to the variadic method
-    // `any(squeezingAxes:)` with zero indices.
-    @inlinable
-    func any() -> Bool {
-        let axes = Tensor<Int32>(rangeFrom: 0, to: Int32(rank), stride: 1)
-        return _Raw.any(self, reductionIndices: axes).scalarized()
-    }
-
-    /// Performs a logical AND operation along the specified axes. The reduced dimensions are
-    /// removed.
-    /// - Parameter axes: The dimensions to reduce.
-    /// - Precondition: Each value in `axes` must be in the range `-rank..<rank`.
-    @inlinable
-    func all(squeezingAxes axes: Int...) -> Tensor {
-        ensureValid(axes: axes)
-        let axes = axes.map(Int32.init)
-        return _Raw.all(self, reductionIndices: Tensor<Int32>(axes), keepDims: false)
-    }
-
-    /// Performs a logical AND operation along the specified axes. The reduced dimensions are
-    /// removed.
-    /// - Parameter axes: The dimensions to reduce.
-    /// - Precondition: Each value in `axes` must be in the range `-rank..<rank`.
-    @inlinable
-    func any(squeezingAxes axes: Int...) -> Tensor {
-        ensureValid(axes: axes)
-        let axes = axes.map(Int32.init)
-        return _Raw.any(self, reductionIndices: Tensor<Int32>(axes), keepDims: false)
-    }
-
-    /// Performs a logical AND operation along the specified axes. The reduced dimensions are
-    /// retained with value 1.
-    /// - Parameter axes: The dimensions to reduce.
-    /// - Precondition: Each value in `axes` must be in the range `-rank..<rank`.
-    @inlinable
-    func all(alongAxes axes: Int...) -> Tensor {
-        ensureValid(axes: axes)
-        let axes = axes.map(Int32.init)
-        return _Raw.all(self, reductionIndices: Tensor<Int32>(axes), keepDims: true)
-    }
-
-    /// Performs a logical OR operation along the specified axes. The reduced
-    /// dimensions are retained with value 1.
-    /// - Parameter axes: The dimensions to reduce.
-    /// - Precondition: Each value in `axes` must be in the range `-rank..<rank`.
-    @inlinable
-    func any(alongAxes axes: Int...) -> Tensor {
-        ensureValid(axes: axes)
-        let axes = axes.map(Int32.init)
-        return _Raw.any(self, reductionIndices: Tensor<Int32>(axes), keepDims: true)
-    }
-}
-
-public extension Tensor where Scalar: Numeric & Comparable {
-    // NOTE: This overload is necessary, otherwise `min()` would refer to the variadic method
-    // `min(squeezingAxes:)` with zero indices.
-    @inlinable
-    @differentiable(where Scalar: TensorFlowFloatingPoint)
-    func min() -> Tensor {
-        let axes = Tensor<Int32>(rangeFrom: 0, to: Int32(rank), stride: 1)
-        return min(squeezingAxes: axes)
-    }
-
-    // NOTE: This overload is necessary, otherwise `max()` would refer to the variadic method
-    // `max(squeezingAxes:)` with zero indices.
-    @inlinable
-    @differentiable(where Scalar: TensorFlowFloatingPoint)
-    func max() -> Tensor {
-        let axes = Tensor<Int32>(rangeFrom: 0, to: Int32(rank), stride: 1)
-        return max(squeezingAxes: axes)
-    }
-
-    /// Returns the maximum values along the specified axes. The reduced dimensions are removed.
-    /// - Parameter axes: The dimensions to reduce.
-    /// - Precondition: Each value in `axes` must be in the range `-rank..<rank`.
-    @inlinable
-    @differentiable(wrt: self where Scalar: TensorFlowFloatingPoint)
-    func max(squeezingAxes axes: Tensor<Int32>) -> Tensor {
-        ensureValid(axes: axes)
-        return _Raw.max(self, reductionIndices: axes, keepDims: false)
-    }
-
-    /// Returns the maximum values along the specified axes. The reduced dimensions are removed.
-    /// - Parameter axes: The dimensions to reduce.
-    /// - Precondition: Each value in `axes` must be in the range `-rank..<rank`.
-    @inlinable
-    @differentiable(wrt: self where Scalar: TensorFlowFloatingPoint)
-    func max(squeezingAxes axes: [Int]) -> Tensor {
-        // TODO(TF-433): Remove workaround for differentiating `map`.
-        let axes = {axes.map(Int32.init)}()
-        return max(squeezingAxes: Tensor<Int32>(axes))
-    }
-
-    /// Returns the maximum values along the specified axes. The reduced dimensions are removed.
-    /// - Parameter axes: The dimensions to reduce.
-    /// - Precondition: Each value in `axes` must be in the range `-rank..<rank`.
-    @inlinable
-    @differentiable(wrt: self where Scalar: TensorFlowFloatingPoint)
-    func max(squeezingAxes axes: Int...) -> Tensor {
-        max(squeezingAxes: axes)
-    }
-
-    /// Returns the minimum values along the specified axes. The reduced dimensions are removed.
-    /// - Parameter axes: The dimensions to reduce.
-    /// - Precondition: Each value in `axes` must be in the range `-rank..<rank`.
-    @inlinable
-    @differentiable(wrt: self where Scalar: TensorFlowFloatingPoint)
-    func min(squeezingAxes axes: Tensor<Int32>) -> Tensor {
-        ensureValid(axes: axes)
-        return _Raw.min(self, reductionIndices: axes, keepDims: false)
-    }
-
-    /// Returns the minimum values along the specified axes. The reduced dimensions are removed.
-    /// - Parameter axes: The dimensions to reduce.
-    /// - Precondition: Each value in `axes` must be in the range `-rank..<rank`.
-    @inlinable
-    @differentiable(wrt: self where Scalar: TensorFlowFloatingPoint)
-    func min(squeezingAxes axes: [Int]) -> Tensor {
-        // TODO(TF-433): Remove workaround for differentiating `map`.
-        let axes = {axes.map(Int32.init)}()
-        return min(squeezingAxes: Tensor<Int32>(axes))
-    }
-
-    /// Returns the minimum values along the specified axes. The reduced dimensions are removed.
-    /// - Parameter axes: The dimensions to reduce.
-    /// - Precondition: Each value in `axes` must be in the range `-rank..<rank`.
-    @inlinable
-    @differentiable(wrt: self where Scalar: TensorFlowFloatingPoint)
-    func min(squeezingAxes axes: Int...) -> Tensor {
-        min(squeezingAxes: axes)
-    }
-
-    /// Returns the indices of the maximum values along the specified axes. The reduced dimensions
-    /// are removed.
-    /// - Parameter axes: The dimensions to reduce.
-    /// - Precondition: Each value in `axes` must be in the range `-rank..<rank`.
-    @inlinable
-    func argmax(squeezingAxis axis: Int) -> Tensor<Int32> {
-        precondition(isAxisInRange(axis), "Axis must be in the range `[-rank, rank)`.")
-        return _Raw.argMax(self, dimension: Tensor<Int32>(Int32(axis)))
-    }
-
-    /// Returns the indices of the minimum values along the specified axes. The reduced dimensions
-    /// are removed.
-    /// - Parameter axes: The dimensions to reduce.
-    /// - Precondition: Each value in `axes` must be in the range `-rank..<rank`.
-    @inlinable
-    func argmin(squeezingAxis axis: Int) -> Tensor<Int32> {
-        precondition(isAxisInRange(axis), "Axis must be in the range `[-rank, rank)`.")
-        return _Raw.argMin(self, dimension: Tensor<Int32>(Int32(axis)))
-    }
-
-    /// Returns the minimum along the specified axes. The reduced dimensions are retained with
-    /// value 1.
-    /// - Parameter axes: The dimensions to reduce.
-    /// - Precondition: Each value in `axes` must be in the range `-rank..<rank`.
-    @inlinable
-    @differentiable(wrt: self where Scalar: TensorFlowFloatingPoint)
-    func min(alongAxes axes: Tensor<Int32>) -> Tensor {
-        ensureValid(axes: axes)
-        return _Raw.min(self, reductionIndices: axes, keepDims: true)
-    }
-
-    /// Returns the minimum along the specified axes. The reduced dimensions are retained with
-    /// value 1.
-    /// - Parameter axes: The dimensions to reduce.
-    /// - Precondition: Each value in `axes` must be in the range `-rank..<rank`.
-    @inlinable
-    @differentiable(wrt: self where Scalar: TensorFlowFloatingPoint)
-    func min(alongAxes axes: [Int]) -> Tensor {
-        ensureValid(axes: axes)
-        // TODO(TF-433): Remove workaround for differentiating `map`.
-        let axes = {axes.map(Int32.init)}()
-        return min(alongAxes: Tensor<Int32>(axes))
-    }
-
-    /// Returns the minimum along the specified axes. The reduced dimensions are retained with
-    /// value 1.
-    /// - Parameter axes: The dimensions to reduce.
-    /// - Precondition: Each value in `axes` must be in the range `-rank..<rank`.
-    @inlinable
-    @differentiable(wrt: self where Scalar: TensorFlowFloatingPoint)
-    func min(alongAxes axes: Int...) -> Tensor {
-        min(alongAxes: axes)
-    }
-
-    /// Returns the minimum along the specified axes. The reduced dimensions are retained with
-    /// value 1.
-    /// - Parameter axes: The dimensions to reduce.
-    /// - Precondition: Each value in `axes` must be in the range `-rank..<rank`.
-    @inlinable
-    @differentiable(wrt: self where Scalar: TensorFlowFloatingPoint)
-    func max(alongAxes axes: Tensor<Int32>) -> Tensor {
-        ensureValid(axes: axes)
-        return _Raw.max(self, reductionIndices: axes, keepDims: true)
-    }
-
-    /// Returns the minimum along the specified axes. The reduced dimensions are retained with
-    /// value 1.
-    /// - Parameter axes: The dimensions to reduce.
-    /// - Precondition: Each value in `axes` must be in the range `-rank..<rank`.
-    @inlinable
-    @differentiable(wrt: self where Scalar: TensorFlowFloatingPoint)
-    func max(alongAxes axes: [Int]) -> Tensor {
-        ensureValid(axes: axes)
-        // TODO(TF-433): Remove workaround for differentiating `map`.
-        let axes = {axes.map(Int32.init)}()
-        return max(alongAxes: Tensor<Int32>(axes))
-    }
-
-    /// Returns the minimum along the specified axes. The reduced dimensions are retained with
-    /// value 1.
-    /// - Parameter axes: The dimensions to reduce.
-    /// - Precondition: Each value in `axes` must be in the range `-rank..<rank`.
-    @inlinable
-    @differentiable(wrt: self where Scalar: TensorFlowFloatingPoint)
-    func max(alongAxes axes: Int...) -> Tensor {
-        max(alongAxes: axes)
-    }
-
-    /// Returns the index of the maximum value of the flattened scalars.
-    @inlinable
-    func argmax() -> Tensor<Int32> {
-        flattened().argmax(squeezingAxis: 0)
-    }
-
-    /// Returns the index of the minimum value of the flattened scalars.
-    @inlinable
-    func argmin() -> Tensor<Int32> {
-        flattened().argmin(squeezingAxis: 0)
-    }
-}
-
-internal extension Tensor where Scalar: TensorFlowFloatingPoint {
-    // Note: adapted from `_MinOrMaxGrad`:
-    // https://github.com/tensorflow/tensorflow/blob/r2.1/tensorflow/python/ops/math_grad.py#L223.
-    @inlinable
-    func _vjpMinMaxHelper(
-        squeezingAxes axes: Tensor<Int32>,
-        originalValue: Tensor,
-        seed: Tensor
-    ) -> Tensor {
-        let yUnsqueezed = originalValue.expandingShape(at: axes.scalars.map { Int($0) })
-        let gradientUnsqueezed = seed.expandingShape(at: axes.scalars.map { Int($0) })
-
-        // Compute the number of selected (maximum or minimum) elements in each reduction dimension.
-        // If there are multiple minimum or maximum elements then the gradient will be divided
-        // between them.
-        let indicators = Tensor(yUnsqueezed .== self)
-        let selectedCount = indicators.sum(alongAxes: axes)
-
-        return gradientUnsqueezed.broadcasted(toShape: self.shapeTensor) * indicators / selectedCount
-    }
-
-    @inlinable
-    @derivative(of: max(squeezingAxes:))
-    func _vjpMax(squeezingAxes axes: Tensor<Int32>) -> (
-        value: Tensor, pullback: (Tensor) -> Tensor
-    ) {
-        let result = max(squeezingAxes: axes)
-        return (result, { v in
-            self._vjpMinMaxHelper(squeezingAxes: axes, originalValue: result, seed: v)
-        })
-    }
-
-    @inlinable
-    @derivative(of: min(squeezingAxes:))
-    func _vjpMin(squeezingAxes axes: Tensor<Int32>) -> (
-        value: Tensor, pullback: (Tensor) -> Tensor
-    ) {
-        let result = min(squeezingAxes: axes)
-        return (result, { v in
-            self._vjpMinMaxHelper(squeezingAxes: axes, originalValue: result, seed: v)
-        })
-    }
-
-    // Note: adapted from `_MinOrMaxGrad`:
-    // https://github.com/tensorflow/tensorflow/blob/r2.1/tensorflow/python/ops/math_grad.py#L223.
-    @inlinable
-    func _vjpMinMaxHelper(
-        alongAxes axes: Tensor<Int32>,
-        originalValue: Tensor,
-        seed: Tensor
-    ) -> Tensor {
-        // Compute the number of selected (maximum or minimum) elements in each reduction dimension.
-        // If there are multiple minimum or maximum elements then the gradient will be divided
-        // between them.
-        let indicators = Tensor(originalValue .== self)
-        let selectedCount = indicators.sum(alongAxes: axes)
-        return seed.broadcasted(toShape: self.shapeTensor) * indicators / selectedCount
-    }
-
-    @inlinable
-    @derivative(of: max(alongAxes:))
-    func _vjpMax(alongAxes axes: Tensor<Int32>) -> (value: Tensor, pullback: (Tensor) -> Tensor) {
-        let result = max(alongAxes: axes)
-        return (result, { v in
-            self._vjpMinMaxHelper(alongAxes: axes, originalValue: result, seed: v)
-        })
-    }
-
-    @inlinable
-    @derivative(of: min(alongAxes:))
-    func _vjpMin(alongAxes axes: Tensor<Int32>) -> (value: Tensor, pullback: (Tensor) -> Tensor) {
-        let result = min(alongAxes: axes)
-        return (result, { v in
-            self._vjpMinMaxHelper(alongAxes: axes, originalValue: result, seed: v)
-        })
-    }
-=======
 extension Tensor where Scalar == Bool {
   /// Returns `true` if all scalars are equal to `true`. Otherwise, returns `false`.
   // NOTE: This overload is necessary, otherwise `all()` would refer to the variadic method
@@ -1993,7 +1671,7 @@
   /// - Precondition: Each value in `axes` must be in the range `-rank..<rank`.
   @inlinable
   public func all(squeezingAxes axes: Int...) -> Tensor {
-    precondition(areAxesInRange(axes), "All axes must be in the range `[-rank, rank)`.")
+    ensureValid(axes: axes)
     let axes = axes.map(Int32.init)
     return _Raw.all(self, reductionIndices: Tensor<Int32>(axes), keepDims: false)
   }
@@ -2004,7 +1682,7 @@
   /// - Precondition: Each value in `axes` must be in the range `-rank..<rank`.
   @inlinable
   public func any(squeezingAxes axes: Int...) -> Tensor {
-    precondition(areAxesInRange(axes), "All axes must be in the range `[-rank, rank)`.")
+    ensureValid(axes: axes)
     let axes = axes.map(Int32.init)
     return _Raw.any(self, reductionIndices: Tensor<Int32>(axes), keepDims: false)
   }
@@ -2015,7 +1693,7 @@
   /// - Precondition: Each value in `axes` must be in the range `-rank..<rank`.
   @inlinable
   public func all(alongAxes axes: Int...) -> Tensor {
-    precondition(areAxesInRange(axes), "All axes must be in the range `[-rank, rank)`.")
+    ensureValid(axes: axes)
     let axes = axes.map(Int32.init)
     return _Raw.all(self, reductionIndices: Tensor<Int32>(axes), keepDims: true)
   }
@@ -2026,7 +1704,7 @@
   /// - Precondition: Each value in `axes` must be in the range `-rank..<rank`.
   @inlinable
   public func any(alongAxes axes: Int...) -> Tensor {
-    precondition(areAxesInRange(axes), "All axes must be in the range `[-rank, rank)`.")
+    ensureValid(axes: axes)
     let axes = axes.map(Int32.init)
     return _Raw.any(self, reductionIndices: Tensor<Int32>(axes), keepDims: true)
   }
@@ -2057,7 +1735,7 @@
   @inlinable
   @differentiable(wrt: self where Scalar: TensorFlowFloatingPoint)
   public func max(squeezingAxes axes: Tensor<Int32>) -> Tensor {
-    precondition(areAxesInRange(axes), "All axes must be in the range `[-rank, rank)`.")
+    ensureValid(axes: axes)
     return _Raw.max(self, reductionIndices: axes, keepDims: false)
   }
 
@@ -2087,7 +1765,7 @@
   @inlinable
   @differentiable(wrt: self where Scalar: TensorFlowFloatingPoint)
   public func min(squeezingAxes axes: Tensor<Int32>) -> Tensor {
-    precondition(areAxesInRange(axes), "All axes must be in the range `[-rank, rank)`.")
+    ensureValid(axes: axes)
     return _Raw.min(self, reductionIndices: axes, keepDims: false)
   }
 
@@ -2117,7 +1795,7 @@
   /// - Precondition: Each value in `axes` must be in the range `-rank..<rank`.
   @inlinable
   public func argmax(squeezingAxis axis: Int) -> Tensor<Int32> {
-    precondition(isAxisInRange(axis), "Axis must be in the range `[-rank, rank)`.")
+    ensureValid(axes: [axis])
     return _Raw.argMax(self, dimension: Int64(axis))
   }
 
@@ -2127,7 +1805,7 @@
   /// - Precondition: Each value in `axes` must be in the range `-rank..<rank`.
   @inlinable
   public func argmin(squeezingAxis axis: Int) -> Tensor<Int32> {
-    precondition(isAxisInRange(axis), "Axis must be in the range `[-rank, rank)`.")
+    ensureValid(axes: [axis])
     return _Raw.argMin(self, dimension: Tensor<Int32>(Int32(axis)))
   }
 
@@ -2138,7 +1816,7 @@
   @inlinable
   @differentiable(wrt: self where Scalar: TensorFlowFloatingPoint)
   public func min(alongAxes axes: Tensor<Int32>) -> Tensor {
-    precondition(areAxesInRange(axes), "All axes must be in the range `[-rank, rank)`.")
+    ensureValid(axes: axes)
     return _Raw.min(self, reductionIndices: axes, keepDims: true)
   }
 
@@ -2171,7 +1849,7 @@
   @inlinable
   @differentiable(wrt: self where Scalar: TensorFlowFloatingPoint)
   public func max(alongAxes axes: Tensor<Int32>) -> Tensor {
-    precondition(areAxesInRange(axes), "All axes must be in the range `[-rank, rank)`.")
+    ensureValid(axes: axes)
     return _Raw.max(self, reductionIndices: axes, keepDims: true)
   }
 
@@ -2298,559 +1976,10 @@
       }
     )
   }
->>>>>>> 5b380065
 }
 
 // MARK: - Numeric Reductions
 
-<<<<<<< HEAD
-public extension Tensor where Scalar: Numeric {
-    // MARK: - Sum
-
-    /// Returns the sum along the specified axes. The reduced dimensions are removed.
-    /// - Parameter axes: The dimensions to reduce.
-    /// - Precondition: Each value in `axes` must be in the range `-rank...rank`.
-    @inlinable
-    @differentiable(wrt: self where Scalar: TensorFlowFloatingPoint)
-    func sum(squeezingAxes axes: Tensor<Int32>) -> Tensor {
-        ensureValid(axes: axes)
-        return _Raw.sum(self, reductionIndices: axes, keepDims: false)
-    }
-
-    /// Returns the sum along the specified axes. The reduced dimensions are removed.
-    /// - Parameter axes: The dimensions to reduce.
-    /// - Precondition: Each value in `axes` must be in the range `-rank...rank`.
-    @inlinable
-    @differentiable(wrt: self where Scalar: TensorFlowFloatingPoint)
-    func sum(squeezingAxes axes: [Int]) -> Tensor {
-        // TODO(TF-433): Remove workaround for differentiating `map`.
-        let axes = {axes.map(Int32.init)}()
-        return sum(squeezingAxes: Tensor<Int32>(axes))
-    }
-
-    /// Returns the sum along the specified axes. The reduced dimensions are removed.
-    /// - Parameter axes: The dimensions to reduce.
-    /// - Precondition: Each value in `axes` must be in the range `-rank...rank`.
-    @inlinable
-    @differentiable(wrt: self where Scalar: TensorFlowFloatingPoint)
-    func sum(squeezingAxes axes: Int...) -> Tensor {
-        sum(squeezingAxes: axes)
-    }
-
-    @inlinable
-    @differentiable(wrt: self where Scalar: TensorFlowFloatingPoint)
-    func sum() -> Tensor {
-        flattened().sum(squeezingAxes: 0)
-    }
-
-    /// Returns the sum along the specified axes. The reduced dimensions are retained with value 1.
-    /// - Parameter axes: The dimensions to reduce.
-    /// - Precondition: Each value in `axes` must be in the range `-rank..<rank`.
-    @inlinable
-    @differentiable(wrt: self where Scalar: TensorFlowFloatingPoint)
-    func sum(alongAxes axes: Tensor<Int32>) -> Tensor {
-        ensureValid(axes: axes)
-        return _Raw.sum(self, reductionIndices: axes, keepDims: true)
-    }
-
-    /// Returns the sum along the specified axes. The reduced dimensions are retained with value 1.
-    /// - Parameter axes: The dimensions to reduce.
-    /// - Precondition: Each value in `axes` must be in the range `-rank..<rank`.
-    @inlinable
-    @differentiable(wrt: self where Scalar: TensorFlowFloatingPoint)
-    func sum(alongAxes axes: [Int]) -> Tensor {
-        ensureValid(axes: axes)
-        // TODO(TF-433): Remove workaround for differentiating `map`.
-        let axes = {axes.map(Int32.init)}()
-        return _Raw.sum(self, reductionIndices: Tensor<Int32>(axes), keepDims: true)
-    }
-
-    /// Returns the sum along the specified axes. The reduced dimensions are retained with value 1.
-    /// - Parameter axes: The dimensions to reduce.
-    /// - Precondition: Each value in `axes` must be in the range `-rank..<rank`.
-    @inlinable
-    @differentiable(wrt: self where Scalar: TensorFlowFloatingPoint)
-    func sum(alongAxes axes: Int...) -> Tensor {
-        sum(alongAxes: axes)
-    }
-
-    // MARK: - Product
-
-    /// Returns the product along the specified axes. The reduced dimensions are removed.
-    ///
-    /// - Parameter axes: The dimensions to reduce.
-    /// - Precondition: Each value in `axes` must be in the range `-rank...rank`.
-    @inlinable
-    @differentiable(wrt: self where Scalar: TensorFlowFloatingPoint)
-    func product(squeezingAxes axes: Tensor<Int32>) -> Tensor {
-        ensureValid(axes: axes)
-        return _Raw.prod(self, reductionIndices: axes, keepDims: false)
-    }
-
-    /// Returns the product along the specified axes. The reduced dimensions are removed.
-    ///
-    /// - Parameter axes: The dimensions to reduce.
-    /// - Precondition: Each value in `axes` must be in the range `-rank...rank`.
-    @inlinable
-    @differentiable(wrt: self where Scalar: TensorFlowFloatingPoint)
-    func product(squeezingAxes axes: [Int]) -> Tensor {
-        // TODO(TF-433): Remove workaround for differentiating `map`.
-        let axes = {axes.map(Int32.init)}()
-        return product(squeezingAxes: Tensor<Int32>(axes))
-    }
-
-    /// Returns the product along the specified axes. The reduced dimensions are removed.
-    ///
-    /// - Parameter axes: The dimensions to reduce.
-    /// - Precondition: Each value in `axes` must be in the range `-rank...rank`.
-    @inlinable
-    @differentiable(wrt: self where Scalar: TensorFlowFloatingPoint)
-    func product(squeezingAxes axes: Int...) -> Tensor {
-        product(squeezingAxes: axes)
-    }
-
-    @inlinable
-    @differentiable(wrt: self where Scalar: TensorFlowFloatingPoint)
-    func product() -> Tensor {
-        flattened().product(squeezingAxes: 0)
-    }
-
-    /// Returns the product along the specified axes. The reduced dimensions are retained with
-    /// value 1.
-    /// - Parameter axes: The dimensions to reduce.
-    /// - Precondition: Each value in `axes` must be in the range `-rank..<rank`.
-    @inlinable
-    func product(alongAxes axes: Tensor<Int32>) -> Tensor {
-        ensureValid(axes: axes)
-        return _Raw.prod(self, reductionIndices: axes, keepDims: true)
-    }
-
-    /// Returns the product along the specified axes. The reduced dimensions are retained with
-    /// value 1.
-    /// - Parameter axes: The dimensions to reduce.
-    /// - Precondition: Each value in `axes` must be in the range `-rank..<rank`.
-    @inlinable
-    func product(alongAxes axes: [Int]) -> Tensor {
-        // TODO(TF-433): Remove workaround for differentiating `map`.
-        let axes = {axes.map(Int32.init)}()
-        return product(alongAxes: Tensor<Int32>(axes))
-    }
-
-    /// Returns the product along the specified axes. The reduced dimensions are retained with
-    /// value 1.
-    /// - Parameter axes: The dimensions to reduce.
-    /// - Precondition: Each value in `axes` must be in the range `-rank..<rank`.
-    @inlinable
-    func product(alongAxes axes: Int...) -> Tensor {
-        product(alongAxes: axes)
-    }
-
-    // MARK: - Mean
-
-    /// Returns the arithmetic mean along the specified axes. The reduced dimensions are removed.
-    /// - Parameter axes: The dimensions to reduce.
-    /// - Precondition: Each value in `axes` must be in the range `-rank...rank`.
-    @inlinable
-    @differentiable(wrt: self where Scalar: TensorFlowFloatingPoint)
-    func mean(squeezingAxes axes: Tensor<Int32>) -> Tensor {
-        ensureValid(axes: axes)
-        return _Raw.mean(self, reductionIndices: axes, keepDims: false)
-    }
-
-    /// Returns the arithmetic mean along the specified axes. The reduced dimensions are removed.
-    /// - Parameter axes: The dimensions to reduce.
-    /// - Precondition: Each value in `axes` must be in the range `-rank...rank`.
-    @inlinable
-    @differentiable(wrt: self where Scalar: TensorFlowFloatingPoint)
-    func mean(squeezingAxes axes: [Int]) -> Tensor {
-        // TODO(TF-433): Remove workaround for differentiating `map`.
-        let axes = {axes.map(Int32.init)}()
-        return mean(squeezingAxes: Tensor<Int32>(axes))
-    }
-
-    /// Returns the arithmetic mean along the specified axes. The reduced dimensions are removed.
-    /// - Parameter axes: The dimensions to reduce.
-    /// - Precondition: Each value in `axes` must be in the range `-rank...rank`.
-    @inlinable
-    @differentiable(wrt: self where Scalar: TensorFlowFloatingPoint)
-    func mean(squeezingAxes axes: Int...) -> Tensor {
-        mean(squeezingAxes: axes)
-    }
-
-    @inlinable
-    @differentiable(wrt: self where Scalar: TensorFlowFloatingPoint)
-    func mean() -> Tensor {
-        flattened().mean(squeezingAxes: [0])
-    }
-
-    /// Returns the arithmetic mean along the specified axes. The reduced dimensions are retained
-    /// with value 1.
-    /// - Parameter axes: The dimensions to reduce.
-    /// - Precondition: Each value in `axes` must be in the range `-rank..<rank`.
-    @inlinable
-    @differentiable(wrt: self where Scalar: TensorFlowFloatingPoint)
-    func mean(alongAxes axes: Tensor<Int32>) -> Tensor {
-        ensureValid(axes: axes)
-        return _Raw.mean(self, reductionIndices: axes, keepDims: true)
-    }
-
-    /// Returns the arithmetic mean along the specified axes. The reduced dimensions are retained
-    /// with value 1.
-    /// - Parameter axes: The dimensions to reduce.
-    /// - Precondition: Each value in `axes` must be in the range `-rank..<rank`.
-    @inlinable
-    @differentiable(wrt: self where Scalar: TensorFlowFloatingPoint)
-    func mean(alongAxes axes: [Int]) -> Tensor {
-        // TODO(TF-433): Remove workaround for differentiating `map`.
-        let axes = {axes.map(Int32.init)}()
-        return mean(alongAxes: Tensor<Int32>(axes))
-    }
-
-    /// Returns the arithmetic mean along the specified axes. The reduced dimensions are retained
-    /// with value 1.
-    /// - Parameter axes: The dimensions to reduce.
-    /// - Precondition: Each value in `axes` must be in the range `-rank..<rank`.
-    @inlinable
-    @differentiable(wrt: self where Scalar: TensorFlowFloatingPoint)
-    func mean(alongAxes axes: Int...) -> Tensor {
-        mean(alongAxes: axes)
-    }
-
-    // MARK: - Variance
-
-    /// Returns the variance along the specified axes. The reduced dimensions are removed. Does not
-    /// apply Bessel's correction.
-    /// - Parameter axes: The dimensions to reduce.
-    /// - Precondition: Each value in `axes` must be in the range `-rank..<rank`.
-    @inlinable
-    @differentiable(wrt: self where Scalar: TensorFlowFloatingPoint)
-    func variance(squeezingAxes axes: Tensor<Int32>) -> Tensor {
-        ensureValid(axes: axes)
-        let squaredDiff = squaredDifference(self, mean(alongAxes: axes))
-        return squaredDiff.mean(squeezingAxes: axes)
-    }
-
-    /// Returns the variance along the specified axes. The reduced dimensions are removed. Does not
-    /// apply Bessel's correction.
-    /// - Parameter axes: The dimensions to reduce.
-    /// - Precondition: Each value in `axes` must be in the range `-rank..<rank`.
-    @inlinable
-    @differentiable(wrt: self where Scalar: TensorFlowFloatingPoint)
-    func variance(squeezingAxes axes: [Int]) -> Tensor {
-        // TODO(TF-433): Remove workaround for differentiating `map`.
-        let axes = {axes.map(Int32.init)}()
-        return variance(squeezingAxes: Tensor<Int32>(axes))
-    }
-
-    /// Returns the variance along the specified axes. The reduced dimensions are retained with
-    /// value 1. Does not apply Bessel's correction.
-    /// - Parameter axes: The dimensions to reduce.
-    /// - Precondition: Each value in `axes` must be in the range `-rank..<rank`.
-    @inlinable
-    @differentiable(wrt: self where Scalar: TensorFlowFloatingPoint)
-    func variance(squeezingAxes axes: Int...) -> Tensor {
-        variance(squeezingAxes: axes)
-    }
-
-    @inlinable
-    @differentiable(wrt: self where Scalar: TensorFlowFloatingPoint)
-    func variance() -> Tensor {
-        let mean = self.mean()
-        let squaredDiff = squaredDifference(self, mean)
-        return squaredDiff.mean()
-    }
-
-    /// Returns the variance along the specified axes. The reduced dimensions are retained with
-    /// value 1. Does not apply Bessel's correction.
-    /// - Parameter axes: The dimensions to reduce.
-    /// - Precondition: Each value in `axes` must be in the range `-rank..<rank`.
-    @inlinable
-    @differentiable(wrt: self where Scalar: TensorFlowFloatingPoint)
-    func variance(alongAxes axes: Tensor<Int32>) -> Tensor {
-        ensureValid(axes: axes)
-        let squaredDiff = squaredDifference(self, mean(alongAxes: axes))
-        return squaredDiff.mean(alongAxes: axes)
-    }
-
-    /// Returns the variance along the specified axes. The reduced dimensions are retained with
-    /// value 1. Does not apply Bessel's correction.
-    /// - Parameter axes: The dimensions to reduce.
-    /// - Precondition: Each value in `axes` must be in the range `-rank..<rank`.
-    @inlinable
-    @differentiable(wrt: self where Scalar: TensorFlowFloatingPoint)
-    func variance(alongAxes axes: [Int]) -> Tensor {
-        // TODO(TF-433): Remove workaround for differentiating `map`.
-        let axes = {axes.map(Int32.init)}()
-        return variance(alongAxes: Tensor<Int32>(axes))
-    }
-
-    /// Returns the variance along the specified axes. The reduced dimensions are retained with
-    /// value 1. Does not apply Bessel's correction.
-    /// - Parameter axes: The dimensions to reduce.
-    /// - Precondition: Each value in `axes` must be in the range `-rank..<rank`.
-    @inlinable
-    @differentiable(wrt: self where Scalar: TensorFlowFloatingPoint)
-    func variance(alongAxes axes: Int...) -> Tensor {
-        variance(alongAxes: axes)
-    }
-
-    /// Returns the cumulative sum of this tensor along the specified axis. By default, this
-    /// function performs an inclusive cumulative sum which means that the first element of the
-    /// input is identical to the first element of the output:
-    /// ```
-    /// Tensor<Float>([a, b, c]).cumulativeSum() = Tensor<Float>([a, a + b, a + b + c])
-    /// ```
-    /// By setting the `exclusive` argument to `true`, an exclusive cumulative sum is performed
-    /// instead:
-    /// ```
-    /// Tensor<Float>([a, b, c]).cumulativeSum(exclusive: true) = Tensor<Float>([0, a, a + b])
-    /// ```
-    /// By setting the `reverse` argument to `true`, the cumulative sum is performed in the
-    /// opposite direction:
-    /// ```
-    /// Tensor<Float>([a, b, c]).cumulativeSum(reverse: true) ==
-    ///     Tensor<Float>([a + b + c, a + b, a])
-    /// ```
-    /// This is more efficient than separately reversing the resulting tensor.
-    ///
-    /// - Parameters:
-    ///   - axis: Axis along which to perform the cumulative sum operation.
-    ///   - exclusive: Indicates whether to perform an exclusive cumulative sum.
-    ///   - reverse: Indicates whether to perform the cumulative sum in reversed order.
-    /// - Returns: Result of the cumulative sum operation.
-    /// - Precondition: `axis` must be in the range `-rank..<rank`.
-    @inlinable
-    @differentiable(wrt: self where Scalar: TensorFlowFloatingPoint)
-    func cumulativeSum(
-        alongAxis axis: Int,
-        exclusive: Bool = false,
-        reverse: Bool = false
-    ) -> Tensor {
-        cumulativeSum(
-            alongAxis: Tensor<Int32>(Int32(axis)),
-            exclusive: exclusive,
-            reverse: reverse)
-    }
-
-    /// Returns the cumulative sum of this tensor along the specified axis. By default, this
-    /// function performs an inclusive cumulative sum which means that the first element of the
-    /// input is identical to the first element of the output:
-    /// ```
-    /// Tensor<Float>([a, b, c]).cumulativeSum() = Tensor<Float>([a, a + b, a + b + c])
-    /// ```
-    /// By setting the `exclusive` argument to `true`, an exclusive cumulative sum is performed
-    /// instead:
-    /// ```
-    /// Tensor<Float>([a, b, c]).cumulativeSum(exclusive: true) = Tensor<Float>([0, a, a + b])
-    /// ```
-    /// By setting the `reverse` argument to `true`, the cumulative sum is performed in the
-    /// opposite direction:
-    /// ```
-    /// Tensor<Float>([a, b, c]).cumulativeSum(reverse: true) ==
-    ///     Tensor<Float>([a + b + c, a + b, a])
-    /// ```
-    /// This is more efficient than separately reversing the resulting tensor.
-    ///
-    /// - Parameters:
-    ///   - axis: Axis along which to perform the cumulative sum operation.
-    ///   - exclusive: Indicates whether to perform an exclusive cumulative sum.
-    ///   - reverse: Indicates whether to perform the cumulative sum in reversed order.
-    /// - Returns: Result of the cumulative sum operation.
-    /// - Precondition: `axis.rank` must be `0`.
-    /// - Precondition: `axis` must be in the range `-rank..<rank`.
-    @inlinable
-    @differentiable(wrt: self where Scalar: TensorFlowFloatingPoint)
-    func cumulativeSum(
-        alongAxis axis: Tensor<Int32>,
-        exclusive: Bool = false,
-        reverse: Bool = false
-    ) -> Tensor {
-        precondition(isAxisInRange(axis), "Axis must be in the range `[-rank, rank)`.")
-        return _Raw.cumsum(self, axis: axis, exclusive: exclusive, reverse: reverse)
-    }
-
-    /// Returns the cumulative product of this tensor along the specified axis. By default, this
-    /// function performs an inclusive cumulative product which means that the first element of the
-    /// input is identical to the first element of the output:
-    /// ```
-    /// Tensor<Float>([a, b, c]).cumulativeProduct() = Tensor<Float>([a, a * b, a * b * c])
-    /// ```
-    /// By setting the `exclusive` argument to `true`, an exclusive cumulative product is performed
-    /// instead:
-    /// ```
-    /// Tensor<Float>([a, b, c]).cumulativeProduct(exclusive: true) = Tensor<Float>([1, a, a * b])
-    /// ```
-    /// By setting the `reverse` argument to `true`, the cumulative product is performed in the
-    /// opposite direction:
-    /// ```
-    /// Tensor<Float>([a, b, c]).cumulativeProduct(reverse: true) ==
-    ///     Tensor<Float>([a * b * c, a * b, a])
-    /// ```
-    /// This is more efficient than separately reversing the resulting tensor.
-    ///
-    /// - Parameters:
-    ///   - axis: Axis along which to perform the cumulative product operation.
-    ///   - exclusive: Indicates whether to perform an exclusive cumulative product.
-    ///   - reverse: Indicates whether to perform the cumulative product in reversed order.
-    /// - Returns: Result of the cumulative product operation.
-    /// - Precondition: `axis` must be in the range `-rank..<rank`.
-    @inlinable
-    @differentiable(wrt: self where Scalar: TensorFlowFloatingPoint)
-    func cumulativeProduct(
-        alongAxis axis: Int,
-        exclusive: Bool = false,
-        reverse: Bool = false
-    ) -> Tensor {
-        cumulativeProduct(
-            alongAxis: Tensor<Int32>(Int32(axis)),
-            exclusive: exclusive,
-            reverse: reverse)
-    }
-
-    /// Returns the cumulative product of this tensor along the specified axis. By default, this
-    /// function performs an inclusive cumulative product which means that the first element of the
-    /// input is identical to the first element of the output:
-    /// ```
-    /// Tensor<Float>([a, b, c]).cumulativeProduct() = Tensor<Float>([a, a * b, a * b * c])
-    /// ```
-    /// By setting the `exclusive` argument to `true`, an exclusive cumulative product is performed
-    /// instead:
-    /// ```
-    /// Tensor<Float>([a, b, c]).cumulativeProduct(exclusive: true) = Tensor<Float>([1, a, a * b])
-    /// ```
-    /// By setting the `reverse` argument to `true`, the cumulative product is performed in the
-    /// opposite direction:
-    /// ```
-    /// Tensor<Float>([a, b, c]).cumulativeProduct(reverse: true) ==
-    ///     Tensor<Float>([a * b * c, a * b, a])
-    /// ```
-    /// This is more efficient than separately reversing the resulting tensor.
-    ///
-    /// - Parameters:
-    ///   - axis: Axis along which to perform the cumulative product operation.
-    ///   - exclusive: Indicates whether to perform an exclusive cumulative product.
-    ///   - reverse: Indicates whether to perform the cumulative product in reversed order.
-    /// - Returns: Result of the cumulative product operation.
-    /// - Precondition: `axis` must have rank `0`.
-    /// - Precondition: `axis` must be in the range `-rank..<rank`.
-    @inlinable
-    @differentiable(wrt: self where Scalar: TensorFlowFloatingPoint)
-    func cumulativeProduct(
-        alongAxis axis: Tensor<Int32>,
-        exclusive: Bool = false,
-        reverse: Bool = false
-    ) -> Tensor {
-        precondition(isAxisInRange(axis), "Axis must be in the range `[-rank, rank)`.")
-        return _Raw.cumprod(self, axis: axis, exclusive: exclusive, reverse: reverse)
-    }
-}
-
-internal extension Tensor where Scalar: TensorFlowFloatingPoint {
-    @inlinable
-    @derivative(of: sum(alongAxes:))
-    func _vjpSum(alongAxes axes: Tensor<Int32>) -> (value: Tensor, pullback: (Tensor) -> Tensor) {
-        let value = sum(alongAxes: axes)
-        return (value, { [shape = shapeTensor] in $0.broadcasted(toShape: shape) })
-    }
-
-    @inlinable
-    @derivative(of: sum(alongAxes:))
-    func _vjpSum(alongAxes axes: [Int]) -> (value: Tensor, pullback: (Tensor) -> Tensor) {
-        let value = sum(alongAxes: axes)
-        return (value, { [shape = shapeTensor] in $0.broadcasted(toShape: shape) })
-    }
-
-    @inlinable
-    @derivative(of: sum(squeezingAxes:))
-    func _vjpSum(squeezingAxes axes: Tensor<Int32>) -> (
-        value: Tensor, pullback: (Tensor) -> Tensor
-    ) {
-        let value = sum(squeezingAxes: axes)
-        return (value, { [shape = shapeTensor] v in
-            let unsqueezed = v.expandingShape(at: axes.scalars.map { Int($0) })
-            return unsqueezed.broadcasted(toShape: shape)
-        })
-    }
-
-    @inlinable
-    @derivative(of: mean(alongAxes:))
-    func _vjpMean(alongAxes axes: Tensor<Int32>) -> (value: Tensor, pullback: (Tensor) -> Tensor) {
-        let value = mean(alongAxes: axes)
-        let axes = (axes + Int32(self.rank)) % Int32(self.rank)
-        let count = _Raw.gather(params: shapeTensor, indices: axes).product()
-        return (value, { [shape = shapeTensor] in $0.broadcasted(toShape: shape) / Tensor(count) })
-    }
-
-    @inlinable
-    @derivative(of: mean(squeezingAxes:))
-    func _vjpMean(squeezingAxes axes: Tensor<Int32>) -> (
-        value: Tensor, pullback: (Tensor) -> Tensor
-    ) {
-        let value = mean(squeezingAxes: axes)
-        let axes = (axes + Int32(self.rank)) % Int32(self.rank)
-        let count = _Raw.gather(params: shapeTensor, indices: axes).product()
-        return (value, { [shape = shapeTensor] v in
-            let unsqueezed = v.expandingShape(at: axes.scalars.map { Int($0) })
-            return unsqueezed.broadcasted(toShape: shape) / Tensor(count)
-        })
-    }
-
-    // Specialization to avoid _Raw.gather on shapes when axes is known to be
-    // [Int].
-    @inlinable
-    @derivative(of: mean(alongAxes:))
-    func _vjpMean(alongAxes axes: [Int]) -> (value: Tensor, pullback: (Tensor) -> Tensor) {
-        let value = mean(alongAxes: axes)
-        // Cache shape because it is a computed property.
-        let cachedShape = shape
-        let count = axes.map { cachedShape[($0 + self.rank) % self.rank] }.reduce(1, *)
-        return (value, { [shape = shapeTensor] in $0.broadcasted(toShape: shape) / Tensor(Scalar(count)) })
-    }
-
-    // Specialization to avoid _Raw.gather on shapes when axes is known to be
-    // [Int].
-    @inlinable
-    @derivative(of: mean(squeezingAxes:))
-    func _vjpMean(squeezingAxes axes: [Int]) -> (value: Tensor, pullback: (Tensor) -> Tensor) {
-        let value = mean(squeezingAxes: axes)
-        // Cache shape because it is a computed property.
-        let cachedShape = shape
-        let count = axes.map { cachedShape[($0 + self.rank) % self.rank] }.reduce(1, *)
-        return (value, { [shape = shapeTensor] v in
-            let unsqueezed = v.expandingShape(at: axes)
-            return unsqueezed.broadcasted(toShape: shape) / Tensor(Scalar(count))
-        })
-    }
-
-    @inlinable
-    @derivative(of: cumulativeSum)
-    func _vjpCumulativeSum(
-        alongAxis axis: Tensor<Int32>,
-        exclusive: Bool = false,
-        reverse: Bool = false
-    ) -> (value: Tensor, pullback: (Tensor) -> Tensor) {
-        (cumulativeSum(alongAxis: axis, exclusive: exclusive, reverse: reverse), { v in
-            v.cumulativeSum(alongAxis: axis, exclusive: exclusive, reverse: !reverse)
-        })
-    }
-
-    @inlinable
-    @derivative(of: cumulativeProduct)
-    func _vjpCumulativeProduct(
-        alongAxis axis: Tensor<Int32>,
-        exclusive: Bool = false,
-        reverse: Bool = false
-    ) -> (value: Tensor, pullback: (Tensor) -> Tensor) {
-        let result = cumulativeProduct(alongAxis: axis, exclusive: exclusive, reverse: reverse)
-        return (result, { v in
-            (result * v).cumulativeSum(
-                alongAxis: axis,
-                exclusive: exclusive,
-                reverse: !reverse
-            ) / self
-        })
-    }
-=======
 extension Tensor where Scalar: Numeric {
   // MARK: - Sum
 
@@ -2860,7 +1989,7 @@
   @inlinable
   @differentiable(wrt: self where Scalar: TensorFlowFloatingPoint)
   public func sum(squeezingAxes axes: Tensor<Int32>) -> Tensor {
-    precondition(areAxesInRange(axes), "All axes must be in the range `[-rank, rank)`.")
+    ensureValid(axes: axes)
     return _Raw.sum(self, reductionIndices: axes.scalars.map { Int64($0) }, keepDims: false)
   }
 
@@ -2896,7 +2025,7 @@
   @inlinable
   @differentiable(wrt: self where Scalar: TensorFlowFloatingPoint)
   public func sum(alongAxes axes: Tensor<Int32>) -> Tensor {
-    precondition(areAxesInRange(axes), "All axes must be in the range `[-rank, rank)`.")
+    ensureValid(axes: axes)
     return _Raw.sum(self, reductionIndices: axes, keepDims: true)
   }
 
@@ -2929,7 +2058,7 @@
   @inlinable
   @differentiable(wrt: self where Scalar: TensorFlowFloatingPoint)
   public func product(squeezingAxes axes: Tensor<Int32>) -> Tensor {
-    precondition(areAxesInRange(axes), "All axes must be in the range `[-rank, rank)`.")
+    ensureValid(axes: axes)
     return _Raw.prod(self, reductionIndices: axes, keepDims: false)
   }
 
@@ -2967,7 +2096,7 @@
   /// - Precondition: Each value in `axes` must be in the range `-rank..<rank`.
   @inlinable
   public func product(alongAxes axes: Tensor<Int32>) -> Tensor {
-    precondition(areAxesInRange(axes), "All axes must be in the range `[-rank, rank)`.")
+    ensureValid(axes: axes)
     return _Raw.prod(self, reductionIndices: axes, keepDims: true)
   }
 
@@ -2999,7 +2128,7 @@
   @inlinable
   @differentiable(wrt: self where Scalar: TensorFlowFloatingPoint)
   public func mean(squeezingAxes axes: Tensor<Int32>) -> Tensor {
-    precondition(areAxesInRange(axes), "All axes must be in the range `[-rank, rank)`.")
+    ensureValid(axes: axes)
     return _Raw.mean(self, reductionIndices: axes, keepDims: false)
   }
 
@@ -3036,7 +2165,7 @@
   @inlinable
   @differentiable(wrt: self where Scalar: TensorFlowFloatingPoint)
   public func mean(alongAxes axes: Tensor<Int32>) -> Tensor {
-    precondition(areAxesInRange(axes), "All axes must be in the range `[-rank, rank)`.")
+    ensureValid(axes: axes)
     return _Raw.mean(self, reductionIndices: axes, keepDims: true)
   }
 
@@ -3071,7 +2200,7 @@
   @inlinable
   @differentiable(wrt: self where Scalar: TensorFlowFloatingPoint)
   public func variance(squeezingAxes axes: Tensor<Int32>) -> Tensor {
-    precondition(areAxesInRange(axes), "All axes must be in the range `[-rank, rank)`.")
+    ensureValid(axes: axes)
     let squaredDiff = squaredDifference(self, mean(alongAxes: axes))
     return squaredDiff.mean(squeezingAxes: axes)
   }
@@ -3113,7 +2242,7 @@
   @inlinable
   @differentiable(wrt: self where Scalar: TensorFlowFloatingPoint)
   public func variance(alongAxes axes: Tensor<Int32>) -> Tensor {
-    precondition(areAxesInRange(axes), "All axes must be in the range `[-rank, rank)`.")
+    ensureValid(axes: axes)
     let squaredDiff = squaredDifference(self, mean(alongAxes: axes))
     return squaredDiff.mean(alongAxes: axes)
   }
@@ -3211,7 +2340,7 @@
     exclusive: Bool = false,
     reverse: Bool = false
   ) -> Tensor {
-    precondition(isAxisInRange(axis), "Axis must be in the range `[-rank, rank)`.")
+    ensureValid(axes: axis)
     return _Raw.cumsum(self, axis: axis, exclusive: exclusive, reverse: reverse)
   }
 
@@ -3286,7 +2415,7 @@
     exclusive: Bool = false,
     reverse: Bool = false
   ) -> Tensor {
-    precondition(isAxisInRange(axis), "Axis must be in the range `[-rank, rank)`.")
+    ensureValid(axes: axis)
     return _Raw.cumprod(self, axis: axis, exclusive: exclusive, reverse: reverse)
   }
 }
@@ -3450,7 +2579,6 @@
           outputShape[Int(axis)] = 1
         }
         let vBroadcasted = v.reshaped(to: outputShape).broadcasted(to: self.shape)
->>>>>>> 5b380065
 
         // Pack all reduced dimensions into a single one, so we can perform the
         // `cumulativeProduct` operations.
@@ -3481,210 +2609,6 @@
 
 // TODO: Consider making the return type be generic over `FloatingPoint` types
 // so that `self`'s scalar type can be any `Numeric` type.
-<<<<<<< HEAD
-public extension Tensor where Scalar: TensorFlowFloatingPoint {
-    /// Returns the standard deviation of the elements along the specified axes. The reduced
-    /// dimensions are retained with value `1`. Does not apply Bessel's correction.
-    ///
-    /// - Parameter axes: The dimensions to reduce.
-    /// - Precondition: Each value in `axes` must be in the range `-rank..<rank`.
-    @inlinable
-    @differentiable(wrt: self)
-    func standardDeviation(squeezingAxes axes: Tensor<Int32>) -> Tensor {
-        ensureValid(axes: axes)
-        return TensorFlow.sqrt(variance(squeezingAxes: axes))
-    }
-
-    /// Returns the standard deviation of the elements along the specified axes. The reduced
-    /// dimensions are retained with value `1`. Does not apply Bessel's correction.
-    ///
-    /// - Parameter axes: The dimensions to reduce.
-    /// - Precondition: Each value in `axes` must be in the range `-rank..<rank`.
-    @inlinable
-    @differentiable(wrt: self)
-    func standardDeviation(squeezingAxes axes: [Int]) -> Tensor {
-        ensureValid(axes: axes)
-        return TensorFlow.sqrt(variance(squeezingAxes: axes))
-    }
-
-    /// Returns the standard deviation of the elements along the specified axes. The reduced
-    /// dimensions are retained with value `1`. Does not apply Bessel's correction.
-    ///
-    /// - Parameter axes: The dimensions to reduce.
-    /// - Precondition: Each value in `axes` must be in the range `-rank..<rank`.
-    @inlinable
-    @differentiable(wrt: self)
-    func standardDeviation(squeezingAxes axes: Int...) -> Tensor {
-        standardDeviation(squeezingAxes: axes)
-    }
-
-    /// Returns the standard deviation of all elements in this tensor.
-    /// Does not apply Bessel's correction.
-    ///
-    /// - Precondition: Each value in `axes` must be in the range `-rank..<rank`.
-    @inlinable
-    @differentiable(wrt: self)
-    func standardDeviation() -> Tensor {
-        // Reduce along all dimensions.
-        standardDeviation(squeezingAxes: Array(0..<shape.rank))
-    }
-
-    /// Returns the standard deviation of the elements along the specified axes. The reduced
-    /// dimensions are retained with value `1`. Does not apply Bessel's correction.
-    ///
-    /// - Parameter axes: The dimensions to reduce.
-    /// - Precondition: Each value in `axes` must be in the range `-rank..<rank`.
-    @inlinable
-    @differentiable(wrt: self)
-    func standardDeviation(alongAxes axes: Tensor<Int32>) -> Tensor {
-        ensureValid(axes: axes)
-        return TensorFlow.sqrt(variance(alongAxes: axes))
-    }
-
-    /// Returns the standard deviation of the elements along the specified axes. The reduced
-    /// dimensions are retained with value `1`. Does not apply Bessel's correction.
-    ///
-    /// - Parameter axes: The dimensions to reduce.
-    /// - Precondition: Each value in `axes` must be in the range `-rank..<rank`.
-    @inlinable
-    @differentiable(wrt: self)
-    func standardDeviation(alongAxes axes: [Int]) -> Tensor {
-        // TODO(TF-433): Remove workaround for differentiating `map`.
-        let axes = {axes.map(Int32.init)}()
-        return standardDeviation(alongAxes: Tensor<Int32>(axes))
-    }
-
-    /// Returns the standard deviation of the elements along the specified axes. The reduced
-    /// dimensions are retained with value `1`. Does not apply Bessel's correction.
-    ///
-    /// - Parameter axes: The dimensions to reduce.
-    /// - Precondition: Each value in `axes` must be in the range `-rank..<rank`.
-    @inlinable
-    @differentiable(wrt: self)
-    func standardDeviation(alongAxes axes: Int...) -> Tensor {
-        ensureValid(axes: axes)
-        return TensorFlow.sqrt(variance(alongAxes: axes))
-    }
-
-    /// Returns `log(exp(self).sum(squeezingAxes: axes))`. The reduced dimensions are removed.
-    ///
-    /// This function is more numerically stable than computing
-    /// `log(exp(self).sum(squeezingAxes: axes))` directly. It avoids overflows caused by computing
-    /// the `exp` of large inputs and underflows caused by computing the `log` of small inputs.
-    ///
-    /// - Parameter axes: The dimensions to reduce.
-    /// - Precondition: Each value in `axes` must be in the range `-rank..<rank`.
-    @inlinable
-    @differentiable(wrt: self)
-    func logSumExp(squeezingAxes axes: Tensor<Int32>) -> Tensor {
-        ensureValid(axes: axes)
-        let rawMax = max(alongAxes: axes)
-        let offset = withoutDerivative(at: rawMax) { rawMax in
-            Tensor<Scalar>(zerosLike: rawMax).replacing(
-                with: rawMax,
-                where: rawMax.isFinite)
-        }
-        let result = TensorFlow.log(TensorFlow.exp(self - offset).sum(squeezingAxes: axes))
-        let resultShape = withoutDerivative(at: result.shapeTensor)
-        return result + offset.reshaped(toShape: resultShape)
-    }
-
-    /// Returns `log(exp(self).sum(squeezingAxes: axes))`. The reduced dimensions are removed.
-    ///
-    /// This function is more numerically stable than computing
-    /// `log(exp(self).sum(squeezingAxes: axes))` directly. It avoids overflows caused by computing
-    /// the `exp` of large inputs and underflows caused by computing the `log` of small inputs.
-    ///
-    /// - Parameter axes: The dimensions to reduce.
-    /// - Precondition: Each value in `axes` must be in the range `-rank..<rank`.
-    @inlinable
-    @differentiable(wrt: self)
-    func logSumExp(squeezingAxes axes: [Int]) -> Tensor {
-        // TODO(TF-433): Remove workaround for differentiating `map`.
-        let axes = withoutDerivative(at: axes) { $0.map(Int32.init) }
-        return logSumExp(squeezingAxes: Tensor<Int32>(axes))
-    }
-
-    /// Returns `log(exp(self).sum(squeezingAxes: axes))`. The reduced dimensions are removed.
-    ///
-    /// This function is more numerically stable than computing
-    /// `log(exp(self).sum(squeezingAxes: axes))` directly. It avoids overflows caused by computing
-    /// the `exp` of large inputs and underflows caused by computing the `log` of small inputs.
-    ///
-    /// - Parameter axes: The dimensions to reduce.
-    /// - Precondition: Each value in `axes` must be in the range `-rank..<rank`.
-    @inlinable
-    @differentiable(wrt: self)
-    func logSumExp(squeezingAxes axes: Int...) -> Tensor {
-        logSumExp(squeezingAxes: axes)
-    }
-
-    /// Returns `log(exp(self).sum())`. The result is a scalar.
-    ///
-    /// This function is more numerically stable than computing `log(exp(self).sum())` directly. It
-    /// avoids overflows caused by computing the `exp` of large inputs and underflows caused by
-    /// computing the `log` of small inputs.
-    @inlinable
-    @differentiable(wrt: self)
-    func logSumExp() -> Tensor {
-        logSumExp(squeezingAxes: Array(0..<shape.rank))
-    }
-
-    /// Returns `log(exp(self).sum(alongAxes: axes))`. The reduced dimensions are retained with
-    /// value `1`.
-    ///
-    /// This function is more numerically stable than computing
-    /// `log(exp(self).sum(alongAxes: axes))` directly. It avoids overflows caused by computing
-    /// the `exp` of large inputs and underflows caused by computing the `log` of small inputs.
-    ///
-    /// - Parameter axes: The dimensions to reduce.
-    /// - Precondition: Each value in `axes` must be in the range `-rank..<rank`.
-    @inlinable
-    @differentiable(wrt: self)
-    func logSumExp(alongAxes axes: Tensor<Int32>) -> Tensor {
-        ensureValid(axes: axes)
-        let rawMax = max(alongAxes: axes)
-        let offset = withoutDerivative(at: rawMax) { rawMax in
-            Tensor<Scalar>(zerosLike: rawMax).replacing(
-                with: rawMax,
-                where: rawMax.isFinite)
-        }
-        let result = TensorFlow.log(TensorFlow.exp(self - offset).sum(alongAxes: axes))
-        return result + offset
-    }
-
-    /// Returns `log(exp(self).sum(alongAxes: axes))`. The reduced dimensions are retained with
-    /// value `1`.
-    ///
-    /// This function is more numerically stable than computing
-    /// `log(exp(self).sum(alongAxes: axes))` directly. It avoids overflows caused by computing
-    /// the `exp` of large inputs and underflows caused by computing the `log` of small inputs.
-    ///
-    /// - Parameter axes: The dimensions to reduce.
-    /// - Precondition: Each value in `axes` must be in the range `-rank..<rank`.
-    @inlinable
-    @differentiable(wrt: self)
-    func logSumExp(alongAxes axes: [Int]) -> Tensor {
-        // TODO(TF-433): Remove workaround for differentiating `map`.
-        let axes = withoutDerivative(at: axes) { $0.map(Int32.init) }
-        return logSumExp(alongAxes: Tensor<Int32>(axes))
-    }
-
-    /// Returns `log(exp(self).sum(alongAxes: axes))`. The reduced dimensions are retained with
-    /// value `1`.
-    ///
-    /// This function is more numerically stable than computing
-    /// `log(exp(self).sum(alongAxes: axes))` directly. It avoids overflows caused by computing
-    /// the `exp` of large inputs and underflows caused by computing the `log` of small inputs.
-    ///
-    /// - Parameter axes: The dimensions to reduce.
-    /// - Precondition: Each value in `axes` must be in the range `-rank..<rank`.
-    @inlinable
-    @differentiable(wrt: self)
-    func logSumExp(alongAxes axes: Int...) -> Tensor {
-        logSumExp(alongAxes: axes)
-    }
-=======
 extension Tensor where Scalar: TensorFlowFloatingPoint {
   /// Returns the standard deviation of the elements along the specified axes. The reduced
   /// dimensions are retained with value `1`. Does not apply Bessel's correction.
@@ -3694,7 +2618,7 @@
   @inlinable
   @differentiable(wrt: self)
   public func standardDeviation(squeezingAxes axes: Tensor<Int32>) -> Tensor {
-    precondition(areAxesInRange(axes), "All axes must be in the range `[-rank, rank)`.")
+    ensureValid(axes: axes)
     return Tensor.sqrt(variance(squeezingAxes: axes))
   }
 
@@ -3706,7 +2630,7 @@
   @inlinable
   @differentiable(wrt: self)
   public func standardDeviation(squeezingAxes axes: [Int]) -> Tensor {
-    precondition(areAxesInRange(axes), "All axes must be in the range `[-rank, rank)`.")
+    ensureValid(axes: axes)
     return Tensor.sqrt(variance(squeezingAxes: axes))
   }
 
@@ -3740,7 +2664,7 @@
   @inlinable
   @differentiable(wrt: self)
   public func standardDeviation(alongAxes axes: Tensor<Int32>) -> Tensor {
-    precondition(areAxesInRange(axes), "All axes must be in the range `[-rank, rank)`.")
+    ensureValid(axes: axes)
     return Tensor.sqrt(variance(alongAxes: axes))
   }
 
@@ -3765,7 +2689,7 @@
   @inlinable
   @differentiable(wrt: self)
   public func standardDeviation(alongAxes axes: Int...) -> Tensor {
-    precondition(areAxesInRange(axes), "All axes must be in the range `[-rank, rank)`.")
+    ensureValid(axes: axes)
     return Tensor.sqrt(variance(alongAxes: axes))
   }
 
@@ -3780,7 +2704,7 @@
   @inlinable
   @differentiable(wrt: self)
   public func logSumExp(squeezingAxes axes: Tensor<Int32>) -> Tensor {
-    precondition(areAxesInRange(axes), "All axes must be in the range `[-rank, rank)`.")
+    ensureValid(axes: axes)
     let rawMax = max(alongAxes: axes)
     let offset = withoutDerivative(at: rawMax) { rawMax in
       Tensor<Scalar>(zerosLike: rawMax).replacing(
@@ -3845,7 +2769,7 @@
   @inlinable
   @differentiable(wrt: self)
   public func logSumExp(alongAxes axes: Tensor<Int32>) -> Tensor {
-    precondition(areAxesInRange(axes), "All axes must be in the range `[-rank, rank)`.")
+    ensureValid(axes: axes)
     let rawMax = max(alongAxes: axes)
     let offset = withoutDerivative(at: rawMax) { rawMax in
       Tensor<Scalar>(zerosLike: rawMax).replacing(
@@ -3887,113 +2811,11 @@
   public func logSumExp(alongAxes axes: Int...) -> Tensor {
     logSumExp(alongAxes: axes)
   }
->>>>>>> 5b380065
 }
 
 /// Pair of first and second moments (i.e., mean and variance).
 /// - Note: This is needed because tuple types are not differentiable.
 public struct Moments<Scalar: TensorFlowFloatingPoint>: Differentiable {
-<<<<<<< HEAD
-    public var mean: Tensor<Scalar>
-    public var variance: Tensor<Scalar>
-
-    @differentiable
-    public init(mean: Tensor<Scalar>, variance: Tensor<Scalar>) {
-        self.mean = mean
-        self.variance = variance
-    }
-}
-
-public extension Tensor where Scalar: TensorFlowFloatingPoint {
-    /// Returns the mean and variance of this tensor along the specified axes. The reduced
-    /// dimensions are removed.
-    ///
-    /// - Parameter axes: The dimensions to reduce.
-    /// - Precondition: `axes` must have rank `1`.
-    /// - Precondition: Each value in `axes` must be in the range `-rank..<rank`.
-    @inlinable
-    @differentiable(wrt: self)
-    func moments(squeezingAxes axes: Tensor<Int32>) -> Moments<Scalar> {
-        ensureValid(axes: axes)
-        let mean = self.mean(alongAxes: axes)
-        let variance = squaredDifference(self, mean).mean(squeezingAxes: axes)
-        return Moments(
-            // The following is required because `Tensor.squeezingShape(at:)` does not accept
-            // `Tensor<Int32>`-valued arguments.
-            mean: mean.sum(squeezingAxes: axes),
-            variance: variance)
-    }
-
-    /// Returns the mean and variance of this tensor along the specified axes. The reduced
-    /// dimensions are removed.
-    ///
-    /// - Parameter axes: The dimensions to reduce.
-    /// - Precondition: Each value in `axes` must be in the range `-rank..<rank`.
-    @inlinable
-    @differentiable(wrt: self)
-    func moments(squeezingAxes axes: [Int]) -> Moments<Scalar> {
-        // TODO(TF-433): Remove workaround for differentiating `map`.
-        let axes = {axes.map(Int32.init)}()
-        return moments(squeezingAxes: Tensor<Int32>(axes))
-    }
-
-    /// Returns the mean and variance of this tensor along the specified axes. The reduced
-    /// dimensions are removed.
-    ///
-    /// - Parameter axes: The dimensions to reduce.
-    /// - Precondition: Each value in `axes` must be in the range `-rank..<rank`.
-    @inlinable
-    @differentiable(wrt: self)
-    func moments(squeezingAxes axes: Int...) -> Moments<Scalar> {
-        moments(squeezingAxes: axes)
-    }
-
-    /// Returns the mean and variance of this tensor's elements.
-    @inlinable
-    @differentiable(wrt: self)
-    func moments() -> Moments<Scalar> {
-        moments(squeezingAxes: Array(0..<shape.rank))
-    }
-
-    /// Returns the mean and variance of this tensor along the specified axes. The reduced
-    /// dimensions are retained with value `1`.
-    ///
-    /// - Parameter axes: The dimensions to reduce.
-    /// - Precondition: `axes` must have rank `1`.
-    /// - Precondition: Each value in `axes` must be in the range `-rank..<rank`.
-    @inlinable
-    @differentiable(wrt: self)
-    func moments(alongAxes axes: Tensor<Int32>) -> Moments<Scalar> {
-        ensureValid(axes: axes)
-        let mean = self.mean(alongAxes: axes)
-        let variance = squaredDifference(self, mean).mean(alongAxes: axes)
-        return Moments<Scalar>(mean: mean, variance: variance)
-    }
-
-    /// Returns the mean and variance of this tensor along the specified axes. The reduced
-    /// dimensions are retained with value `1`.
-    ///
-    /// - Parameter axes: The dimensions to reduce.
-    /// - Precondition: Each value in `axes` must be in the range `-rank..<rank`.
-    @inlinable
-    @differentiable(wrt: self)
-    func moments(alongAxes axes: [Int]) -> Moments<Scalar> {
-        // TODO(TF-433): Remove workaround for differentiating `map`.
-        let axes = {axes.map(Int32.init)}()
-        return moments(alongAxes: Tensor<Int32>(axes))
-    }
-
-    /// Returns the mean and variance of this tensor along the specified axes. The reduced
-    /// dimensions are retained with value `1`.
-    ///
-    /// - Parameter axes: The dimensions to reduce.
-    /// - Precondition: Each value in `axes` must be in the range `-rank..<rank`.
-    @inlinable
-    @differentiable(wrt: self)
-    func moments(alongAxes axes: Int...) -> Moments<Scalar> {
-        moments(alongAxes: axes)
-    }
-=======
   public var mean: Tensor<Scalar>
   public var variance: Tensor<Scalar>
 
@@ -4014,7 +2836,7 @@
   @inlinable
   @differentiable(wrt: self)
   public func moments(squeezingAxes axes: Tensor<Int32>) -> Moments<Scalar> {
-    precondition(areAxesInRange(axes), "All axes must be in the range `[-rank, rank)`.")
+    ensureValid(axes: axes)
     let mean = self.mean(alongAxes: axes)
     let variance = squaredDifference(self, mean).mean(squeezingAxes: axes)
     return Moments(
@@ -4032,7 +2854,7 @@
   @inlinable
   @differentiable(wrt: self)
   public func moments(squeezingAxes axes: [Int]) -> Moments<Scalar> {
-    precondition(areAxesInRange(axes), "All axes must be in the range `[-rank, rank)`.")
+    ensureValid(axes: axes)
     let mean = self.mean(squeezingAxes: axes)
     let variance = squaredDifference(self, mean).mean(squeezingAxes: axes)
     return Moments(mean: mean, variance: variance)
@@ -4065,7 +2887,7 @@
   @inlinable
   @differentiable(wrt: self)
   public func moments(alongAxes axes: Tensor<Int32>) -> Moments<Scalar> {
-    precondition(areAxesInRange(axes), "All axes must be in the range `[-rank, rank)`.")
+    ensureValid(axes: axes)
     let mean = self.mean(alongAxes: axes)
     let variance = squaredDifference(self, mean).mean(alongAxes: axes)
     return Moments<Scalar>(mean: mean, variance: variance)
@@ -4079,7 +2901,7 @@
   @inlinable
   @differentiable(wrt: self)
   public func moments(alongAxes axes: [Int]) -> Moments<Scalar> {
-    precondition(areAxesInRange(axes), "All axes must be in the range `[-rank, rank)`.")
+    ensureValid(axes: axes)
     let mean = self.mean(alongAxes: axes)
     let variance = squaredDifference(self, mean).mean(alongAxes: axes)
     return Moments<Scalar>(mean: mean, variance: variance)
@@ -4095,7 +2917,6 @@
   public func moments(alongAxes axes: Int...) -> Moments<Scalar> {
     moments(alongAxes: axes)
   }
->>>>>>> 5b380065
 }
 
 //===------------------------------------------------------------------------------------------===//
@@ -4167,14 +2988,13 @@
 
 infix operator •: MultiplicationPrecedence
 
-<<<<<<< HEAD
-public extension Tensor where Scalar: Numeric {
-    /// Performs matrix multiplication between two tensors and produces the result.
-    @inlinable
-    @differentiable(where Scalar: TensorFlowFloatingPoint)
-    static func • (lhs: Tensor, rhs: Tensor) -> Tensor {
-        matmul(lhs, rhs)
-    }
+extension Tensor where Scalar: Numeric {
+  /// Performs matrix multiplication between two tensors and produces the result.
+  @inlinable
+  @differentiable( where Scalar: TensorFlowFloatingPoint)
+  public static func • (lhs: Tensor, rhs: Tensor) -> Tensor {
+    matmul(lhs, rhs)
+  }
 }
 
 //===------------------------------------------------------------------------------------------===//
@@ -4190,7 +3010,7 @@
         line: UInt = #line
     ) {
         precondition(
-            areAxesInRange(axes),
+            areAxesInRange(axes, file: file, line: line),
             "All axes must be in the range `[-rank, rank)` when calling \(function) (rank is: \(rank), axes: \(axes))",
             file: file,
             line: line)
@@ -4209,13 +3029,4 @@
             file: file,
             line: line)
     }
-=======
-extension Tensor where Scalar: Numeric {
-  /// Performs matrix multiplication between two tensors and produces the result.
-  @inlinable
-  @differentiable( where Scalar: TensorFlowFloatingPoint)
-  public static func • (lhs: Tensor, rhs: Tensor) -> Tensor {
-    matmul(lhs, rhs)
-  }
->>>>>>> 5b380065
 }