// Copyright 2019 The TensorFlow Authors. All Rights Reserved.
//
// Licensed under the Apache License, Version 2.0 (the "License");
// you may not use this file except in compliance with the License.
// You may obtain a copy of the License at
//
//     http://www.apache.org/licenses/LICENSE-2.0
//
// Unless required by applicable law or agreed to in writing, software
// distributed under the License is distributed on an "AS IS" BASIS,
// WITHOUT WARRANTIES OR CONDITIONS OF ANY KIND, either express or implied.
// See the License for the specific language governing permissions and
// limitations under the License.

infix operator .>: ComparisonPrecedence
infix operator .==: ComparisonPrecedence

// TODO:
// - Consider explicit broadcasting for elementwise binary ops when
//   scalarization and rank getter are implemented.

//===------------------------------------------------------------------------------------------===//
// Generic elementary functions
//===------------------------------------------------------------------------------------------===//

extension Tensor: ElementaryFunctions where Scalar: TensorFlowFloatingPoint {
    /// The square root of `x`.
    ///
    /// For real types, if `x` is negative the result is `.nan`. For complex
    /// types there is a branch cut on the negative real axis.
    public static func sqrt(_ x: Self) -> Self {
        TensorFlow.sqrt(x)
    }

    /// The cosine of `x`, interpreted as an angle in radians.
    public static func cos(_ x: Self) -> Self {
        TensorFlow.cos(x)
    }

    /// The sine of `x`, interpreted as an angle in radians.
    public static func sin(_ x: Self) -> Self {
        TensorFlow.sin(x)
    }

    /// The tangent of `x`, interpreted as an angle in radians.
    public static func tan(_ x: Self) -> Self {
        TensorFlow.tan(x)
    }

    /// The inverse cosine of `x` in radians.
    public static func acos(_ x: Self) -> Self {
        TensorFlow.acos(x)
    }

    /// The inverse sine of `x` in radians.
    public static func asin(_ x: Self) -> Self {
        TensorFlow.asin(x)
    }

    /// The inverse tangent of `x` in radians.
    public static func atan(_ x: Self) -> Self {
        TensorFlow.atan(x)
    }

    /// The hyperbolic cosine of `x`.
    public static func cosh(_ x: Self) -> Self {
        TensorFlow.cosh(x)
    }

    /// The hyperbolic sine of `x`.
    public static func sinh(_ x: Self) -> Self {
        TensorFlow.sinh(x)
    }

    /// The hyperbolic tangent of `x`.
    public static func tanh(_ x: Self) -> Self {
        TensorFlow.tanh(x)
    }

    /// The inverse hyperbolic cosine of `x`.
    public static func acosh(_ x: Self) -> Self {
        TensorFlow.acosh(x)
    }

    /// The inverse hyperbolic sine of `x`.
    public static func asinh(_ x: Self) -> Self {
        TensorFlow.asinh(x)
    }

    /// The inverse hyperbolic tangent of `x`.
    public static func atanh(_ x: Self) -> Self {
        TensorFlow.atanh(x)
    }

    /// The exponential function applied to `x`, or `e**x`.
    public static func exp(_ x: Self) -> Self {
        TensorFlow.exp(x)
    }

    /// Two raised to to power `x`.
    public static func exp2(_ x: Self) -> Self {
        TensorFlow.exp2(x)
    }

    /// Ten raised to to power `x`.
    public static func exp10(_ x: Self) -> Self {
        TensorFlow.exp10(x)
    }

    /// `exp(x) - 1` evaluated so as to preserve accuracy close to zero.
    public static func expm1(_ x: Self) -> Self {
        TensorFlow.expm1(x)
    }

    /// The natural logarithm of `x`.
    public static func log(_ x: Self) -> Self {
        TensorFlow.log(x)
    }

    /// The base-two logarithm of `x`.
    public static func log2(_ x: Self) -> Self {
        TensorFlow.log2(x)
    }

    /// The base-ten logarithm of `x`.
    public static func log10(_ x: Self) -> Self {
        TensorFlow.log10(x)
    }

    /// `log(1 + x)` evaluated so as to preserve accuracy close to zero.
    public static func log1p(_ x: Self) -> Self {
        TensorFlow.log1p(x)
    }

    /// `exp(y log(x))` computed without loss of intermediate precision.
    ///
    /// For real types, if `x` is negative the result is NaN, even if `y` has
    /// an integral value. For complex types, there is a branch cut on the
    /// negative real axis.
    public static func pow(_ x: Self, _ y: Self) -> Self {
        TensorFlow.pow(x, y)
    }

    /// `x` raised to the `n`th power.
    ///
    /// The product of `n` copies of `x`.
    public static func pow(_ x: Self, _ n: Int) -> Self {
        TensorFlow.pow(x, n)
    }

    /// The `n`th root of `x`.
    ///
    /// For real types, if `x` is negative and `n` is even, the result is NaN.
    /// For complex types, there is a branch cut along the negative real axis.
    public static func root(_ x: Self, _ n: Int) -> Self {
        TensorFlow.root(x, n)
    }
}

//===------------------------------------------------------------------------------------------===//
// Vector Space
//===------------------------------------------------------------------------------------------===//

extension Tensor: VectorProtocol where Scalar: TensorFlowFloatingPoint {
    public typealias VectorSpaceScalar = Float

<<<<<<< HEAD
    public func scaled(by scale: Float) -> Self {
        Scalar(scale) * self
=======
    @differentiable(where Scalar: TensorFlowFloatingPoint)
    public func adding(_ scalar: Scalar) -> Self {
        self + scalar
    }

    @differentiable(where Scalar: TensorFlowFloatingPoint)
    public func subtracting(_ scalar: Scalar) -> Self {
        self - scalar
    }

    @differentiable(where Scalar: TensorFlowFloatingPoint)
    public func scaled(by scalar: Scalar) -> Self {
        self * scalar
>>>>>>> 380a95c3
    }
}

//===------------------------------------------------------------------------------------------===//
// Additional Element-wise Operators
//===------------------------------------------------------------------------------------------===//

public extension Tensor where Scalar: Numeric {
    /// Adds the scalar to every scalar of the tensor and produces the sum.
    @inlinable
    @differentiable(vjp: _vjpAdd(lhs:rhs:) where Scalar: TensorFlowFloatingPoint)
    static func + (lhs: Scalar, rhs: Tensor) -> Tensor {
        return Tensor(lhs) + rhs
    }

    /// Adds the scalar to every scalar of the tensor and produces the sum.
    @inlinable
    @differentiable(vjp: _vjpAdd(lhs:rhs:) where Scalar: TensorFlowFloatingPoint)
    static func + (lhs: Tensor, rhs: Scalar) -> Tensor {
        return lhs + Tensor(rhs)
    }

    /// Subtracts the scalar from every scalar of the tensor and produces the difference.
    @inlinable
    @differentiable(vjp: _vjpSubtract(lhs:rhs:) where Scalar: TensorFlowFloatingPoint)
    static func - (lhs: Scalar, rhs: Tensor) -> Tensor {
        return Tensor(lhs) - rhs
    }

    /// Subtracts the scalar from every scalar of the tensor and produces the difference
    @inlinable
    @differentiable(vjp: _vjpSubtract(lhs:rhs:) where Scalar: TensorFlowFloatingPoint)
    static func - (lhs: Tensor, rhs: Scalar) -> Tensor {
        return lhs - Tensor(rhs)
    }

    /// Adds two tensors and stores the result in the left-hand-side variable.
    /// - Note: `+=` supports broadcasting.
    @inlinable
    static func += (lhs: inout Tensor, rhs: Tensor) {
        lhs = lhs + rhs
    }

    /// Adds the scalar to every scalar of the tensor and stores the result in the left-hand-side
    /// variable.
    @inlinable
    static func += (lhs: inout Tensor, rhs: Scalar) {
        lhs = lhs + rhs
    }

    /// Subtracts the second tensor from the first and stores the result in the left-hand-side
    /// variable.
    /// - Note: `-=` supports broadcasting.
    @inlinable
    static func -= (lhs: inout Tensor, rhs: Tensor) {
        lhs = lhs - rhs
    }

    /// Subtracts the scalar from every scalar of the tensor and stores the result in the
    /// left-hand-side variable.
    @inlinable
    static func -= (lhs: inout Tensor, rhs: Scalar) {
        lhs = lhs - rhs
    }

    /// Returns the tensor produced by multiplying the two tensors.
    /// - Note: `*` supports broadcasting.
    @inlinable
    @differentiable(vjp: _vjpMultiply(lhs:rhs:) where Scalar: TensorFlowFloatingPoint)
    static func * (lhs: Tensor, rhs: Tensor) -> Tensor {
        return Raw.mul(lhs, rhs)
    }

    /// Returns the tensor by multiplying it with every scalar of the tensor.
    @inlinable
    @differentiable(vjp: _vjpMultiply(lhs:rhs:) where Scalar: TensorFlowFloatingPoint)
    static func * (lhs: Scalar, rhs: Tensor) -> Tensor {
        return Tensor(lhs) * rhs
    }

    /// Multiplies the scalar with every scalar of the tensor and produces the product.
    @inlinable
    @differentiable(vjp: _vjpMultiply(lhs:rhs:) where Scalar: TensorFlowFloatingPoint)
    static func * (lhs: Tensor, rhs: Scalar) -> Tensor {
        return lhs * Tensor(rhs)
    }

    /// Multiplies two tensors and stores the result in the left-hand-side variable.
    /// - Note: `*=` supports broadcasting.
    @inlinable
    static func *= (lhs: inout Tensor, rhs: Tensor) {
        lhs = lhs * rhs
    }

    /// Multiplies the tensor with the scalar, broadcasting the scalar, and stores the result in the
    /// left-hand-side variable.
    @inlinable
    static func *= (lhs: inout Tensor, rhs: Scalar) {
        lhs = lhs * rhs
    }

    /// Returns the quotient of dividing the first tensor by the second.
    /// - Note: `/` supports broadcasting.
    @inlinable
    @differentiable(vjp: _vjpDivide(lhs:rhs:) where Scalar: TensorFlowFloatingPoint)
    static func / (lhs: Tensor, rhs: Tensor) -> Tensor {
        return Raw.div(lhs, rhs)
    }

    /// Returns the quotient of dividing the scalar by the tensor, broadcasting the scalar.
    @inlinable
    @differentiable(vjp: _vjpDivide(lhs:rhs:) where Scalar: TensorFlowFloatingPoint)
    static func / (lhs: Scalar, rhs: Tensor) -> Tensor {
        return Tensor(lhs) / rhs
    }

    /// Returns the quotient of dividing the tensor by the scalar, broadcasting the scalar.
    @inlinable
    @differentiable(vjp: _vjpDivide(lhs:rhs:) where Scalar: TensorFlowFloatingPoint)
    static func / (lhs: Tensor, rhs: Scalar) -> Tensor {
        return lhs / Tensor(rhs)
    }

    /// Divides the first tensor by the second and stores the quotient in the left-hand-side
    /// variable.
    @inlinable
    static func /= (lhs: inout Tensor, rhs: Tensor) {
        lhs = lhs / rhs
    }

    /// Divides the tensor by the scalar, broadcasting the scalar, and stores the quotient in the
    /// left-hand-side variable.
    @inlinable
    static func /= (lhs: inout Tensor, rhs: Scalar) {
        lhs = lhs / rhs
    }

    /// Returns the remainder of dividing the first tensor by the second.
    /// - Note: `%` supports broadcasting.
    @inlinable
    static func % (lhs: Tensor, rhs: Tensor) -> Tensor {
        return Raw.mod(lhs, rhs)
    }

    /// Returns the remainder of dividing the tensor by the scalar, broadcasting the scalar.
    @inlinable
    static func % (lhs: Tensor, rhs: Scalar) -> Tensor {
        return lhs % Tensor(rhs)
    }

    /// Returns the remainder of dividing the scalar by the tensor, broadcasting the scalar.
    @inlinable
    static func % (lhs: Scalar, rhs: Tensor) -> Tensor {
        return Tensor(lhs) % rhs
    }

    /// Divides the first tensor by the second and stores the remainder in the left-hand-side
    /// variable.
    @inlinable
    static func %= (lhs: inout Tensor, rhs: Tensor) {
        lhs = lhs % rhs
    }

    /// Divides the tensor by the scalar and stores the remainder in the left-hand-side variable.
    @inlinable
    static func %= (lhs: inout Tensor, rhs: Scalar) {
        lhs = lhs % rhs
    }
}

internal extension Tensor where Scalar: TensorFlowFloatingPoint {
    @inlinable
    static func _vjpAdd(lhs: Tensor, rhs: Scalar) -> (Tensor, (Tensor) -> (Tensor, Scalar)) {
        return (lhs + rhs, { v in (v, v.sum().scalarized()) })
    }

    @inlinable
    static func _vjpAdd(lhs: Scalar, rhs: Tensor) -> (Tensor, (Tensor) -> (Scalar, Tensor)) {
        return (lhs + rhs, { v in (v.sum().scalarized(), v) })
    }

    @inlinable
    static func _vjpSubtract(lhs: Tensor, rhs: Scalar) -> (Tensor, (Tensor) -> (Tensor, Scalar)) {
        return (lhs - rhs, { v in (v, -v.sum().scalarized()) })
    }

    @inlinable
    static func _vjpSubtract(lhs: Scalar, rhs: Tensor) -> (Tensor, (Tensor) -> (Scalar, Tensor)) {
        return (lhs - rhs, { v in (v.sum().scalarized(), -v) })
    }

    @inlinable
    static func _vjpMultiply(lhs: Tensor, rhs: Tensor) -> (Tensor, (Tensor) -> (Tensor, Tensor)) {
        return (lhs * rhs, { [lhsShape = lhs.shapeTensor, rhsShape = rhs.shapeTensor] v in
            let lhsGrad = rhs * v
            let rhsGrad = lhs * v
            let (lhsAxes, rhsAxes) = Raw.broadcastGradientArgs(s0: lhsShape, s1: rhsShape)
            return (lhsGrad.sum(squeezingAxes: lhsAxes).reshaped(toShape: lhsShape),
                    rhsGrad.sum(squeezingAxes: rhsAxes).reshaped(toShape: rhsShape))
        })
    }

    @inlinable
    static func _vjpMultiply(lhs: Tensor, rhs: Scalar) -> (Tensor, (Tensor) -> (Tensor, Scalar)) {
        return (lhs * rhs, { v in (v * rhs, (v * lhs).sum().scalarized()) })
    }

    @inlinable
    static func _vjpMultiply(lhs: Scalar, rhs: Tensor) -> (Tensor, (Tensor) -> (Scalar, Tensor)) {
        return (lhs * rhs, { v in ((v * rhs).sum().scalarized(), v * lhs) })
    }

    @inlinable
    static func _vjpDivide(lhs: Tensor, rhs: Tensor) -> (Tensor, (Tensor) -> (Tensor, Tensor)) {
        return (lhs / rhs, { [lhsShape = lhs.shapeTensor, rhsShape = rhs.shapeTensor] v in
            let lhsGrad = v / rhs
            let rhsGrad = -lhs / rhs.squared() * v
            let (lhsAxes, rhsAxes) = Raw.broadcastGradientArgs(s0: lhsShape, s1: rhsShape)
            return (lhsGrad.sum(squeezingAxes: lhsAxes).reshaped(toShape: lhsShape),
                    rhsGrad.sum(squeezingAxes: rhsAxes).reshaped(toShape: rhsShape))
        })
    }

    @inlinable
    static func _vjpDivide(lhs: Tensor, rhs: Scalar) -> (Tensor, (Tensor) -> (Tensor, Scalar)) {
        return (lhs / rhs, { v in
            (v / rhs, (v * -lhs / Tensor(rhs).squared()).sum().scalarized())
        })
    }

    @inlinable
    static func _vjpDivide(lhs: Scalar, rhs: Tensor) -> (Tensor, (Tensor) -> (Scalar, Tensor)) {
        return (lhs / rhs, { v in ((v / rhs).sum().scalarized(), v * -lhs / rhs.squared()) })
    }
}

public extension Tensor where Scalar == Bool {
    /// Returns `!self` element-wise.
    @inlinable
    func elementsLogicalNot() -> Tensor {
        return Raw.logicalNot(self)
    }

    /// Returns `self && other` element-wise.
    /// - Note: `&&` supports broadcasting.
    @inlinable
    func elementsLogicalAnd(_ other: Tensor) -> Tensor {
        return Raw.logicalAnd(self, other)
    }

    /// Returns `self && other` element-wise, broadcasting `other`.
    @inlinable
    func elementsLogicalAnd(_ other: Scalar) -> Tensor {
        return elementsLogicalAnd(Tensor(other))
    }

    /// Returns `self || other` element-wise.
    @inlinable
    func elementsLogicalOr(_ other: Tensor) -> Tensor {
        return Raw.logicalOr(self, other)
    }

    /// Returns `self || other` element-wise, broadcasting `other`.
    @inlinable
    func elementsLogicalOr(_ other: Scalar) -> Tensor {
        return elementsLogicalOr(Tensor(other))
    }
}

//===------------------------------------------------------------------------------------------===//
// Element-wise Unary Math Functions
//===------------------------------------------------------------------------------------------===//

// Export Glibc/Darwin math functions. We should not require users to import
// Foundation/Darwin/Glibc in order to use scalar math functions.
//
#if os(macOS) || os(iOS) || os(watchOS) || os(tvOS)
@_exported import Darwin.C
#else
@_exported import Glibc
#endif
//
// FIXME(rxwei): Scoped imports are not yet supported in parseable module
// interfaces, so `@_exported import` won't work. When that becomes supported,
// switch to `@_exported import` by removing `import Darwin.C/Glibc` above and
// uncommenting the following lines. In the meantime, consider using indirect
// wrappers for each function so that random libc symbols won't be leaked to
// users' code completion.
//
// #if os(macOS) || os(iOS) || os(watchOS) || os(tvOS)
// @_exported import func Darwin.C.sin
// @_exported import func Darwin.C.cos
// @_exported import func Darwin.C.tan
// @_exported import func Darwin.C.sinf
// @_exported import func Darwin.C.cosf
// @_exported import func Darwin.C.tanf
// @_exported import func Darwin.C.sinh
// @_exported import func Darwin.C.cosh
// @_exported import func Darwin.C.tanh
// @_exported import func Darwin.C.sinhf
// @_exported import func Darwin.C.coshf
// @_exported import func Darwin.C.tanhf
// @_exported import func Darwin.C.log
// @_exported import func Darwin.C.logf
// @_exported import func Darwin.C.exp
// @_exported import func Darwin.C.expf
// @_exported import func Darwin.C.pow
// @_exported import func Darwin.C.powf
// #else
// @_exported import func Glibc.sin
// @_exported import func Glibc.cos
// @_exported import func Glibc.tan
// @_exported import func Glibc.sinf
// @_exported import func Glibc.cosf
// @_exported import func Glibc.tanf
// @_exported import func Glibc.sinh
// @_exported import func Glibc.cosh
// @_exported import func Glibc.tanh
// @_exported import func Glibc.sinhf
// @_exported import func Glibc.coshf
// @_exported import func Glibc.tanhf
// @_exported import func Glibc.log
// @_exported import func Glibc.logf
// @_exported import func Glibc.exp
// @_exported import func Glibc.expf
// @_exported import func Glibc.pow
// @_exported import func Glibc.powf
// #endif

public extension Tensor where Scalar: SignedNumeric {
    /// Returns the negation of the specified tensor element-wise.
    @inlinable
    @differentiable(vjp: _vjpNegate(_:) where Scalar: TensorFlowFloatingPoint)
    static prefix func - (rhs: Tensor) -> Tensor {
        return Raw.neg(rhs)
    }
}

internal extension Tensor where Scalar: TensorFlowFloatingPoint {
    @inlinable
    static func _vjpNegate(_ x: Tensor) -> (Tensor, (Tensor) -> Tensor) {
        return (-x, { v in -v })
    }
}

/// Returns the absolute value of the specified tensor element-wise.
@inlinable
@differentiable(vjp: _vjpAbs(_:) where T: TensorFlowFloatingPoint)
public func abs<T: SignedNumeric>(_ x: Tensor<T>) -> Tensor<T> {
    Raw.abs(x)
}

@inlinable
internal func _vjpAbs<T: TensorFlowFloatingPoint>(
  _ x: Tensor<T>
) -> (Tensor<T>, (Tensor<T>) -> Tensor<T>) {
    let sign = Raw.sign(x)
    return (abs(x), { v in v * sign })
}

/// Returns the natural logarithm of the specified tensor element-wise.
@inlinable
@differentiable(vjp: _vjpLog(_:))
public func log<T: TensorFlowFloatingPoint>(_ x: Tensor<T>) -> Tensor<T> {
    Raw.log(x)
}

@inlinable
internal func _vjpLog<T: TensorFlowFloatingPoint>(
    _ x: Tensor<T>
) -> (Tensor<T>, (Tensor<T>) -> Tensor<T>) {
    (log(x), { v in v / x })
}

/// Returns the base-two logarithm of the specified tensor element-wise.
@inlinable
@differentiable
public func log2<T: TensorFlowFloatingPoint>(_ x: Tensor<T>) -> Tensor<T> {
    log(x) / T.log(2)
}

/// Returns the base-ten logarithm of the specified tensor element-wise.
@inlinable
@differentiable
public func log10<T: TensorFlowFloatingPoint>(_ x: Tensor<T>) -> Tensor<T> {
    log(x) / T.log(10)
}

/// Returns the logarithm of `1 + x` element-wise.
@inlinable
@differentiable(vjp: _vjpLog1p)
public func log1p<T: TensorFlowFloatingPoint>(_ x: Tensor<T>) -> Tensor<T> {
    Raw.log1p(x)
}

@inlinable
func _vjpLog1p<T: TensorFlowFloatingPoint>(
    _ x: Tensor<T>
) -> (Tensor<T>, (Tensor<T>) -> Tensor<T>) {
    (log1p(x), { v in Raw.xdivy(v, 1 + x) })
}

/// Returns `log(1 - exp(x))` using a numerically stable approach.
///
/// - Note: The approach is shown in Equation 7 of:
///   https://cran.r-project.org/web/packages/Rmpfr/vignettes/log1mexp-note.pdf.
@inlinable
@differentiable
public func log1mexp<T: TensorFlowFloatingPoint>(_ x: Tensor<T>) -> Tensor<T> {
    let isTooSmall = withoutDerivative(at: x) { x in -x .< T(log(2.0)) }
    // This `replacing` will ultimately be a no-op because we will not select this code-path 
    // whenever we use the surrogate `-Tensor(onesLike: x)`.
    let ones = withoutDerivative(at: x) { x in Tensor(onesLike: x) }
    let xSafe = x.replacing(with: -ones, where: isTooSmall)
    return log1p(-exp(xSafe)).replacing(with: log(-expm1(x)), where: isTooSmall)
}

/// Returns the sine of the specified tensor element-wise.
@inlinable
@differentiable(vjp: _vjpSin(_:))
public func sin<T: TensorFlowFloatingPoint>(_ x: Tensor<T>) -> Tensor<T> {
    Raw.sin(x)
}

@inlinable
internal func _vjpSin<T: TensorFlowFloatingPoint>(
    _ x: Tensor<T>
) -> (Tensor<T>, (Tensor<T>) -> Tensor<T>) {
    (sin(x), { v in v * cos(x) })
}

/// Returns the cosine of the specified tensor element-wise.
@inlinable
@differentiable(vjp: _vjpCos(_:))
public func cos<T: TensorFlowFloatingPoint>(_ x: Tensor<T>) -> Tensor<T> {
    Raw.cos(x)
}

@inlinable
internal func _vjpCos<T: TensorFlowFloatingPoint>(
    _ x: Tensor<T>
) -> (Tensor<T>, (Tensor<T>) -> Tensor<T>) {
    (cos(x), { v in -v * sin(x) })
}

/// Returns the tangent of the specified tensor element-wise.
@inlinable
@differentiable(vjp: _vjpTan(_:))
public func tan<T: TensorFlowFloatingPoint>(_ x: Tensor<T>) -> Tensor<T> {
    Raw.tan(x)
}

@inlinable
internal func _vjpTan<T: TensorFlowFloatingPoint>(
    _ x: Tensor<T>
) -> (Tensor<T>, (Tensor<T>) -> Tensor<T>) {
    let value = tan(x)
    return (value, { v in v * (1 + value.squared()) })
}

/// Returns the hyperbolic sine of the specified tensor element-wise.
@inlinable
@differentiable(vjp: _vjpSinh(_:))
public func sinh<T: TensorFlowFloatingPoint>(_ x: Tensor<T>) -> Tensor<T> {
    Raw.sinh(x)
}

@inlinable
internal func _vjpSinh<T: TensorFlowFloatingPoint>(
    _ x: Tensor<T>
) -> (Tensor<T>, (Tensor<T>) -> Tensor<T>) {
    (sinh(x), { v in v * cosh(x) })
}

/// Returns the hyperbolic cosine of the specified tensor element-wise.
@inlinable
@differentiable(vjp: _vjpCosh(_:))
public func cosh<T: TensorFlowFloatingPoint>(_ x: Tensor<T>) -> Tensor<T> {
    Raw.cosh(x)
}

@inlinable
internal func _vjpCosh<T: TensorFlowFloatingPoint>(
    _ x: Tensor<T>
) -> (Tensor<T>, (Tensor<T>) -> Tensor<T>) {
    (cosh(x), { v in v * sinh(x) })
}

/// Returns the hyperbolic tangent of the specified tensor element-wise.
@inlinable
@differentiable(vjp: _vjpTanh(_:))
public func tanh<T: TensorFlowFloatingPoint>(_ x: Tensor<T>) -> Tensor<T> {
    Raw.tanh(x)
}

@inlinable
internal func _vjpTanh<T: TensorFlowFloatingPoint>(
    _ x: Tensor<T>
) -> (Tensor<T>, (Tensor<T>) -> Tensor<T>) {
    let value = tanh(x)
    return (value, { v in v * (1 - value.squared()) })
}

/// Returns the inverse cosine of the specified tensor element-wise.
@inlinable
@differentiable(vjp: _vjpAcos(_:))
public func acos<T: TensorFlowFloatingPoint>(_ x: Tensor<T>) -> Tensor<T> {
    Raw.acos(x)
}

@inlinable
internal func _vjpAcos<T: TensorFlowFloatingPoint>(
    _ x: Tensor<T>
) -> (Tensor<T>, (Tensor<T>) -> Tensor<T>) {
    (acos(x), { v in -v / sqrt(1 - x.squared()) })
}

/// Returns the inverse sine of the specified tensor element-wise.
@inlinable
@differentiable(vjp: _vjpAsin(_:))
public func asin<T: TensorFlowFloatingPoint>(_ x: Tensor<T>) -> Tensor<T> {
    Raw.asin(x)
}

@inlinable
internal func _vjpAsin<T: TensorFlowFloatingPoint>(
    _ x: Tensor<T>
) -> (Tensor<T>, (Tensor<T>) -> Tensor<T>) {
    (asin(x), { v in v / sqrt(1 - x.squared()) })
}

/// Returns the inverse tangent of the specified tensor element-wise.
@inlinable
@differentiable(vjp: _vjpAtan(_:))
public func atan<T: TensorFlowFloatingPoint>(_ x: Tensor<T>) -> Tensor<T> {
    Raw.atan(x)
}

@inlinable
internal func _vjpAtan<T: TensorFlowFloatingPoint>(
    _ x: Tensor<T>
) -> (Tensor<T>, (Tensor<T>) -> Tensor<T>) {
    (atan(x), { v in v / (1 + x.squared()) })
}

/// Returns the inverse hyperbolic cosine of the specified tensor element-wise.
@inlinable
@differentiable(vjp: _vjpAcosh(_:))
public func acosh<T: TensorFlowFloatingPoint>(_ x: Tensor<T>) -> Tensor<T> {
    Raw.acosh(x)
}

@inlinable
internal func _vjpAcosh<T: TensorFlowFloatingPoint>(
    _ x: Tensor<T>
) -> (Tensor<T>, (Tensor<T>) -> Tensor<T>) {
    (acosh(x), { v in v / asinh(x) })
}

/// Returns the inverse hyperbolic sine of the specified tensor element-wise.
@inlinable
@differentiable(vjp: _vjpAsinh(_:))
public func asinh<T: TensorFlowFloatingPoint>(_ x: Tensor<T>) -> Tensor<T> {
    Raw.asinh(x)
}

@inlinable
internal func _vjpAsinh<T: TensorFlowFloatingPoint>(
    _ x: Tensor<T>
) -> (Tensor<T>, (Tensor<T>) -> Tensor<T>) {
    (asinh(x), { v in v / acosh(x) })
}

/// Returns the inverse hyperbolic tangent of the specified tensor element-wise.
@inlinable
@differentiable(vjp: _vjpAtanh(_:))
public func atanh<T: TensorFlowFloatingPoint>(_ x: Tensor<T>) -> Tensor<T> {
    Raw.atanh(x)
}

@inlinable
internal func _vjpAtanh<T: TensorFlowFloatingPoint>(
    _ x: Tensor<T>
) -> (Tensor<T>, (Tensor<T>) -> Tensor<T>) {
    (atanh(x), { v in v / (1 - x.squared()) })
}

/// Returns the square of the tensor.
public extension Tensor where Scalar: Numeric {
    @inlinable
    @differentiable(wrt: self, vjp: _vjpSquared() where Scalar: TensorFlowFloatingPoint)
    func squared() -> Tensor {
        Raw.square(self)
    }
}

internal extension Tensor where Scalar: TensorFlowFloatingPoint {
    @inlinable
    func _vjpSquared() -> (Tensor, (Tensor) -> Tensor) {
        (squared(), { 2 * self * $0 })
    }
}

/// Returns the square root of the specified tensor element-wise.
@inlinable
@differentiable(vjp: _vjpSqrt(_:))
public func sqrt<T: TensorFlowFloatingPoint>(_ x: Tensor<T>) -> Tensor<T> {
    Raw.sqrt(x)
}

@inlinable
internal func _vjpSqrt<T: TensorFlowFloatingPoint>(
    _ x: Tensor<T>
) -> (Tensor<T>, (Tensor<T>) -> Tensor<T>) {
    let value = sqrt(x)
    return (value, { v in v / (2 * value) })
}

/// Returns the inverse square root of the specified tensor element-wise.
@inlinable
@differentiable(vjp: _vjpRsqrt(_:))
public func rsqrt<T: TensorFlowFloatingPoint>(_ x: Tensor<T>) -> Tensor<T> {
    Raw.rsqrt(x)
}

@inlinable
internal func _vjpRsqrt<T: TensorFlowFloatingPoint>(
    _ x: Tensor<T>
) -> (Tensor<T>, (Tensor<T>) -> Tensor<T>) {
    let value = rsqrt(x)
    return (value, { v in -v / (2 * pow(x, 3 / 2)) })
}

/// Returns the exponential of the specified tensor element-wise.
@inlinable
@differentiable(vjp: _vjpExp(_:))
public func exp<T: TensorFlowFloatingPoint>(_ x: Tensor<T>) -> Tensor<T> {
    Raw.exp(x)
}

@inlinable
internal func _vjpExp<T: TensorFlowFloatingPoint>(
    _ x: Tensor<T>
) -> (Tensor<T>, (Tensor<T>) -> Tensor<T>) {
    let value = exp(x)
    return (value, { v in value * v })
}

/// Returns two raised to the power of the specified tensor element-wise.
@inlinable
// @differentiable
public func exp2<T: TensorFlowFloatingPoint>(_ x: Tensor<T>) -> Tensor<T> {
    pow(2, x)
}

/// Returns ten raised to the power of the specified tensor element-wise.
@inlinable
// @differentiable
public func exp10<T: TensorFlowFloatingPoint>(_ x: Tensor<T>) -> Tensor<T> {
    pow(10, x)
}

/// Returns the exponential of `x - 1` element-wise.
@inlinable
@differentiable(vjp: _vjpExpm1)
public func expm1<T: TensorFlowFloatingPoint>(_ x: Tensor<T>) -> Tensor<T> {
    Raw.expm1(x)
}

@inlinable
internal func _vjpExpm1<T: TensorFlowFloatingPoint>(
    _ x: Tensor<T>
) -> (Tensor<T>, (Tensor<T>) -> Tensor<T>) {
    let y = expm1(x)
    return (y, { v in v * y })
}

/// Returns the values of the specified tensor rounded to the nearest integer, element-wise.
@inlinable
@differentiable(vjp: _vjpRound)
public func round<T: TensorFlowFloatingPoint>(_ x: Tensor<T>) -> Tensor<T> {
    Raw.round(x)
}

@inlinable
internal func _vjpRound<T: TensorFlowFloatingPoint>(
  _ x: Tensor<T>
) -> (Tensor<T>, (Tensor<T>) -> Tensor<T>) {
    (round(x), { v in Tensor<T>(zerosLike: v) })
}

/// Returns the ceiling of the specified tensor element-wise.
@inlinable
@differentiable(vjp: _vjpCeil(_:))
public func ceil<T: TensorFlowFloatingPoint>(_ x: Tensor<T>) -> Tensor<T> {
    Raw.ceil(x)
}

@inlinable
internal func _vjpCeil<T: TensorFlowFloatingPoint>(
    _ x: Tensor<T>
) -> (Tensor<T>, (Tensor<T>) -> Tensor<T>) {
    (ceil(x), { _ in Tensor(0).broadcasted(like: x) })
}

/// Returns the floor of the specified tensor element-wise.
@inlinable
@differentiable(vjp: _vjpFloor(_:))
public func floor<T: TensorFlowFloatingPoint>(_ x: Tensor<T>) -> Tensor<T> {
    Raw.floor(x)
}

@inlinable
internal func _vjpFloor<T: TensorFlowFloatingPoint>(
    _ x: Tensor<T>
) -> (Tensor<T>, (Tensor<T>) -> Tensor<T>) {
    (floor(x), { _ in Tensor(0).broadcasted(like: x) })
}

/// Returns an indication of the sign of the specified tensor element-wise.
/// Specifically, computes `y = sign(x) = -1` if `x < 0`; 0 if `x == 0`; 1 if `x > 0`.
@inlinable
@differentiable(vjp: _vjpSign(_:) where T: TensorFlowFloatingPoint)
public func sign<T: Numeric>(_ x: Tensor<T>) -> Tensor<T> {
    Raw.sign(x)
}

@inlinable
internal func _vjpSign<T: TensorFlowFloatingPoint>(
    _ x: Tensor<T>
) -> (Tensor<T>, (Tensor<T>) -> Tensor<T>) {
    (sign(x), { v in Tensor<T>(zerosLike: x) })
}

/// Returns the sigmoid of the specified tensor element-wise.
/// Specifically, computes `1 / (1 + exp(-x))`.
@inlinable
@differentiable(vjp: _vjpSigmoid)
public func sigmoid<T: TensorFlowFloatingPoint>(_ x: Tensor<T>) -> Tensor<T> {
    Raw.sigmoid(x)
}

@inlinable
internal func _vjpSigmoid<T: TensorFlowFloatingPoint>(
    _ x: Tensor<T>
) -> (Tensor<T>, (Tensor<T>) -> Tensor<T>) {
    (sigmoid(x), { v in Raw.sigmoidGrad(x, dy: v) })
}

/// Returns the log-sigmoid of the specified tensor element-wise. Specifically,
/// `log(1 / (1 + exp(-x)))`. For numerical stability, we use `-softplus(-x)`.
@inlinable
@differentiable
public func logSigmoid<T: TensorFlowFloatingPoint>(_ x: Tensor<T>) -> Tensor<T> {
    -softplus(-x)
}

/// Returns the softplus of the specified tensor element-wise.
/// Specifically, computes `log(exp(features) + 1)`.
@inlinable
@differentiable(vjp: _vjpSoftplus)
public func softplus<T: TensorFlowFloatingPoint>(_ features: Tensor<T>) -> Tensor<T> {
    Raw.softplus(features: features)
}

@inlinable
internal func _vjpSoftplus<T: TensorFlowFloatingPoint>(
    _ features: Tensor<T>
) -> (Tensor<T>, (Tensor<T>) -> Tensor<T>) {
    (softplus(features), { v in Raw.softplusGrad(gradients: v, features: features)})
}

/// Returns the softsign of the specified tensor element-wise.
/// Specifically, computes `features/ (abs(features) + 1)`.
@inlinable
@differentiable(vjp: _vjpSoftsign)
public func softsign<T: TensorFlowFloatingPoint>(_ features: Tensor<T>) -> Tensor<T> {
    Raw.softsign(features: features)
}

@inlinable
internal func _vjpSoftsign<T: TensorFlowFloatingPoint>(
    _ features: Tensor<T>
) -> (Tensor<T>, (Tensor<T>) -> Tensor<T>) {
    (softsign(features), { v in Raw.softsignGrad(gradients: v, features: features)})
}

/// Returns the softmax of the specified tensor along the last axis.
/// Specifically, computes `exp(x) / exp(x).sum(alongAxes: -1)`.
@inlinable
@differentiable(vjp: _vjpSoftmax(_:))
public func softmax<T: TensorFlowFloatingPoint>(_ x: Tensor<T>) -> Tensor<T> {
    Raw.softmax(logits: x)
}

/// Returns the softmax of the specified tensor along the specified axis.
/// Specifically, computes `exp(x) / exp(x).sum(alongAxes: axis)`.
@inlinable
@differentiable
public func softmax<T: TensorFlowFloatingPoint>(_ x: Tensor<T>, alongAxis axis: Int) -> Tensor<T> {
    let xExp = exp(x)
    return xExp / xExp.sum(alongAxes: Tensor<Int32>(Int32(axis)))
}

@inlinable
func _vjpSoftmax<T: TensorFlowFloatingPoint>(
    _ x: Tensor<T>
) -> (Tensor<T>, (Tensor<T>) -> Tensor<T>) {
    let value = softmax(x)
    return (value, { v in
        let sumChannels = (v * value).sum(alongAxes: -1)
        return (v - sumChannels) * value
    })
}

/// Returns the log-softmax of the specified tensor element-wise.
@inlinable
@differentiable(vjp: _vjpLogSoftmax(_:))
public func logSoftmax<T: TensorFlowFloatingPoint>(_ x: Tensor<T>) -> Tensor<T> {
    Raw.logSoftmax(logits: x)
}

@inlinable
func _vjpLogSoftmax<T: TensorFlowFloatingPoint>(
    _ x: Tensor<T>
) -> (Tensor<T>, (Tensor<T>) -> Tensor<T>) {
    let value = logSoftmax(x)
    return (value, { v in v - v.sum(alongAxes: -1) * exp(value) })
}

/// Returns a tensor by applying an exponential linear unit.
/// Specifically, computes `exp(x) - 1` if < 0, `x` otherwise.
/// See [Fast and Accurate Deep Network Learning by Exponential Linear Units (ELUs)
/// ](http://arxiv.org/abs/1511.07289)
@inlinable
@differentiable(vjp: _vjpElu)
public func elu<T: TensorFlowFloatingPoint>(_ x: Tensor<T>) -> Tensor<T> {
    Raw.elu(features: x)
}

@inlinable
func _vjpElu<T: TensorFlowFloatingPoint>(
    _ x: Tensor<T>
) -> (Tensor<T>, (Tensor<T>) -> Tensor<T>) {
    let y = elu(x)
    return (y, { v in Raw.eluGrad(gradients: v, outputs: y) })
}

/// Returns the Gaussian Error Linear Unit (GELU) activations of the specified tensor element-wise.
///
/// Specifically, `gelu` approximates `xP(X <= x)`, where `P(X <= x)` is the Standard Gaussian
/// cumulative distribution, by computing: x * [0.5 * (1 + tanh[√(2/π) * (x + 0.044715 * x^3)])].
///
/// See [Gaussian Error Linear Units](https://arxiv.org/abs/1606.08415).
@inlinable
@differentiable
public func gelu<T: TensorFlowFloatingPoint>(_ x: Tensor<T>) -> Tensor<T> {
    let ratio = Tensor<T>(0.7978845608) // An approximation of √(2/π).
    // An approximation of the Gauss error function.
    // NOTE: This is needed because the compiler otherwise gives an "unable to type-check this
    // in reasonable time" error when the below expressions are written on a single line.
    let approximateErf = tanh(ratio * (x + 0.044715 * pow(x, 3)))
    let cdf = 0.5 * (1.0 + approximateErf)
    return x * cdf
}

/// Returns a tensor by applying the leaky ReLU activation function
/// to the specified tensor element-wise.
/// Specifically, computes `max(x, x * alpha)`.
@inlinable
@differentiable(wrt: x, vjp: _vjpLeakyRelu)
public func leakyRelu<T: TensorFlowFloatingPoint>(
    _ x: Tensor<T>,
    alpha: Double = 0.2
) -> Tensor<T> {
    Raw.leakyRelu(features: x, alpha: alpha)
}

@inlinable
func _vjpLeakyRelu<T: TensorFlowFloatingPoint>(
    _ x: Tensor<T>,
    alpha: Double
) -> (Tensor<T>, (Tensor<T>) -> Tensor<T>) {
    return (leakyRelu(x, alpha: alpha), { v in
        Raw.leakyReluGrad(gradients: v, features: x, alpha: alpha)
    })
}

/// Returns a tensor by applying the ReLU activation function to the specified tensor element-wise.
/// Specifically, computes `max(0, x)`.
@inlinable
@differentiable(vjp: _vjpRelu(_:))
public func relu<T: TensorFlowFloatingPoint>(_ x: Tensor<T>) -> Tensor<T> {
    max(0, x)
}

@inlinable
func _vjpRelu<T: TensorFlowFloatingPoint>(
    _ x: Tensor<T>
) -> (Tensor<T>, (Tensor<T>) -> Tensor<T>) {
    (relu(x), { v in Tensor(x .> 0) * v })
}

public extension Tensor where Scalar: TensorFlowFloatingPoint {
    /// Returns a boolean tensor indicating which elements of `x` are finite.
    @inlinable var isFinite: Tensor<Bool> { Raw.isFinite(self) }

    /// Returns a boolean tensor indicating which elements of `x` are infinite.
    @inlinable var isInfinite: Tensor<Bool> { Raw.isInf(self) }

    /// Returns a boolean tensor indicating which elements of `x` are NaN-valued.
    @inlinable var isNaN: Tensor<Bool> { Raw.isNan(self) }
}

//===------------------------------------------------------------------------------------------===//
// Element-wise Binary Math Functions
//===------------------------------------------------------------------------------------------===//

/// Returns the power of the first tensor to the second tensor.
@inlinable
@differentiable(vjp: _vjpPow(_:_:))
public func pow<T: TensorFlowFloatingPoint>(_ lhs: Tensor<T>, _ rhs: Tensor<T>) -> Tensor<T> {
    Raw.pow(lhs, rhs)
}

@inlinable
internal func _vjpPow<T: TensorFlowFloatingPoint>(
    _ x: Tensor<T>, _ y: Tensor<T>
) -> (Tensor<T>, (Tensor<T>) -> (Tensor<T>, Tensor<T>)) {
    let value = pow(x, y)
    return (value, { v in
        let safeX = x.replacing(with: Tensor<T>(onesLike: x), where: x .<= 0)
        let lhsGrad = v * y * pow(x, y - 1)
        let rhsGrad = value * v * log(safeX)
        let (lhsShape, rhsShape) = (x.shapeTensor, y.shapeTensor)
        let (lhsAxes, rhsAxes) = Raw.broadcastGradientArgs(s0: lhsShape, s1: rhsShape)
        return (lhsGrad.sum(squeezingAxes: lhsAxes).reshaped(toShape: lhsShape),
                rhsGrad.sum(squeezingAxes: rhsAxes).reshaped(toShape: rhsShape))
    })
}

/// Returns the power of the scalar to the tensor, broadcasting the scalar.
@inlinable
// @differentiable
public func pow<T: TensorFlowFloatingPoint>(_ lhs: T, _ rhs: Tensor<T>) -> Tensor<T> {
    pow(Tensor(lhs), rhs)
}

/// Returns the power of the tensor to the scalar, broadcasting the scalar.
@inlinable
// @differentiable
public func pow<T: TensorFlowFloatingPoint>(_ lhs: Tensor<T>, _ rhs: T) -> Tensor<T> {
    pow(lhs, Tensor(rhs))
}

/// Returns the power of the tensor to the scalar, broadcasting the scalar.
@inlinable
// @differentiable
public func pow<T: TensorFlowFloatingPoint>(_ x: Tensor<T>, _ n: Int) -> Tensor<T> {
    pow(x, Tensor(T(n)))
}

/// Returns the element-wise `n`th root of the tensor.
@inlinable
// @differentiable
public func root<T: TensorFlowFloatingPoint>(_ x: Tensor<T>, _ n: Int) -> Tensor<T> {
    sign(x) * pow(abs(x), Tensor(T(1) / T(n)))
}

/// Returns the element-wise maximum of two tensors.
/// - Note: `max` supports broadcasting.
@inlinable
@differentiable(vjp: _vjpMax(_:_:) where T: TensorFlowFloatingPoint)
public func max<T>(_ lhs: Tensor<T>, _ rhs: Tensor<T>) -> Tensor<T> where T: Numeric & Comparable {
    Raw.maximum(lhs, rhs)
}

@inlinable
internal func _vjpMax<T: TensorFlowFloatingPoint>(
    _ x: Tensor<T>, _ y: Tensor<T>
) -> (Tensor<T>, (Tensor<T>) -> (Tensor<T>, Tensor<T>)) {
    let value = max(x, y)
    return (value, { v in _vjpMinMaxHelper(x, y, originalValue: value, seed: v) })
}

/// Returns the element-wise maximum of the scalar and the tensor, broadcasting the scalar.
@inlinable
// @differentiable(where T: TensorFlowFloatingPoint)
public func max<T>(_ lhs: T, _ rhs: Tensor<T>) -> Tensor<T> where T: Numeric & Comparable {
    max(Tensor(lhs), rhs)
}

/// Returns the element-wise maximum of the scalar and the tensor, broadcasting the scalar.
@inlinable
// @differentiable(where T: TensorFlowFloatingPoint)
public func max<T>(_ lhs: Tensor<T>, _ rhs: T) -> Tensor<T> where T: Numeric & Comparable {
    max(lhs, Tensor(rhs))
}

/// Returns the element-wise minimum of two tensors.
/// - Note: `min` supports broadcasting.
@inlinable
@differentiable(vjp: _vjpMin(_:_:) where T: TensorFlowFloatingPoint)
public func min<T>(_ lhs: Tensor<T>, _ rhs: Tensor<T>) -> Tensor<T> where T: Numeric & Comparable {
    Raw.minimum(lhs, rhs)
}

@inlinable
internal func _vjpMin<T: TensorFlowFloatingPoint>(
    _ x: Tensor<T>, _ y: Tensor<T>
) -> (Tensor<T>, (Tensor<T>) -> (Tensor<T>, Tensor<T>)) {
    let value = min(x, y)
    return (value, { v in _vjpMinMaxHelper(x, y, originalValue: value, seed: v) })
}

/// Returns the element-wise minimum of the scalar and the tensor, broadcasting the scalar.
@inlinable
// @differentiable(where T: TensorFlowFloatingPoint)
public func min<T>(_ lhs: T, _ rhs: Tensor<T>) -> Tensor<T> where T: Numeric & Comparable {
    min(Tensor(lhs), rhs)
}

/// Returns the element-wise minimum of the scalar and the tensor, broadcasting the scalar.
@inlinable
// @differentiable(where T: TensorFlowFloatingPoint)
public func min<T>(_ lhs: Tensor<T>, _ rhs: T) -> Tensor<T> where T: Numeric & Comparable {
    min(lhs, Tensor(rhs))
}

@inlinable
internal func _vjpMinMaxHelper<T: TensorFlowFloatingPoint>(
    _ x: Tensor<T>,
    _ y: Tensor<T>,
    originalValue: Tensor<T>,
    seed: Tensor<T>
) -> (Tensor<T>, Tensor<T>) {
    let denominator = 1 + Tensor<T>(x .== y)
    let lhsGrad = seed * Tensor<T>(x .== originalValue) / denominator
    let rhsGrad = seed * Tensor<T>(y .== originalValue) / denominator
    let (lhsShape, rhsShape) = (x.shapeTensor, y.shapeTensor)
    let (lhsAxes, rhsAxes) = Raw.broadcastGradientArgs(s0: lhsShape, s1: rhsShape)
    return (lhsGrad.sum(squeezingAxes: lhsAxes).reshaped(toShape: lhsShape),
            rhsGrad.sum(squeezingAxes: rhsAxes).reshaped(toShape: rhsShape))
}

/// Returns the cosine similarity between `x` and `y`.
@differentiable
public func cosineSimilarity<Scalar: TensorFlowFloatingPoint>(
    _ x: Tensor<Scalar>, _ y: Tensor<Scalar>
) -> Tensor<Scalar> {
    (x * y).sum() / (sqrt(x.squared().sum()) * sqrt(y.squared().sum()))
}

/// Returns the cosine distance between `x` and `y`. Cosine distance is defined as
/// `1 - cosineSimilarity(x, y)`.
@differentiable
public func cosineDistance<Scalar: TensorFlowFloatingPoint>(
    _ x: Tensor<Scalar>, _ y: Tensor<Scalar>
) -> Tensor<Scalar> {
    1 - cosineSimilarity(x, y)
}

//===------------------------------------------------------------------------------------------===//
// Selection Functions
//===------------------------------------------------------------------------------------------===//

public extension Tensor {
    /// Replaces elements of this tensor with `other` in the lanes where `mask` is
    /// `true`.
    ///
    /// - Precondition: `self` and `other` must have the same shape. If
    ///   `self` and `other` are scalar, then `mask` must also be scalar. If
    ///   `self` and `other` have rank greater than or equal to `1`, then `mask`
    ///   must be either have the same shape as `self` or be a 1-D `Tensor` such
    ///   that `mask.scalarCount == self.shape[0]`.
    @inlinable
    @differentiable(wrt: (self, other), vjp: _vjpReplacing where Scalar: TensorFlowFloatingPoint)
    func replacing(with other: Tensor, where mask: Tensor<Bool>) -> Tensor {
        Raw.select(condition: mask, t: other, e: self)
    }
}

internal extension Tensor where Scalar: TensorFlowFloatingPoint {
    @inlinable
    func _vjpReplacing(
        with other: Tensor,
        where mask: Tensor<Bool>
    ) -> (Tensor, (Tensor) -> (Tensor, Tensor)) {
        return (replacing(with: other, where: mask), { v in
            let zeros = Tensor(zeros: v.shape)
            return (v.replacing(with: zeros, where: mask), zeros.replacing(with: v, where: mask))
        })
    }
}

//===------------------------------------------------------------------------------------------===//
// Reduction Functions
//===------------------------------------------------------------------------------------------===//

public extension Tensor where Scalar == Bool {
    /// Returns `true` if all scalars are equal to `true`. Otherwise, returns `false`.
    // NOTE: This overload is necessary, otherwise `all()` would refer to the variadic method
    // `all(squeezingAxes:)` with zero indices.
    @inlinable
    func all() -> Bool {
        let axes = Tensor<Int32>(rangeFrom: 0, to: Int32(rank), stride: 1)
        return Raw.all(self, reductionIndices: axes).scalarized()
    }

    /// Returns `true` if any scalars are equal to `true`. Otherwise, returns `false`.
    // NOTE: This overload is necessary, otherwise `any()` would refer to the variadic method
    // `any(squeezingAxes:)` with zero indices.
    @inlinable
    func any() -> Bool {
        let axes = Tensor<Int32>(rangeFrom: 0, to: Int32(rank), stride: 1)
        return Raw.any(self, reductionIndices: axes).scalarized()
    }

    /// Performs a logical AND operation along the specified axes. The reduced dimensions are
    /// removed.
    /// - Parameter axes: The dimensions to reduce.
    /// - Precondition: Each value in `axes` must be in the range `-rank..<rank`.
    @inlinable
    func all(squeezingAxes axes: Int...) -> Tensor {
        let axes = axes.map(Int32.init)
        return Raw.all(self, reductionIndices: Tensor<Int32>(axes), keepDims: false)
    }

    /// Performs a logical AND operation along the specified axes. The reduced dimensions are
    /// removed.
    /// - Parameter axes: The dimensions to reduce.
    /// - Precondition: Each value in `axes` must be in the range `-rank..<rank`.
    @inlinable
    func any(squeezingAxes axes: Int...) -> Tensor {
        let axes = axes.map(Int32.init)
        return Raw.any(self, reductionIndices: Tensor<Int32>(axes), keepDims: false)
    }

    /// Performs a logical AND operation along the specified axes. The reduced dimensions are
    /// retained with value 1.
    /// - Parameter axes: The dimensions to reduce.
    /// - Precondition: Each value in `axes` must be in the range `-rank..<rank`.
    @inlinable
    func all(alongAxes axes: Int...) -> Tensor {
        let axes = axes.map(Int32.init)
        return Raw.all(self, reductionIndices: Tensor<Int32>(axes), keepDims: true)
    }

    /// Performs a logical OR operation along the specified axes. The reduced
    /// dimensions are retained with value 1.
    /// - Parameter axes: The dimensions to reduce.
    /// - Precondition: Each value in `axes` must be in the range `-rank..<rank`.
    @inlinable
    func any(alongAxes axes: Int...) -> Tensor {
        let axes = axes.map(Int32.init)
        return Raw.any(self, reductionIndices: Tensor<Int32>(axes), keepDims: true)
    }
}

public extension Tensor where Scalar: Numeric & Comparable {
    // NOTE: This overload is necessary, otherwise `min()` would refer to the variadic method
    // `min(squeezingAxes:)` with zero indices.
    @inlinable
    @differentiable(where Scalar: TensorFlowFloatingPoint)
    func min() -> Tensor {
        let axes = Tensor<Int32>(rangeFrom: 0, to: Int32(rank), stride: 1)
        return min(squeezingAxes: axes)
    }

    // NOTE: This overload is necessary, otherwise `max()` would refer to the variadic method
    // `max(squeezingAxes:)` with zero indices.
    @inlinable
    @differentiable(where Scalar: TensorFlowFloatingPoint)
    func max() -> Tensor {
        let axes = Tensor<Int32>(rangeFrom: 0, to: Int32(rank), stride: 1)
        return max(squeezingAxes: axes)
    }

    /// Returns the maximum values along the specified axes. The reduced dimensions are removed.
    /// - Parameter axes: The dimensions to reduce.
    /// - Precondition: Each value in `axes` must be in the range `-rank..<rank`.
    @inlinable
    @differentiable(
        wrt: self,
        vjp: _vjpMinOrMax(squeezingAxes:) where Scalar: TensorFlowFloatingPoint)
    func max(squeezingAxes axes: Tensor<Int32>) -> Tensor {
        return Raw.max(self, reductionIndices: axes, keepDims: false)
    }

    /// Returns the maximum values along the specified axes. The reduced dimensions are removed.
    /// - Parameter axes: The dimensions to reduce.
    /// - Precondition: Each value in `axes` must be in the range `-rank..<rank`.
    @inlinable
    @differentiable(wrt: self where Scalar: TensorFlowFloatingPoint)
    func max(squeezingAxes axes: [Int]) -> Tensor {
        // TODO(TF-433): Remove workaround for differentiating `map`.
        let axes = {axes.map(Int32.init)}()
        return max(squeezingAxes: Tensor<Int32>(axes))
    }

    /// Returns the maximum values along the specified axes. The reduced dimensions are removed.
    /// - Parameter axes: The dimensions to reduce.
    /// - Precondition: Each value in `axes` must be in the range `-rank..<rank`.
    @inlinable
    @differentiable(wrt: self where Scalar: TensorFlowFloatingPoint)
    func max(squeezingAxes axes: Int...) -> Tensor {
        max(squeezingAxes: axes)
    }

    /// Returns the minimum values along the specified axes. The reduced dimensions are removed.
    /// - Parameter axes: The dimensions to reduce.
    /// - Precondition: Each value in `axes` must be in the range `-rank..<rank`.
    @inlinable
    @differentiable(
        wrt: self,
        vjp: _vjpMinOrMax(squeezingAxes:) where Scalar: TensorFlowFloatingPoint)
    func min(squeezingAxes axes: Tensor<Int32>) -> Tensor {
        Raw.min(self, reductionIndices: axes, keepDims: false)
    }

    /// Returns the minimum values along the specified axes. The reduced dimensions are removed.
    /// - Parameter axes: The dimensions to reduce.
    /// - Precondition: Each value in `axes` must be in the range `-rank..<rank`.
    @inlinable
    @differentiable(wrt: self where Scalar: TensorFlowFloatingPoint)
    func min(squeezingAxes axes: [Int]) -> Tensor {
        // TODO(TF-433): Remove workaround for differentiating `map`.
        let axes = {axes.map(Int32.init)}()
        return min(squeezingAxes: Tensor<Int32>(axes))
    }

    /// Returns the minimum values along the specified axes. The reduced dimensions are removed.
    /// - Parameter axes: The dimensions to reduce.
    /// - Precondition: Each value in `axes` must be in the range `-rank..<rank`.
    @inlinable
    @differentiable(wrt: self where Scalar: TensorFlowFloatingPoint)
    func min(squeezingAxes axes: Int...) -> Tensor {
        min(squeezingAxes: axes)
    }

    /// Returns the indices of the maximum values along the specified axes. The reduced dimensions
    /// are removed.
    /// - Parameter axes: The dimensions to reduce.
    /// - Precondition: Each value in `axes` must be in the range `-rank..<rank`.
    @inlinable
    func argmax(squeezingAxis axis: Int) -> Tensor<Int32> {
        Raw.argMax(self, dimension: Tensor<Int32>(Int32(axis)))
    }

    /// Returns the indices of the minimum values along the specified axes. The reduced dimensions
    /// are removed.
    /// - Parameter axes: The dimensions to reduce.
    /// - Precondition: Each value in `axes` must be in the range `-rank..<rank`.
    @inlinable
    func argmin(squeezingAxis axis: Int) -> Tensor<Int32> {
        Raw.argMin(self, dimension: Tensor<Int32>(Int32(axis)))
    }

    /// Returns the minimum along the specified axes. The reduced dimensions are retained with
    /// value 1.
    /// - Parameter axes: The dimensions to reduce.
    /// - Precondition: Each value in `axes` must be in the range `-rank..<rank`.
    @inlinable
    @differentiable(wrt: self, vjp: _vjpMinOrMax(alongAxes:) where Scalar: TensorFlowFloatingPoint)
    func min(alongAxes axes: Tensor<Int32>) -> Tensor {
        Raw.min(self, reductionIndices: axes, keepDims: true)
    }

    /// Returns the minimum along the specified axes. The reduced dimensions are retained with
    /// value 1.
    /// - Parameter axes: The dimensions to reduce.
    /// - Precondition: Each value in `axes` must be in the range `-rank..<rank`.
    @inlinable
    func min(alongAxes axes: [Int]) -> Tensor {
        let axes = axes.map(Int32.init)
        return min(alongAxes: Tensor<Int32>(axes))
    }

    /// Returns the minimum along the specified axes. The reduced dimensions are retained with
    /// value 1.
    /// - Parameter axes: The dimensions to reduce.
    /// - Precondition: Each value in `axes` must be in the range `-rank..<rank`.
    @inlinable
    func min(alongAxes axes: Int...) -> Tensor {
        min(alongAxes: axes)
    }

    /// Returns the minimum along the specified axes. The reduced dimensions are retained with
    /// value 1.
    /// - Parameter axes: The dimensions to reduce.
    /// - Precondition: Each value in `axes` must be in the range `-rank..<rank`.
    @inlinable
    @differentiable(wrt: self, vjp: _vjpMinOrMax(alongAxes:) where Scalar: TensorFlowFloatingPoint)
    func max(alongAxes axes: Tensor<Int32>) -> Tensor {
        Raw.max(self, reductionIndices: axes, keepDims: true)
    }

    /// Returns the minimum along the specified axes. The reduced dimensions are retained with
    /// value 1.
    /// - Parameter axes: The dimensions to reduce.
    /// - Precondition: Each value in `axes` must be in the range `-rank..<rank`.
    @inlinable
    func max(alongAxes axes: [Int]) -> Tensor {
        let axes = axes.map(Int32.init)
        return max(alongAxes: Tensor<Int32>(axes))
    }

    /// Returns the minimum along the specified axes. The reduced dimensions are retained with
    /// value 1.
    /// - Parameter axes: The dimensions to reduce.
    /// - Precondition: Each value in `axes` must be in the range `-rank..<rank`.
    @inlinable
    func max(alongAxes axes: Int...) -> Tensor {
        max(alongAxes: axes)
    }

    /// Returns the index of the maximum value of the flattened scalars.
    @inlinable
    func argmax() -> Tensor<Int32> {
        flattened().argmax(squeezingAxis: 0)
    }

    /// Returns the index of the minimum value of the flattened scalars.
    @inlinable
    func argmin() -> Tensor<Int32> {
        flattened().argmin(squeezingAxis: 0)
    }
}

internal extension Tensor where Scalar: TensorFlowFloatingPoint {
  @inlinable
  func _vjpMinOrMax(squeezingAxes axes: Tensor<Int32>) -> (Tensor, (Tensor) -> Tensor) {
    let result = max(squeezingAxes: axes)
    return (result, { v in
      let yUnsqueezed = result.expandingShape(at: axes.scalars.map { Int($0) })
      let gradientUnsqueezed = v.expandingShape(at: axes.scalars.map { Int($0) })

      // Compute the number of selected (maximum or minimum) elements in each reduction dimension.
      // If there are multiple minimum or maximum elements then the gradient will be divided between
      // them.
      let indicators = Tensor(yUnsqueezed .== self)
      let selectedCount = indicators.sum(alongAxes: axes)

      return gradientUnsqueezed.broadcasted(toShape: self.shapeTensor) * indicators / selectedCount
    })
  }

  @inlinable
  func _vjpMinOrMax(alongAxes axes: Tensor<Int32>) -> (Tensor, (Tensor) -> Tensor) {
    let result = max(alongAxes: axes)
    return (result, { v in
      // Compute the number of selected (maximum or minimum) elements in each reduction dimension.
      // If there are multiple minimum or maximum elements then the gradient will be divided between
      // them.
      let indicators = Tensor(result .== self)
      let selectedCount = indicators.sum(alongAxes: axes)
      return v.broadcasted(toShape: self.shapeTensor) * indicators / selectedCount
    })
  }
}

// MARK: - Numeric Reductions

public extension Tensor where Scalar: Numeric {
    // MARK: - Sum

    /// Returns the sum along the specified axes. The reduced dimensions are removed.
    /// - Parameter axes: The dimensions to reduce.
    /// - Precondition: Each value in `axes` must be in the range `-rank...rank`.
    @inlinable
    @differentiable(wrt: self, vjp: _vjpSum(squeezingAxes:) where Scalar: TensorFlowFloatingPoint)
    func sum(squeezingAxes axes: Tensor<Int32>) -> Tensor {
        Raw.sum(self, reductionIndices: axes, keepDims: false)
    }

    /// Returns the sum along the specified axes. The reduced dimensions are removed.
    /// - Parameter axes: The dimensions to reduce.
    /// - Precondition: Each value in `axes` must be in the range `-rank...rank`.
    @inlinable
    @differentiable(wrt: self where Scalar: TensorFlowFloatingPoint)
    func sum(squeezingAxes axes: [Int]) -> Tensor {
        // TODO(TF-433): Remove workaround for differentiating `map`.
        let axes = {axes.map(Int32.init)}()
        return sum(squeezingAxes: Tensor<Int32>(axes))
    }

    /// Returns the sum along the specified axes. The reduced dimensions are removed.
    /// - Parameter axes: The dimensions to reduce.
    /// - Precondition: Each value in `axes` must be in the range `-rank...rank`.
    @inlinable
    @differentiable(wrt: self where Scalar: TensorFlowFloatingPoint)
    func sum(squeezingAxes axes: Int...) -> Tensor {
        sum(squeezingAxes: axes)
    }

    @inlinable
    @differentiable(wrt: self where Scalar: TensorFlowFloatingPoint)
    func sum() -> Tensor {
        flattened().sum(squeezingAxes: 0)
    }

    /// Returns the sum along the specified axes. The reduced dimensions are retained with value 1.
    /// - Parameter axes: The dimensions to reduce.
    /// - Precondition: Each value in `axes` must be in the range `-rank..<rank`.
    @inlinable
    @differentiable(wrt: self, vjp: _vjpSum(alongAxes:) where Scalar: TensorFlowFloatingPoint)
    func sum(alongAxes axes: Tensor<Int32>) -> Tensor {
        Raw.sum(self, reductionIndices: axes, keepDims: true)
    }

    /// Returns the sum along the specified axes. The reduced dimensions are retained with value 1.
    /// - Parameter axes: The dimensions to reduce.
    /// - Precondition: Each value in `axes` must be in the range `-rank..<rank`.
    @inlinable
    @differentiable(wrt: self where Scalar: TensorFlowFloatingPoint)
    func sum(alongAxes axes: [Int]) -> Tensor {
        // TODO(TF-433): Remove workaround for differentiating `map`.
        let axes = {axes.map(Int32.init)}()
        return sum(alongAxes: Tensor<Int32>(axes))
    }

    /// Returns the sum along the specified axes. The reduced dimensions are retained with value 1.
    /// - Parameter axes: The dimensions to reduce.
    /// - Precondition: Each value in `axes` must be in the range `-rank..<rank`.
    @inlinable
    @differentiable(wrt: self where Scalar: TensorFlowFloatingPoint)
    func sum(alongAxes axes: Int...) -> Tensor {
        sum(alongAxes: axes)
    }

    // MARK: - Product

    /// Returns the product along the specified axes. The reduced dimensions are removed.
    ///
    /// - Parameter axes: The dimensions to reduce.
    /// - Precondition: Each value in `axes` must be in the range `-rank...rank`.
    // TODO: Make this @differentiable.
    @inlinable
    func product(squeezingAxes axes: Tensor<Int32>) -> Tensor {
        Raw.prod(self, reductionIndices: axes, keepDims: false)
    }

    /// Returns the product along the specified axes. The reduced dimensions are removed.
    ///
    /// - Parameter axes: The dimensions to reduce.
    /// - Precondition: Each value in `axes` must be in the range `-rank...rank`.
    @inlinable
    func product(squeezingAxes axes: [Int]) -> Tensor {
        // TODO(TF-433): Remove workaround for differentiating `map`.
        let axes = {axes.map(Int32.init)}()
        return product(squeezingAxes: Tensor<Int32>(axes))
    }

    /// Returns the product along the specified axes. The reduced dimensions are removed.
    ///
    /// - Parameter axes: The dimensions to reduce.
    /// - Precondition: Each value in `axes` must be in the range `-rank...rank`.
    @inlinable
    func product(squeezingAxes axes: Int...) -> Tensor {
        product(squeezingAxes: axes)
    }

    @inlinable
    func product() -> Tensor {
        flattened().product(squeezingAxes: 0)
    }

    /// Returns the product along the specified axes. The reduced dimensions are retained with
    /// value 1.
    /// - Parameter axes: The dimensions to reduce.
    /// - Precondition: Each value in `axes` must be in the range `-rank..<rank`.
    @inlinable
    func product(alongAxes axes: Tensor<Int32>) -> Tensor {
        Raw.prod(self, reductionIndices: axes, keepDims: true)
    }

    /// Returns the product along the specified axes. The reduced dimensions are retained with
    /// value 1.
    /// - Parameter axes: The dimensions to reduce.
    /// - Precondition: Each value in `axes` must be in the range `-rank..<rank`.
    @inlinable
    func product(alongAxes axes: [Int]) -> Tensor {
        // TODO(TF-433): Remove workaround for differentiating `map`.
        let axes = {axes.map(Int32.init)}()
        return product(alongAxes: Tensor<Int32>(axes))
    }

    /// Returns the product along the specified axes. The reduced dimensions are retained with
    /// value 1.
    /// - Parameter axes: The dimensions to reduce.
    /// - Precondition: Each value in `axes` must be in the range `-rank..<rank`.
    @inlinable
    func product(alongAxes axes: Int...) -> Tensor {
        product(alongAxes: axes)
    }

    // MARK: - Mean

    /// Returns the arithmetic mean along the specified axes. The reduced dimensions are removed.
    /// - Parameter axes: The dimensions to reduce.
    /// - Precondition: Each value in `axes` must be in the range `-rank...rank`.
    @inlinable
    @differentiable(wrt: self, vjp: _vjpMean(squeezingAxes:) where Scalar: TensorFlowFloatingPoint)
    func mean(squeezingAxes axes: Tensor<Int32>) -> Tensor {
        Raw.mean(self, reductionIndices: axes, keepDims: false)
    }

    /// Returns the arithmetic mean along the specified axes. The reduced dimensions are removed.
    /// - Parameter axes: The dimensions to reduce.
    /// - Precondition: Each value in `axes` must be in the range `-rank...rank`.
    @inlinable
    @differentiable(wrt: self where Scalar: TensorFlowFloatingPoint)
    func mean(squeezingAxes axes: [Int]) -> Tensor {
        // TODO(TF-433): Remove workaround for differentiating `map`.
        let axes = {axes.map(Int32.init)}()
        return mean(squeezingAxes: Tensor<Int32>(axes))
    }

    /// Returns the arithmetic mean along the specified axes. The reduced dimensions are removed.
    /// - Parameter axes: The dimensions to reduce.
    /// - Precondition: Each value in `axes` must be in the range `-rank...rank`.
    @inlinable
    @differentiable(wrt: self where Scalar: TensorFlowFloatingPoint)
    func mean(squeezingAxes axes: Int...) -> Tensor {
        mean(squeezingAxes: axes)
    }

    @inlinable
    @differentiable(wrt: self where Scalar: TensorFlowFloatingPoint)
    func mean() -> Tensor {
        flattened().mean(squeezingAxes: [0])
    }

    /// Returns the arithmetic mean along the specified axes. The reduced dimensions are retained
    /// with value 1.
    /// - Parameter axes: The dimensions to reduce.
    /// - Precondition: Each value in `axes` must be in the range `-rank..<rank`.
    @inlinable
    @differentiable(wrt: self, vjp: _vjpMean(alongAxes:) where Scalar: TensorFlowFloatingPoint)
    func mean(alongAxes axes: Tensor<Int32>) -> Tensor {
        Raw.mean(self, reductionIndices: axes, keepDims: true)
    }

    /// Returns the arithmetic mean along the specified axes. The reduced dimensions are retained
    /// with value 1.
    /// - Parameter axes: The dimensions to reduce.
    /// - Precondition: Each value in `axes` must be in the range `-rank..<rank`.
    @inlinable
    @differentiable(wrt: self where Scalar: TensorFlowFloatingPoint)
    func mean(alongAxes axes: [Int]) -> Tensor {
        // TODO(TF-433): Remove workaround for differentiating `map`.
        let axes = {axes.map(Int32.init)}()
        return mean(alongAxes: Tensor<Int32>(axes))
    }

    /// Returns the arithmetic mean along the specified axes. The reduced dimensions are retained
    /// with value 1.
    /// - Parameter axes: The dimensions to reduce.
    /// - Precondition: Each value in `axes` must be in the range `-rank..<rank`.
    @inlinable
    @differentiable(wrt: self where Scalar: TensorFlowFloatingPoint)
    func mean(alongAxes axes: Int...) -> Tensor {
        mean(alongAxes: axes)
    }

    // MARK: - Variance

    /// Returns the variance along the specified axes. The reduced dimensions are removed. Does not
    /// apply Bessel's correction.
    /// - Parameter axes: The dimensions to reduce.
    /// - Precondition: Each value in `axes` must be in the range `-rank..<rank`.
    @inlinable
    @differentiable(wrt: self where Scalar: TensorFlowFloatingPoint)
    func variance(squeezingAxes axes: Tensor<Int32>) -> Tensor {
        let squaredDiff = (self - mean(alongAxes: axes)).squared()
        return squaredDiff.mean(squeezingAxes: axes)
    }

    /// Returns the variance along the specified axes. The reduced dimensions are removed. Does not
    /// apply Bessel's correction.
    /// - Parameter axes: The dimensions to reduce.
    /// - Precondition: Each value in `axes` must be in the range `-rank..<rank`.
    @inlinable
    @differentiable(wrt: self where Scalar: TensorFlowFloatingPoint)
    func variance(squeezingAxes axes: [Int]) -> Tensor {
        // TODO(TF-433): Remove workaround for differentiating `map`.
        let axes = {axes.map(Int32.init)}()
        return variance(squeezingAxes: Tensor<Int32>(axes))
    }

    /// Returns the variance along the specified axes. The reduced dimensions are retained with
    /// value 1. Does not apply Bessel's correction.
    /// - Parameter axes: The dimensions to reduce.
    /// - Precondition: Each value in `axes` must be in the range `-rank..<rank`.
    @inlinable
    @differentiable(wrt: self where Scalar: TensorFlowFloatingPoint)
    func variance(squeezingAxes axes: Int...) -> Tensor {
        variance(squeezingAxes: axes)
    }

    @inlinable
    @differentiable(wrt: self where Scalar: TensorFlowFloatingPoint)
    func variance() -> Tensor {
        let mean = self.mean()
        let squaredDiff = (self - mean).squared()
        return squaredDiff.mean()
    }

    /// Returns the variance along the specified axes. The reduced dimensions are retained with
    /// value 1. Does not apply Bessel's correction.
    /// - Parameter axes: The dimensions to reduce.
    /// - Precondition: Each value in `axes` must be in the range `-rank..<rank`.
    @inlinable
    @differentiable(wrt: self where Scalar: TensorFlowFloatingPoint)
    func variance(alongAxes axes: Tensor<Int32>) -> Tensor {
        let squaredDiff = (self - mean(alongAxes: axes)).squared()
        return squaredDiff.mean(alongAxes: axes)
    }

    /// Returns the variance along the specified axes. The reduced dimensions are retained with
    /// value 1. Does not apply Bessel's correction.
    /// - Parameter axes: The dimensions to reduce.
    /// - Precondition: Each value in `axes` must be in the range `-rank..<rank`.
    @inlinable
    @differentiable(wrt: self where Scalar: TensorFlowFloatingPoint)
    func variance(alongAxes axes: [Int]) -> Tensor {
        // TODO(TF-433): Remove workaround for differentiating `map`.
        let axes = {axes.map(Int32.init)}()
        return variance(alongAxes: Tensor<Int32>(axes))
    }

    /// Returns the variance along the specified axes. The reduced dimensions are retained with
    /// value 1. Does not apply Bessel's correction.
    /// - Parameter axes: The dimensions to reduce.
    /// - Precondition: Each value in `axes` must be in the range `-rank..<rank`.
    @inlinable
    @differentiable(wrt: self where Scalar: TensorFlowFloatingPoint)
    func variance(alongAxes axes: Int...) -> Tensor {
        variance(alongAxes: axes)
    }
}

internal extension Tensor where Scalar: TensorFlowFloatingPoint {
    @inlinable
    func _vjpSum(alongAxes axes: Tensor<Int32>) -> (Tensor, (Tensor) -> Tensor) {
        let value = sum(alongAxes: axes)
        return (value, { [shape = shapeTensor] in $0.broadcasted(toShape: shape) })
    }

    @inlinable
    func _vjpSum(squeezingAxes axes: Tensor<Int32>) -> (Tensor, (Tensor) -> Tensor) {
        let value = sum(squeezingAxes: axes)
        return (value, { [shape = shapeTensor] v in
	      let unsqueezed = v.expandingShape(at: axes.scalars.map { Int($0) })
	      return unsqueezed.broadcasted(toShape: shape)
	    })
    }

    @inlinable
    func _vjpMean(alongAxes axes: Tensor<Int32>) -> (Tensor, (Tensor) -> Tensor) {
        let value = mean(alongAxes: axes)
        let count = Raw.gather(params: shapeTensor, indices: axes).product()
        return (value, { [shape = shapeTensor] in $0.broadcasted(toShape: shape) / Tensor(count) })
    }

    @inlinable
    func _vjpMean(squeezingAxes axes: Tensor<Int32>) -> (Tensor, (Tensor) -> Tensor) {
        let value = mean(squeezingAxes: axes)
        let count = Raw.gather(params: shapeTensor, indices: axes).product()
        return (value, { [shape = shapeTensor] v in
	      let unsqueezed = v.expandingShape(at: axes.scalars.map { Int($0) })
	      return unsqueezed.broadcasted(toShape: shape) / Tensor(count)
	    })
    }
}

// TODO: Consider making the return type be generic over `FloatingPoint` types
// so that `self`'s scalar type can be any `Numeric` type.
public extension Tensor where Scalar: TensorFlowFloatingPoint {
    /// Returns the standard deviation of the elements along the specified axes. The reduced
    /// dimensions are retained with value `1`. Does not apply Bessel's correction.
    ///
    /// - Parameter axes: The dimensions to reduce.
    /// - Precondition: Each value in `axes` must be in the range `-rank..<rank`.
    @inlinable
    @differentiable(wrt: self)
    func standardDeviation(squeezingAxes axes: Tensor<Int32>) -> Tensor {
        TensorFlow.sqrt(variance(squeezingAxes: axes))
    }

    /// Returns the standard deviation of the elements along the specified axes. The reduced
    /// dimensions are retained with value `1`. Does not apply Bessel's correction.
    ///
    /// - Parameter axes: The dimensions to reduce.
    /// - Precondition: Each value in `axes` must be in the range `-rank..<rank`.
    @inlinable
    @differentiable(wrt: self)
    func standardDeviation(squeezingAxes axes: [Int]) -> Tensor {
        TensorFlow.sqrt(variance(squeezingAxes: axes))
    }

    /// Returns the standard deviation of the elements along the specified axes. The reduced
    /// dimensions are retained with value `1`. Does not apply Bessel's correction.
    ///
    /// - Parameter axes: The dimensions to reduce.
    /// - Precondition: Each value in `axes` must be in the range `-rank..<rank`.
    @inlinable
    @differentiable(wrt: self)
    func standardDeviation(squeezingAxes axes: Int...) -> Tensor {
        standardDeviation(squeezingAxes: axes)
    }

    /// Returns the standard deviation of all elements in this tensor. 
    /// Does not apply Bessel's correction.
    ///
    /// - Precondition: Each value in `axes` must be in the range `-rank..<rank`.
    @inlinable
    @differentiable(wrt: self)
    func standardDeviation() -> Tensor {
        // Reduce along all dimensions.
        standardDeviation(squeezingAxes: Array(0..<shape.rank))
    }

    /// Returns the standard deviation of the elements along the specified axes. The reduced
    /// dimensions are retained with value `1`. Does not apply Bessel's correction.
    ///
    /// - Parameter axes: The dimensions to reduce.
    /// - Precondition: Each value in `axes` must be in the range `-rank..<rank`.
    @inlinable
    @differentiable(wrt: self)
    func standardDeviation(alongAxes axes: Tensor<Int32>) -> Tensor {
        TensorFlow.sqrt(variance(alongAxes: axes))
    }

    /// Returns the standard deviation of the elements along the specified axes. The reduced
    /// dimensions are retained with value `1`. Does not apply Bessel's correction.
    ///
    /// - Parameter axes: The dimensions to reduce.
    /// - Precondition: Each value in `axes` must be in the range `-rank..<rank`.
    @inlinable
    @differentiable(wrt: self)
    func standardDeviation(alongAxes axes: [Int]) -> Tensor {
        // TODO(TF-433): Remove workaround for differentiating `map`.
        let axes = {axes.map(Int32.init)}()
        return standardDeviation(alongAxes: Tensor<Int32>(axes))
    }

    /// Returns the standard deviation of the elements along the specified axes. The reduced
    /// dimensions are retained with value `1`. Does not apply Bessel's correction.
    ///
    /// - Parameter axes: The dimensions to reduce.
    /// - Precondition: Each value in `axes` must be in the range `-rank..<rank`.
    @inlinable
    @differentiable(wrt: self)
    func standardDeviation(alongAxes axes: Int...) -> Tensor {
        TensorFlow.sqrt(variance(alongAxes: axes))
    }

    /// Returns `log(exp(self).sum(squeezingAxes: axes))`. The reduced dimensions are removed.
    /// 
    /// This function is more numerically stable than computing
    /// `log(exp(self).sum(squeezingAxes: axes))` directly. It avoids overflows caused by computing 
    /// the `exp` of large inputs and underflows caused by computing the `log` of small inputs.
    ///
    /// - Parameter axes: The dimensions to reduce.
    /// - Precondition: Each value in `axes` must be in the range `-rank..<rank`.
    @inlinable
    @differentiable(wrt: self)
    func logSumExp(squeezingAxes axes: Tensor<Int32>) -> Tensor {
        let rawMax = max(alongAxes: axes)
        let offset = withoutDerivative(at: rawMax) { rawMax in 
            rawMax.replacing(
                with: Tensor<Scalar>(zerosLike: rawMax),
                where: rawMax.isFinite)
        }
        let result = TensorFlow.log(TensorFlow.exp(self - offset).sum(squeezingAxes: axes))
        let resultShape = withoutDerivative(at: result.shapeTensor)
        return result + offset.reshaped(toShape: resultShape)
    }

    /// Returns `log(exp(self).sum(squeezingAxes: axes))`. The reduced dimensions are removed.
    /// 
    /// This function is more numerically stable than computing
    /// `log(exp(self).sum(squeezingAxes: axes))` directly. It avoids overflows caused by computing 
    /// the `exp` of large inputs and underflows caused by computing the `log` of small inputs.
    ///
    /// - Parameter axes: The dimensions to reduce.
    /// - Precondition: Each value in `axes` must be in the range `-rank..<rank`.
    @inlinable
    @differentiable(wrt: self)
    func logSumExp(squeezingAxes axes: [Int]) -> Tensor {
        // TODO(TF-433): Remove workaround for differentiating `map`.
        let axes = withoutDerivative(at: axes) { $0.map(Int32.init) }
        return logSumExp(squeezingAxes: Tensor<Int32>(axes))
    }

    /// Returns `log(exp(self).sum(squeezingAxes: axes))`. The reduced dimensions are removed.
    /// 
    /// This function is more numerically stable than computing
    /// `log(exp(self).sum(squeezingAxes: axes))` directly. It avoids overflows caused by computing 
    /// the `exp` of large inputs and underflows caused by computing the `log` of small inputs.
    ///
    /// - Parameter axes: The dimensions to reduce.
    /// - Precondition: Each value in `axes` must be in the range `-rank..<rank`.
    @inlinable
    @differentiable(wrt: self)
    func logSumExp(squeezingAxes axes: Int...) -> Tensor {
        return logSumExp(squeezingAxes: axes)
    }

    /// Returns `log(exp(self).sum())`. The result is a scalar.
    ///
    /// This function is more numerically stable than computing `log(exp(self).sum())` directly. It
    /// avoids overflows caused by computing the `exp` of large inputs and underflows caused by 
    /// computing the `log` of small inputs.
    @inlinable
    @differentiable(wrt: self)
    func logSumExp() -> Tensor {
        return logSumExp(squeezingAxes: Array(0..<shape.rank))
    }

    /// Returns `log(exp(self).sum(alongAxes: axes))`. The reduced dimensions are retained with 
    /// value `1`.
    ///
    /// This function is more numerically stable than computing
    /// `log(exp(self).sum(alongAxes: axes))` directly. It avoids overflows caused by computing 
    /// the `exp` of large inputs and underflows caused by computing the `log` of small inputs.
    ///
    /// - Parameter axes: The dimensions to reduce.
    /// - Precondition: Each value in `axes` must be in the range `-rank..<rank`.
    @inlinable
    @differentiable(wrt: self)
    func logSumExp(alongAxes axes: Tensor<Int32>) -> Tensor {
        let rawMax = max(alongAxes: axes)
        let offset = withoutDerivative(at: rawMax) { rawMax in 
            rawMax.replacing(
                with: Tensor<Scalar>(zerosLike: rawMax),
                where: rawMax.isFinite)
        }
        let result = TensorFlow.log(TensorFlow.exp(self - offset).sum(alongAxes: axes))
        return result + offset
    }

    /// Returns `log(exp(self).sum(alongAxes: axes))`. The reduced dimensions are retained with 
    /// value `1`.
    ///
    /// This function is more numerically stable than computing
    /// `log(exp(self).sum(alongAxes: axes))` directly. It avoids overflows caused by computing 
    /// the `exp` of large inputs and underflows caused by computing the `log` of small inputs.
    ///
    /// - Parameter axes: The dimensions to reduce.
    /// - Precondition: Each value in `axes` must be in the range `-rank..<rank`.
    @inlinable
    @differentiable(wrt: self)
    func logSumExp(alongAxes axes: [Int]) -> Tensor {
        // TODO(TF-433): Remove workaround for differentiating `map`.
        let axes = withoutDerivative(at: axes) { $0.map(Int32.init) }
        return logSumExp(alongAxes: Tensor<Int32>(axes))
    }

    /// Returns `log(exp(self).sum(alongAxes: axes))`. The reduced dimensions are retained with 
    /// value `1`.
    ///
    /// This function is more numerically stable than computing
    /// `log(exp(self).sum(alongAxes: axes))` directly. It avoids overflows caused by computing 
    /// the `exp` of large inputs and underflows caused by computing the `log` of small inputs.
    ///
    /// - Parameter axes: The dimensions to reduce.
    /// - Precondition: Each value in `axes` must be in the range `-rank..<rank`.
    @inlinable
    @differentiable(wrt: self)
    func logSumExp(alongAxes axes: Int...) -> Tensor {
        return logSumExp(alongAxes: axes)
    }
}

//===------------------------------------------------------------------------------------------===//
// Linear Algebra
//===------------------------------------------------------------------------------------------===//

/// Performs matrix multiplication with another tensor and produces the result.
@inlinable
@differentiable(vjp: _vjpMatmul(_:transposed:_:transposed:) where Scalar: TensorFlowFloatingPoint)
public func matmul<Scalar: Numeric>(
    _ lhs: Tensor<Scalar>,
    transposed transposeA: Bool = false,
    _ rhs: Tensor<Scalar>,
    transposed transposeB: Bool = false
) -> Tensor<Scalar> {
    switch (lhs.rank, rhs.rank) {
    case (3..., 3...):
        return Raw.batchMatMulV2(lhs, rhs, adjX: transposeA, adjY: transposeB)
    case (2, 3...):
        return Raw.batchMatMulV2(lhs.expandingShape(at: 1), rhs, adjX: transposeA, adjY: transposeB)
    case (3..., 2):
        return Raw.batchMatMulV2(lhs, rhs.expandingShape(at: 1), adjX: transposeA, adjY: transposeB)
    default:
        return Raw.matMul(lhs, rhs, transposeA: transposeA, transposeB: transposeB)
    }
}

@inlinable
internal func _vjpMatmul<Scalar: TensorFlowFloatingPoint>(
    _ lhs: Tensor<Scalar>,
    transposed transposeA: Bool = false,
    _ rhs: Tensor<Scalar>,
    transposed transposeB: Bool = false
) -> (Tensor<Scalar>, (Tensor<Scalar>) -> (Tensor<Scalar>, Tensor<Scalar>)) {
    let value = matmul(lhs, transposed: transposeA, rhs, transposed: transposeB)
    return (value, { v in
        let (lhsGrad, rhsGrad): (Tensor<Scalar>, Tensor<Scalar>)
        switch (transposeA, transposeB) {
        case (false, false):
            lhsGrad = matmul(v, transposed: false, rhs, transposed: true)
            rhsGrad = matmul(lhs, transposed: true, v, transposed: false)
        case (false, true):
            lhsGrad = matmul(v, rhs)
            rhsGrad = matmul(lhs, transposed: true, v, transposed: false)
        case (true, false):
            lhsGrad = matmul(v, transposed: false, rhs, transposed: true)
            rhsGrad = matmul(lhs, v)
        case (true, true):
            lhsGrad = matmul(v, transposed: true, rhs, transposed: true)
            rhsGrad = matmul(lhs, transposed: true, v, transposed: true)
        }
        switch (lhs.rank, rhs.rank) {
        case (3..., 3...): return (lhsGrad.sum(squeezingAxes: 1), rhsGrad)
        case (3..., 2): return (lhsGrad, rhsGrad.sum(squeezingAxes: 1))
        default: return (lhsGrad, rhsGrad)
        }
    })
}

infix operator •: MultiplicationPrecedence

public extension Tensor where Scalar: Numeric {
    // TODO: We have to define a custom VJP on • because AD can't yet differentiate generic methods.
    // After AD can differentiate generic methods, remove the custom VJP.

    /// Performs matrix multiplication between two tensors and produces the result.
    @inlinable
    @differentiable(vjp: _vjpMatmulOperator(lhs:rhs:) where Scalar: TensorFlowFloatingPoint)
    static func • (lhs: Tensor, rhs: Tensor) -> Tensor {
        matmul(lhs, rhs)
    }
}

// TODO: We have to define a custom VJP on • because AD can't yet
// differentiate generic methods. After AD can differentiate generic methods,
// remove the custom VJP.
internal extension Tensor where Scalar: TensorFlowFloatingPoint {
    @inlinable
    static func _vjpMatmulOperator(
        lhs: Tensor,
        rhs: Tensor
    ) -> (Tensor, (Tensor) -> (Tensor, Tensor)) {
        _vjpMatmul(lhs, rhs)
    }
}<|MERGE_RESOLUTION|>--- conflicted
+++ resolved
@@ -164,10 +164,10 @@
 extension Tensor: VectorProtocol where Scalar: TensorFlowFloatingPoint {
     public typealias VectorSpaceScalar = Float
 
-<<<<<<< HEAD
     public func scaled(by scale: Float) -> Self {
         Scalar(scale) * self
-=======
+    }
+
     @differentiable(where Scalar: TensorFlowFloatingPoint)
     public func adding(_ scalar: Scalar) -> Self {
         self + scalar
@@ -181,7 +181,6 @@
     @differentiable(where Scalar: TensorFlowFloatingPoint)
     public func scaled(by scalar: Scalar) -> Self {
         self * scalar
->>>>>>> 380a95c3
     }
 }
 
