--- conflicted
+++ resolved
@@ -320,240 +320,6 @@
 
 infix operator ++: AdditionPrecedence
 
-<<<<<<< HEAD
-public extension Tensor {
-    /// Returns a transposed tensor, with dimensions permuted in the specified order.
-    @inlinable
-    @differentiable(wrt: self where Scalar: TensorFlowFloatingPoint)
-    func transposed(permutation: Tensor<Int32>) -> Tensor {
-        _Raw.transpose(self, perm: permutation)
-    }
-
-    /// Returns a transposed tensor, with dimensions permuted in the specified order.
-    @available(*, deprecated, renamed: "transposed(permutation:)")
-    @inlinable
-    @differentiable(wrt: self where Scalar: TensorFlowFloatingPoint)
-    func transposed(withPermutations permutations: Tensor<Int32>) -> Tensor {
-        transposed(permutation: permutations)
-    }
-
-    /// Returns a transposed tensor, with dimensions permuted in the specified order.
-    @inlinable
-    @differentiable(wrt: self where Scalar: TensorFlowFloatingPoint)
-    func transposed(permutation: [Int]) -> Tensor {
-        let permutation = permutation.map(Int32.init)
-        return transposed(permutation: Tensor<Int32>(permutation))
-    }
-
-    /// Returns a transposed tensor, with dimensions permuted in the specified order.
-    @available(*, deprecated, renamed: "transposed(permutation:)")
-    @inlinable
-    @differentiable(wrt: self where Scalar: TensorFlowFloatingPoint)
-    func transposed(withPermutations permutations: [Int]) -> Tensor {
-        transposed(permutation: permutations)
-    }
-
-    /// Returns a transposed tensor, with dimensions permuted in the specified order.
-    @inlinable
-    @differentiable(wrt: self where Scalar: TensorFlowFloatingPoint)
-    func transposed(permutation: Int...) -> Tensor {
-        transposed(permutation: permutation)
-    }
-
-    /// Returns a transposed tensor, with dimensions permuted in the specified order.
-    @available(*, deprecated, renamed: "transposed(permutation:)")
-    @inlinable
-    @differentiable(wrt: self where Scalar: TensorFlowFloatingPoint)
-    func transposed(withPermutations permutations: Int...) -> Tensor {
-        transposed(permutation: permutations)
-    }
-
-    /// Returns a transposed tensor, with dimensions permuted in reverse order.
-    @inlinable
-    @differentiable(wrt: self where Scalar: TensorFlowFloatingPoint)
-    func transposed() -> Tensor {
-        let defaultPermutations = rankTensor - 1 - Tensor<Int32>(
-            rangeFrom: 0, to: Int32(rank), stride: 1)
-        return transposed(permutation: Tensor<Int32>(defaultPermutations))
-    }
-    
-    /// Returns a tensor with specified dimensions reversed.
-    /// - Precondition: Each value in `axes` must be in the range `-rank..<rank`.
-    /// - Precondition: There must be no duplication in `axes`.
-    @inlinable
-    @differentiable(wrt: self where Scalar: TensorFlowFloatingPoint)
-    func reversed(inAxes axes: Tensor<Int32>) -> Tensor {
-        precondition(areAxesInRange(axes), "All axes must be in the range `[-rank, rank)`.")
-        return _Raw.reverseV2(self, axis: axes)
-    }
-    
-    /// Returns a tensor with specified dimensions reversed.
-    /// - Precondition: Each value in `axes` must be in the range `-rank..<rank`.
-    /// - Precondition: There must be no duplication in `axes`.
-    @inlinable
-    @differentiable(wrt: self where Scalar: TensorFlowFloatingPoint)
-    func reversed(inAxes axes: [Int]) -> Tensor {
-        precondition(axes.count == Set(axes.map { $0 < 0 ? $0 + rank : $0 }).count,
-                     "There must be no duplication in axes.")
-        let axes = axes.map(Int32.init)
-        return reversed(inAxes: Tensor<Int32>(axes))
-    }
-    
-    /// Returns a tensor with specified dimensions reversed.
-    /// - Precondition: Each value in `axes` must be in the range `-rank..<rank`.
-    /// - Precondition: There must be no duplication in `axes`.
-    @inlinable
-    @differentiable(wrt: self where Scalar: TensorFlowFloatingPoint)
-    func reversed(inAxes axes: Int...) -> Tensor {
-        reversed(inAxes: axes)
-    }
-
-    /// Returns a concatenated tensor along the specified axis.
-    /// - Precondition: The tensors must have the same dimensions, except for the
-    ///   specified axis.
-    /// - Precondition: The axis must be in the range `-rank..<rank`.
-    @inlinable
-    @differentiable(where Scalar: TensorFlowFloatingPoint)
-    func concatenated(with other: Tensor, alongAxis axis: Int = 0) -> Tensor {
-        return Tensor(concatenating: [self, other], alongAxis: axis)
-    }
-
-    /// Concatenation operator.
-    /// - Note: `++` is a custom operator that does not exist in Swift, but does
-    ///   in Haskell/Scala. Its addition is not an insignificant language change
-    ///   and may be controversial. The existence/naming of `++` will be discussed
-    ///   during a later API design phase.
-    @inlinable
-    @differentiable(where Scalar: TensorFlowFloatingPoint)
-    static func ++ (lhs: Tensor, rhs: Tensor) -> Tensor {
-        return lhs.concatenated(with: rhs)
-    }
-
-    /// Returns a tensor by gathering slices of the input at `indices` along the `axis` dimension
-    ///
-    /// For 0-D (scalar) `indices`:
-    /// ```
-    /// result[p_0,          ..., p_{axis-1},
-    ///        p_{axis + 1}, ..., p_{N-1}] =
-    /// self[p_0,          ..., p_{axis-1},
-    ///      indices,
-    ///      p_{axis + 1}, ..., p_{N-1}]
-    /// ```
-    ///
-    /// For 1-D (vector) `indices`:
-    /// ```
-    /// result[p_0,          ..., p_{axis-1},
-    ///        i,
-    ///        p_{axis + 1}, ..., p_{N-1}] =
-    /// self[p_0,          ..., p_{axis-1},
-    ///      indices[i],
-    ///      p_{axis + 1}, ..., p_{N-1}]
-    /// ```
-    ///
-    /// In the general case, produces a resulting tensor where:
-    /// ```
-    /// result[p_0,             ..., p_{axis-1},
-    ///        i_{batch\_dims}, ..., i_{M-1},
-    ///        p_{axis + 1},    ..., p_{N-1}] =
-    /// self[p_0,             ..., p_{axis-1},
-    ///      indices[i_0,     ..., i_{M-1}],
-    ///      p_{axis + 1},    ..., p_{N-1}]
-    /// ```
-    /// where `N = self.rank` and `M = indices.rank`.
-    ///
-    /// The shape of the resulting tensor is:
-    /// `self.shape[..<axis] + indices.shape + self.shape[(axis + 1)...]`.
-    ///
-    /// - Note: On CPU, if an out-of-range index is found, an error is thrown. On GPU, if an
-    /// out-of-range index is found, a 0 is stored in the corresponding output values.
-    ///
-    /// - Parameters:
-    ///   - indices: Contains the indices to gather at.
-    ///   - axis: Dimension along which to gather. Negative values wrap around.
-    ///
-    /// - Precondition: `axis` must be in the range `[-rank, rank)`.
-    ///
-    /// - Returns: The gathered tensor.
-    @inlinable
-    @differentiable(wrt: self where Scalar : TensorFlowFloatingPoint)
-    func gathering<Index: TensorFlowIndex>(
-        atIndices indices: Tensor<Index>,
-        alongAxis axis: Int = 0
-    ) -> Tensor {
-        precondition(isAxisInRange(axis), "Axis must be in the range `[-rank, rank)`.")
-        return _Raw.gatherV2(params: self, indices: indices, axis: Tensor<Int32>(Int32(axis)))
-    }
-
-    /// Returns slices of this tensor at `indices` along the `axis` dimension, while ignoring the
-    /// first `batchDimensionCount` dimensions that correspond to batch dimensions. The gather is
-    /// performed along the first non-batch dimension.
-    ///
-    /// Performs similar functionality to `gathering`, except that the resulting tensor shape is
-    /// now `shape[..<axis] + indices.shape[batchDimensionCount...] + shape[(axis + 1)...]`.
-    ///
-    /// - Parameters:
-    ///   - indices: Contains the indices to gather.
-    ///   - axis: Dimension along which to gather. Negative values wrap around.
-    ///   - batchDimensionCount: Number of leading batch dimensions to ignore.
-    ///
-    /// - Precondition: `axis` must be in the range `-rank..<rank`, while also being greater than
-    ///   or equal to `batchDimensionCount`.
-    /// - Precondition: `batchDimensionCount` must be less than `indices.rank`.
-    ///
-    /// - Returns: The gathered tensor.
-    @inlinable
-    @differentiable(wrt: self where Scalar: TensorFlowFloatingPoint)
-    func batchGathering<Index: TensorFlowIndex>(
-        atIndices indices: Tensor<Index>,
-        alongAxis axis: Int = 1,
-        batchDimensionCount: Int = 1
-    ) -> Tensor {
-        precondition(batchDimensionCount >= 0, "'batchDimensionCount' must be non-negative.")
-        precondition(
-            batchDimensionCount < indices.rank,
-            "'batchDimensionCount' must be less than 'indices.rank'.")
-        withoutDerivative(at: rank) {
-            precondition(
-                batchDimensionCount < $0,
-                "'batchDimensionCount' must be less than the tensor's rank.")
-        }
-
-        // Adjust axis to be positive.
-        let axis = axis < 0 ? axis + rank : axis
-
-        // Handle the axis argument by transposing the axis dimension so that it is the first
-        // non-batch dimension, recursively calling `batchGathering` with `axis = 0`, and then
-        // transposing the result to put the pre-axis dimensions before the indices dimensions.
-        if axis != batchDimensionCount {
-            // TODO: precondition(axis >= 0 && axis < rank, "'axis' is out of range.")
-            // TODO: precondition(batchDimensionCount <= axis,
-            //                    "'batchDimensionCount' must be less than or equal to 'axis'.")
-
-            // Move self[axis] up to self[batchDimensionCount].
-            let permutation = Tensor<Int32>(concatenating: [
-                Tensor<Int32>(rangeFrom: 0, to: Int32(batchDimensionCount), stride: 1),
-                Tensor<Int32>(Int32(axis)).rankLifted(),
-                Tensor<Int32>(rangeFrom: Int32(batchDimensionCount), to: Int32(axis), stride: 1),
-                Tensor<Int32>(rangeFrom: Int32(axis) + 1, to: Int32(rank), stride: 1)])
-            let tensor = transposed(permutation: permutation)
-            let result = tensor.batchGathering(
-                atIndices: indices,
-                alongAxis: batchDimensionCount,
-                batchDimensionCount: batchDimensionCount)
-
-            // Move the result dimensions corresponding to self[batchDimensionCount..<axis] to
-            // just before the dimensions corresponding to indices[batchDimensionCount...].
-            let start = indices.rank + axis - batchDimensionCount
-            let resultPermutation = Tensor<Int32>(concatenating: [
-                Tensor<Int32>(rangeFrom: 0, to: Int32(batchDimensionCount), stride: 1),
-                Tensor<Int32>(rangeFrom: Int32(indices.rank), to: Int32(start), stride: 1),
-                Tensor<Int32>(
-                    rangeFrom: Int32(batchDimensionCount),
-                    to: Int32(indices.rank),
-                    stride: 1),
-                Tensor<Int32>(rangeFrom: Int32(start), to: Int32(result.rank), stride: 1)])
-            return result.transposed(permutation: resultPermutation)
-=======
 extension Tensor {
   /// Returns a transposed tensor, with dimensions permuted in the specified order.
   @inlinable
@@ -610,6 +376,37 @@
       - Tensor<Int32>(
         rangeFrom: 0, to: Int32(rank), stride: 1)
     return transposed(permutation: Tensor<Int32>(defaultPermutations))
+  }
+
+  /// Returns a tensor with specified dimensions reversed.
+  /// - Precondition: Each value in `axes` must be in the range `-rank..<rank`.
+  /// - Precondition: There must be no duplication in `axes`.
+  @inlinable
+  @differentiable(wrt: self where Scalar: TensorFlowFloatingPoint)
+  func reversed(inAxes axes: Tensor<Int32>) -> Tensor {
+    precondition(areAxesInRange(axes), "All axes must be in the range `[-rank, rank)`.")
+    return _Raw.reverseV2(self, axis: axes)
+  }
+
+  /// Returns a tensor with specified dimensions reversed.
+  /// - Precondition: Each value in `axes` must be in the range `-rank..<rank`.
+  /// - Precondition: There must be no duplication in `axes`.
+  @inlinable
+  @differentiable(wrt: self where Scalar: TensorFlowFloatingPoint)
+  func reversed(inAxes axes: [Int]) -> Tensor {
+      precondition(axes.count == Set(axes.map { $0 < 0 ? $0 + rank : $0 }).count,
+                   "There must be no duplication in axes.")
+      let axes = axes.map(Int32.init)
+      return reversed(inAxes: Tensor<Int32>(axes))
+  }
+
+  /// Returns a tensor with specified dimensions reversed.
+  /// - Precondition: Each value in `axes` must be in the range `-rank..<rank`.
+  /// - Precondition: There must be no duplication in `axes`.
+  @inlinable
+  @differentiable(wrt: self where Scalar: TensorFlowFloatingPoint)
+  func reversed(inAxes axes: Int...) -> Tensor {
+      reversed(inAxes: axes)
   }
 
   /// Returns a concatenated tensor along the specified axis.
@@ -780,7 +577,6 @@
             Tensor<Int32>([Int32](repeating: 1, count: indices.rank - d)),
           ])
           batchIndices += dIndices.reshaped(toShape: dShape)
->>>>>>> 608c911b
         }
         return batchIndices
       }())
@@ -843,93 +639,6 @@
   }
 }
 
-<<<<<<< HEAD
-internal extension Tensor where Scalar: TensorFlowFloatingPoint {
-    @inlinable
-    @derivative(of: transposed(permutation:))
-    func _vjpTransposed(permutation: Tensor<Int32>) -> (
-        value: Tensor, pullback: (Tensor) -> Tensor
-    ) {
-        let value = transposed(permutation: permutation)
-        return (value, { $0.transposed(permutation: _Raw.invertPermutation(permutation)) })
-    }
-
-    @inlinable
-    @derivative(of: transposed(permutation:))
-    func _vjpTransposed(permutation: [Int]) -> (value: Tensor, pullback: (Tensor) -> Tensor) {
-        let permutation = Tensor<Int32>(permutation.map(Int32.init))
-        let value = transposed(permutation: permutation)
-        return (value, { $0.transposed(permutation: _Raw.invertPermutation(permutation)) })
-    }
-
-    @inlinable
-    @derivative(of: transposed(permutation:))
-    func _vjpTransposed(permutation: Int...) -> (value: Tensor, pullback: (Tensor) -> Tensor) {
-        let permutation = Tensor<Int32>(permutation.map(Int32.init))
-        let value = transposed(permutation: permutation)
-        return (value, { $0.transposed(permutation: _Raw.invertPermutation(permutation)) })
-    }
-
-    @inlinable
-    @derivative(of: transposed)
-    func _vjpTransposed() -> (value: Tensor, pullback: (Tensor) -> Tensor) {
-        return (transposed(), { $0.transposed() })
-    }
-    
-    @inlinable
-    @derivative(of: reversed)
-    func _vjpReversed(inAxes axes: Tensor<Int32>) -> (value: Tensor, pullback: (Tensor) -> Tensor) {
-        return (reversed(inAxes: axes), { $0.reversed(inAxes: axes) })
-    }
-    
-    @inlinable
-    @derivative(of: reversed)
-    func _vjpReversed(inAxes axes: [Int]) -> (value: Tensor, pullback: (Tensor) -> Tensor) {
-        return (reversed(inAxes: axes), { $0.reversed(inAxes: axes) })
-    }
-    
-    @inlinable
-    @derivative(of: reversed)
-    func _vjpReversed(inAxes axes: Int...) -> (value: Tensor, pullback: (Tensor) -> Tensor) {
-        return (reversed(inAxes: axes), { $0.reversed(inAxes: axes) })
-    }
-
-    @inlinable
-    @derivative(of: concatenated)
-    func _vjpConcatenated(
-        with other: Tensor,
-        alongAxis axis: Int
-    ) -> (value: Tensor, pullback: (Tensor) -> (Tensor, Tensor)) {
-        let posAxis = axis < 0 ? axis + rank: axis
-        let splits = Tensor<Int32>([shapeTensor[posAxis], other.shapeTensor[posAxis]])
-        return (concatenated(with: other, alongAxis: axis), { result in
-            let gradients = result.split(sizes: splits, alongAxis: axis)
-            return (gradients[0], gradients[1])
-        })
-    }
-
-    @inlinable
-    @derivative(of: gathering)
-    func _vjpGathering<Index: TensorFlowIndex>(
-        atIndices indices: Tensor<Index>,
-        alongAxis axis: Int = 0
-    ) -> (value: Tensor, pullback: (Tensor) -> Tensor) {
-        let result = gathering(atIndices: indices, alongAxis: axis)
-        let posAxis = axis < 0 ? axis + rank : axis
-
-        // We have a fast gradient implementation for the case when `posAxis == 0`.
-        if posAxis == 0 {
-            return (result, { [shape = shapeTensor] v in
-                let indicesCount = indices.scalarCountTensor.rankLifted()
-                let valuesShape = Tensor<Int32>(concatenating: [indicesCount, shape[1...]])
-                let values = v.reshaped(toShape: valuesShape)
-                let valueIndices = indices.reshaped(toShape: indicesCount)
-                return _Raw.unsortedSegmentSum(
-                    data: values,
-                    segmentIds: valueIndices,
-                    numSegments: shape[0])
-            })
-=======
 extension Tensor where Scalar: TensorFlowFloatingPoint {
   @inlinable
   @derivative(of: transposed(permutation:))
@@ -960,6 +669,24 @@
   @derivative(of: transposed)
   func _vjpTransposed() -> (value: Tensor, pullback: (Tensor) -> Tensor) {
     return (transposed(), { $0.transposed() })
+  }
+
+  @inlinable
+  @derivative(of: reversed)
+  func _vjpReversed(inAxes axes: Tensor<Int32>) -> (value: Tensor, pullback: (Tensor) -> Tensor) {
+    return (reversed(inAxes: axes), { $0.reversed(inAxes: axes) })
+  }
+
+  @inlinable
+  @derivative(of: reversed)
+  func _vjpReversed(inAxes axes: [Int]) -> (value: Tensor, pullback: (Tensor) -> Tensor) {
+    return (reversed(inAxes: axes), { $0.reversed(inAxes: axes) })
+  }
+
+  @inlinable
+  @derivative(of: reversed)
+  func _vjpReversed(inAxes axes: Int...) -> (value: Tensor, pullback: (Tensor) -> Tensor) {
+    return (reversed(inAxes: axes), { $0.reversed(inAxes: axes) })
   }
 
   @inlinable
@@ -1001,7 +728,6 @@
             data: values,
             segmentIds: valueIndices,
             numSegments: shape[0])
->>>>>>> 608c911b
         }
       )
     }
