// Copyright 2019 The TensorFlow Authors. All Rights Reserved.
//
// Licensed under the Apache License, Version 2.0 (the "License");
// you may not use this file except in compliance with the License.
// You may obtain a copy of the License at
//
//     http://www.apache.org/licenses/LICENSE-2.0
//
// Unless required by applicable law or agreed to in writing, software
// distributed under the License is distributed on an "AS IS" BASIS,
// WITHOUT WARRANTIES OR CONDITIONS OF ANY KIND, either express or implied.
// See the License for the specific language governing permissions and
// limitations under the License.

infix operator .!=: ComparisonPrecedence

/// Returns a tensor with the same shape and scalars as the specified tensor.
@inlinable
@differentiable(where Scalar: TensorFlowFloatingPoint)
public func identity<Scalar>(_ x: Tensor<Scalar>) -> Tensor<Scalar> {
    return x
}

//===------------------------------------------------------------------------------------------===//
// Shape Transformations
//===------------------------------------------------------------------------------------------===//

public extension TensorFlowScalar {
    /// Convert to a tensor with the specified rank, with all dimensions equal to `1`.
    @inlinable
    func makeTensor(rank: Int) -> Tensor<Self> {
        return Tensor(repeating: self, shape: TensorShape(rank))
    }
}

public extension Tensor {
    /// Unpacks the given dimension of a rank-`R` tensor into multiple rank-`(R-1)` tensors. Unpacks
    /// `N` tensors from this tensor by chipping it along the `axis` dimension, where `N` is
    /// inferred from this tensor's shape. For example, given a tensor with shape `[A, B, C, D]`:
    ///
    ///   - If `axis == 0` then the `i`-th tensor in the returned array is the slice
    ///     `self[i, :, :, :]` and each tensor in that array will have shape `[B, C, D]`.
    ///     (Note that the dimension unpacked along is gone, unlike
    ///     `Tensor.split(numSplits:alongAxis)`, or `Tensor.split(sizes:alongAxis)`).
    ///   - If `axis == 1` then the `i`-th tensor in the returned array is the slice
    ///     `value[:, i, :, :]` and each tensor in that array will have shape `[A, C, D]`.
    ///   - Etc.
    ///
    /// This is the opposite of `Tensor.init(stacking:alongAxis:)`.
    ///
    /// - Parameters:
    ///   - axis: Dimension along which to unstack. Negative values wrap around.
    ///
    /// - Precondition: `axis` must be in the range `[-rank, rank)`, where `rank` is the rank of the
    ///   provided tensors.
    ///
    /// - Returns: Array containing the unstacked tensors.
    @inlinable
    @differentiable(vjp: _vjpUnstacked(alongAxis:) where Scalar: TensorFlowFloatingPoint)
    func unstacked(alongAxis axis: Int = 0) -> [Tensor] {
        return Raw.unpack(value: self, num: Int64(shape[axis]), axis: Int64(axis))
    }

    /// Splits a tensor into multiple tensors. The tensor is split along dimension `axis` into
    /// `count` smaller tensors. This requires that `count` evenly divides `shape[axis]`.
    ///
    /// For example:
    /// ```
    /// // 'value' is a tensor with shape [5, 30]
    /// // Split 'value' into 3 tensors along dimension 1:
    /// let parts = value.split(count: 3, alongAxis: 1)
    /// parts[0] // has shape [5, 10]
    /// parts[1] // has shape [5, 10]
    /// parts[2] // has shape [5, 10]
    /// ```
    ///
    /// - Parameters:
    ///   - count: Number of splits to create.
    ///   - axis: The dimension along which to split this tensor. Negative values wrap around.
    ///
    /// - Precondition: `count` must divide the size of dimension `axis` evenly.
    /// - Precondition: `axis` must be in the range `[-rank, rank)`, where `rank` is the rank of the
    ///   provided tensors.
    ///
    /// - Returns: An array containing the tensors parts.
    @inlinable
    @differentiable(vjp: _vjpSplit(count:alongAxis:) where Scalar: TensorFlowFloatingPoint)
    func split(count: Int, alongAxis axis: Int = 0) -> [Tensor] {
        return Raw.split(
            splitDim: Tensor<Int32>(Int32(axis)), value: self, numSplit: Int64(count))
    }

    /// Splits a tensor into multiple tensors. The tensor is split  into `sizes.shape[0]` pieces.
    /// The shape of the `i`-th piece has the same shape as this tensor except along dimension
    /// `axis` where the size is `sizes[i]`.
    ///
    /// For example:
    /// ```
    /// // 'value' is a tensor with shape [5, 30]
    /// // Split 'value' into 3 tensors with sizes [4, 15, 11] along dimension 1:
    /// let parts = value.split(sizes: Tensor<Int32>([4, 15, 11]), alongAxis: 1)
    /// parts[0] // has shape [5, 4]
    /// parts[1] // has shape [5, 15]
    /// parts[2] // has shape [5, 11]
    /// ```
    ///
    /// - Parameters:
    ///   - sizes: 1-D tensor containing the size of each split.
    ///   - axis: Dimension along which to split this tensor. Negative values wrap around.
    ///
    /// - Precondition: The values in `sizes` must add up to the size of dimension `axis`.
    /// - Precondition: `axis` must be in the range `[-rank, rank)`, where `rank` is the rank of the
    ///   provided tensors.
    ///
    /// - Returns: Array containing the tensors parts.
    @inlinable
    @differentiable(
        wrt: self,
        vjp: _vjpSplit(sizes:alongAxis:) where Scalar: TensorFlowFloatingPoint)
    func split(sizes: Tensor<Int32>, alongAxis axis: Int = 0) -> [Tensor] {
        return Raw.splitV(
            value: self,
            sizeSplits: sizes,
            splitDim: Tensor<Int32>(Int32(axis)),
            numSplit: Int64(sizes.shape[0]))
    }

    /// Returns a tiled tensor, constructed by tiling this tensor.
    ///
    /// This constructor creates a new tensor by replicating this tensor `multiples` times. The
    /// constructed tensor's `i`'th dimension has `self.shape[i] * multiples[i]` elements, and the
    /// values of this tensor are replicated `multiples[i]` times along the `i`'th dimension. For
    /// example, tiling `[a b c d]` by `[2]` produces `[a b c d a b c d]`.
    ///
    /// - Precondition: The shape of `multiples` must be `[tensor.rank]`.
    @inlinable
    @differentiable(wrt: self, vjp: _vjpTiled(multiples:) where Scalar: TensorFlowFloatingPoint)
    func tiled(multiples: Tensor<Int32>) -> Tensor {
        return Raw.tile(self, multiples: multiples)
    }

    /// Reshape to the shape of the specified `Tensor`.
    /// - Precondition: The number of scalars matches the new shape.
    @inlinable
    @differentiable(wrt: self where Scalar: TensorFlowFloatingPoint)
    func reshaped<T>(like other: Tensor<T>) -> Tensor {
        return reshaped(toShape: other.shapeTensor)
    }

    /// Reshape to the specified shape.
    /// - Precondition: The number of scalars matches the new shape.
    @inlinable
    @differentiable(wrt: self where Scalar: TensorFlowFloatingPoint)
    func reshaped(to newShape: TensorShape) -> Tensor {
        // TODO(TF-433): Remove workaround for differentiating `map`.
        return reshaped(toShape: Tensor<Int32>({newShape.dimensions.map(Int32.init)}()))
    }

    /// Reshape to the specified `Tensor` representing a shape.
    /// - Precondition: The number of scalars matches the new shape.
    @inlinable
    @differentiable(
        wrt: self,
        vjp: _vjpReshaped(toShape:) where Scalar: TensorFlowFloatingPoint)
    func reshaped(toShape newShape: Tensor<Int32>) -> Tensor {
        return Raw.reshape(self, shape: newShape)
    }

    /// Return a copy of the tensor collapsed into a 1-D `Tensor`, in row-major order.
    @inlinable
    @differentiable(wrt: self where Scalar: TensorFlowFloatingPoint)
    func flattened() -> Tensor {
        return reshaped(to: [-1])
    }

    /// Returns a shape-expanded `Tensor`, with a dimension of 1 inserted at the specified shape
    /// indices.
    @inlinable
    @differentiable(wrt: self where Scalar: TensorFlowFloatingPoint)
    func expandingShape(at axes: Int...) -> Tensor {
        return expandingShape(at: axes)
    }

    /// Returns a shape-expanded `Tensor`, with a dimension of 1 inserted at the
    /// specified shape indices.
    @inlinable
    @differentiable(wrt: self, vjp: _vjpExpandingShape(at:) where Scalar: TensorFlowFloatingPoint)
    func expandingShape(at axes: [Int]) -> Tensor {
        var result = self
        for i in axes { result = Raw.expandDims(result, dim: Tensor<Int32>(Int32(i))) }
        return result
    }

    /// Returns a rank-lifted `Tensor` with a leading dimension of 1.
    @inlinable
    @differentiable(wrt: self where Scalar: TensorFlowFloatingPoint)
    func rankLifted() -> Tensor {
        return expandingShape(at: 0)
    }

    /// Removes the specified dimensions of size 1 from the shape of a tensor. If no dimensions are
    /// specified, then all dimensions of size 1 will be removed.
    @inlinable
    @differentiable(wrt: self where Scalar: TensorFlowFloatingPoint)
    func squeezingShape(at axes: Int...) -> Tensor {
        return squeezingShape(at: axes)
    }

    /// Removes the specified dimensions of size 1 from the shape of a tensor. If no dimensions are
    /// specified, then all dimensions of size 1 will be removed.
    @inlinable
    @differentiable(wrt: self, vjp: _vjpSqueezingShape(at:) where Scalar: TensorFlowFloatingPoint)
    func squeezingShape(at axes: [Int]) -> Tensor {
        return Raw.squeeze(self, squeezeDims: axes.map(Int32.init))
    }
}

internal extension Tensor where Scalar: TensorFlowFloatingPoint {
    @inlinable
    func _vjpUnstacked(
        alongAxis axis: Int = 0
    ) -> ([Tensor], (Array<Tensor>.TangentVector) -> Tensor) {
        let result = unstacked(alongAxis: axis)
        return (result, { v in Tensor(stacking: v.base, alongAxis: axis) })
    }

    @inlinable
    func _vjpTiled(
        multiples: Tensor<Int32>
    ) -> (Tensor, (Tensor) -> Tensor) {
        return (tiled(multiples: multiples), { [shape = shapeTensor] v in
            let splitShape = Tensor<Int32>(stacking: [multiples, shape]).transposed().flattened()
            let axes = Tensor<Int32>(rangeFrom: 0, to: Int32(splitShape.scalarCount), stride: 2)
            return v.reshaped(toShape: splitShape).sum(squeezingAxes: axes)
        })
    }

    @inlinable
    func _vjpSplit(
        count: Int,
        alongAxis axis: Int = 0
    ) -> ([Tensor], (Array<Tensor>.TangentVector) -> Tensor) {
        let result = split(count: count, alongAxis: axis)
        return (result, { v in Tensor(concatenating: v.base, alongAxis: axis) })
    }

    @inlinable
    func _vjpSplit(
        sizes: Tensor<Int32>,
        alongAxis axis: Int = 0
    ) -> ([Tensor], (Array<Tensor>.TangentVector) -> Tensor) {
        let result = split(sizes: sizes, alongAxis: axis)
        return (result, { v in Tensor(concatenating: v.base, alongAxis: axis) })
    }

    @inlinable
    func _vjpReshaped(toShape newShape: Tensor<Int32>) -> (Tensor, (Tensor) -> Tensor) {
        let value = reshaped(toShape: newShape)
        return (value, { [shape = shapeTensor] v in v.reshaped(toShape: shape) })
    }

    @inlinable
    func _vjpExpandingShape(at axes: [Int]) -> (Tensor, (Tensor) -> Tensor) {
        let value = self.expandingShape(at: axes)
        return (value, { v in v.squeezingShape(at: axes) })
    }

    @inlinable
    func _vjpSqueezingShape(at axes: [Int]) -> (Tensor, (Tensor) -> Tensor) {
        let value = squeezingShape(at: axes)
        return (value, { [shape = shapeTensor] v in v.reshaped(toShape: shape) })
    }
}

//===------------------------------------------------------------------------------------------===//
// Other Tensor Transformations
//===------------------------------------------------------------------------------------------===//

infix operator ++: AdditionPrecedence

public extension Tensor {
    /// Returns a transposed tensor, with dimensions permuted in the specified order.
    @inlinable
    @differentiable(
        wrt: self,
        vjp: _vjpTransposed(withPermutations:) where Scalar: TensorFlowFloatingPoint)
    func transposed(withPermutations permutations: Tensor<Int32>) -> Tensor {
        return Raw.transpose(self, perm: permutations)
    }

    /// Returns a transposed tensor, with dimensions permuted in the specified order.
    @inlinable
    @differentiable(
        wrt: self,
        vjp: _vjpTransposed(withPermutations:) where Scalar: TensorFlowFloatingPoint)
    func transposed(withPermutations permutations: [Int]) -> Tensor {
        let permutations = permutations.map(Int32.init)
        return transposed(withPermutations: Tensor<Int32>(permutations))
    }

    /// Returns a transposed tensor, with dimensions permuted in the specified order.
    @inlinable
    @differentiable(
        wrt: self, vjp: _vjpTransposed(withPermutations:) where Scalar: TensorFlowFloatingPoint)
    func transposed(withPermutations permutations: Int...) -> Tensor {
        return transposed(withPermutations: permutations)
    }

    /// Returns a transposed tensor, with dimensions permuted in reverse order.
    @inlinable
    @differentiable(wrt: self, vjp: _vjpTransposed() where Scalar: TensorFlowFloatingPoint)
    func transposed() -> Tensor {
        let defaultPermutations = rankTensor - 1 - Tensor<Int32>(
            rangeFrom: 0, to: Int32(rank), stride: 1)
        return transposed(withPermutations: Tensor<Int32>(defaultPermutations))
    }

    /// Returns a concatenated tensor along the specified axis.
    /// - Precondition: The tensors must have the same dimensions, except for the
    ///   specified axis.
    /// - Precondition: The axis must be in the range `-rank..<rank`.
    @inlinable
    @differentiable(vjp: _vjpConcatenated where Scalar: TensorFlowFloatingPoint)
    func concatenated(with other: Tensor, alongAxis axis: Int = 0) -> Tensor {
        return Tensor(concatenating: [self, other], alongAxis: axis)
    }

    /// Concatenation operator.
    /// - Note: `++` is a custom operator that does not exist in Swift, but does
    ///   in Haskell/Scala. Its addition is not an insignificant language change
    ///   and may be controversial. The existence/naming of `++` will be discussed
    ///   during a later API design phase.
    @inlinable
    @differentiable(where Scalar: TensorFlowFloatingPoint)
    static func ++ (lhs: Tensor, rhs: Tensor) -> Tensor {
        return lhs.concatenated(with: rhs)
    }

<<<<<<< HEAD
    /// Gathers slices of this tensor at `indices` along the `axis` dimension.
=======
    /// Returns a tensor by gathering slices of the input at `indices` along the `axis` dimension
>>>>>>> 140fc416
    ///
    /// For 0-D (scalar) `indices`:
    /// ```
    /// result[p_0,          ..., p_{axis-1},
    ///        p_{axis + 1}, ..., p_{N-1}] =
    /// self[p_0,          ..., p_{axis-1},
    ///      indices,
    ///      p_{axis + 1}, ..., p_{N-1}]
    /// ```
    ///
    /// For 1-D (vector) `indices`:
    /// ```
    /// result[p_0,          ..., p_{axis-1},
    ///        i,
    ///        p_{axis + 1}, ..., p_{N-1}] =
    /// self[p_0,          ..., p_{axis-1},
    ///      indices[i],
    ///      p_{axis + 1}, ..., p_{N-1}]
    /// ```
    ///
    /// In the general case, produces a resulting tensor where:
    /// ```
    /// result[p_0,             ..., p_{axis-1},
    ///        i_{batch\_dims}, ..., i_{M-1},
    ///        p_{axis + 1},    ..., p_{N-1}] =
    /// self[p_0,             ..., p_{axis-1},
    ///      indices[i_0,     ..., i_{M-1}],
    ///      p_{axis + 1},    ..., p_{N-1}]
    /// ```
    /// where `N = self.rank` and `M = indices.rank`.
    ///
    /// The shape of the resulting tensor is:
    /// `self.shape[..<axis] + indices.shape + self.shape[(axis + 1)...]`.
    ///
    /// - Note: On CPU, if an out-of-range index is found, an error is thrown. On GPU, if an
    /// out-of-range index is found, a 0 is stored in the corresponding output values.
    ///
    /// - Parameters:
    ///   - indices: Contains the indices to gather at.
    ///   - axis: Dimension along which to gather. Negative values wrap around.
    ///
    /// - Precondition: `axis` must be in the range `[-rank, rank)`.
    ///
    /// - Returns: The gathered tensor.
    @inlinable
    @differentiable(wrt: self, vjp: _vjpGathering where Scalar : TensorFlowFloatingPoint)
    func gathering(atIndices indices: Tensor<Int32>, alongAxis axis: Int = 0) -> Tensor {
        return Raw.gatherV2(params: self, indices: indices, axis: Tensor<Int32>(Int32(axis)))
    }
<<<<<<< HEAD
=======

    /// Returns a tensor by gathering the values after applying the provided boolean mask to the input.
    ///
    /// For example:
    /// ```
    /// // 1-D example
    /// // tensor is [0, 1, 2, 3]
    /// // mask is [true, false, true, false]
    /// tensor.gathering(where: mask) // is [0, 2]
    ///
    /// // 2-D example
    /// // tensor is [[1, 2], [3, 4], [5, 6]]
    /// // mask is [true, false, true]
    /// tensor.gathering(where: mask) // is [[1, 2], [5, 6]]
    /// ```
    ///
    /// In general, `0 < mask.rank = K <= tensor.rank`, and the `mask`'s shape must match the first
    /// K dimensions of the `tensor`'s shape. We then have:
    /// `tensor.gathering(where: mask)[i, j1, ..., jd] = tensor[i1, ..., iK, j1, ..., jd]`, where
    /// `[i1, ..., iK]` is the `i`th `true` entry of `mask` (row-major order).
    ///
    /// The `axis` could be used with `mask` to indicate the axis to mask from. In that case,
    /// `axis + mask.rank <= tensor.rank` and the `mask``'s shape must match the first
    /// `axis + mask.rank` dimensions of the `tensor`'s shape.
    ///
    /// - Parameters:
    ///   - mask: K-D boolean tensor, where `K <= self.rank`.
    ///   - axis: 0-D integer tensor representing the axis in `self` to mask from, where
    ///     `K + axis <= self.rank`.
    ///
    /// - Precondition: The `mask` cannot be a scalar: `mask.rank != 0`.
    ///
    /// - Returns: `(self.rank - K + 1)`-dimensional tensor populated by entries in this tensor
    ///   corresponding to `true` values in `mask`.
    @inlinable
    // @differentiable(wrt: self where Scalar: TensorFlowFloatingPoint)
    func gathering(where mask: Tensor<Bool>, alongAxis axis: Int = 0) -> Tensor {
        precondition(mask.rank != 0, "The boolean mask cannot be a scalar.")
        // TODO: Remove once control flow AD is supported.
        let rank = self.rank
        let posAxis = { axis < 0 ? axis + rank : axis }()
        let leadingSize = shapeTensor[posAxis ..< posAxis + mask.rank].product().rankLifted()
        let reshapedTensor = reshaped(
            toShape: Tensor<Int32>(concatenating: [
                shapeTensor[..<posAxis],
                leadingSize,
                shapeTensor[(posAxis + mask.rank)...]]))
        let indices = Tensor<Int32>(mask.flattened().nonZeroIndices().squeezingShape(at: 1))
        return reshapedTensor.gathering(atIndices: indices, alongAxis: posAxis)
    }
>>>>>>> 140fc416
}

internal extension Tensor where Scalar: TensorFlowFloatingPoint {
    @inlinable
    func _vjpTransposed(
        withPermutations permutations: Tensor<Int32>
    ) -> (Tensor, (Tensor) -> Tensor) {
        let value = transposed(withPermutations: permutations)
        return (value, { $0.transposed(withPermutations: permutations) })
    }

    @inlinable
    func _vjpTransposed(withPermutations permutations: [Int]) -> (Tensor, (Tensor) -> Tensor) {
        let value = transposed(withPermutations: permutations)
        return (value, { $0.transposed(withPermutations: permutations) })
    }

    @inlinable
    func _vjpTransposed(withPermutations permutations: Int...) -> (Tensor, (Tensor) -> Tensor) {
        let value = transposed(withPermutations: permutations)
        return (value, { $0.transposed(withPermutations: permutations) })
    }

    @inlinable
    func _vjpTransposed() -> (Tensor, (Tensor) -> Tensor) {
        return (transposed(), { $0.transposed() })
    }

    @inlinable
    func _vjpConcatenated(
        with other: Tensor,
        alongAxis axis: Int
    ) -> (Tensor, (Tensor) -> (Tensor, Tensor)) {
        let posAxis = axis < 0 ? axis + rank: axis
        let splits = Tensor<Int32>([shapeTensor[posAxis], other.shapeTensor[posAxis]])
        return (concatenated(with: other, alongAxis: axis), { result in
            let gradients = result.split(sizes: splits, alongAxis: axis)
            return (gradients[0], gradients[1])
        })
    }

    @inlinable
    func _vjpGathering(
        atIndices indices: Tensor<Int32>,
        alongAxis axis: Int = 0
    ) -> (Tensor, (Tensor) -> Tensor) {
        let result = gathering(atIndices: indices, alongAxis: axis)
        let posAxis = axis < 0 ? axis + rank : axis
<<<<<<< HEAD
        
=======

>>>>>>> 140fc416
        // We have a fast gradient implementation for the case when `posAxis == 0`.
        if posAxis == 0 {
            return (result, { [shape = shapeTensor] v in
                let indicesCount = indices.scalarCountTensor.rankLifted()
                let valuesShape = Tensor<Int32>(concatenating: [indicesCount, shape[1...]])
                let values = v.reshaped(toShape: valuesShape)
                let valueIndices = indices.reshaped(toShape: indicesCount)
                return Raw.unsortedSegmentSum(
                    data: values,
                    segmentIds: valueIndices,
                    numSegments: shape[0])
            })
        }
<<<<<<< HEAD
        
=======

>>>>>>> 140fc416
        return (result, { [shape = shapeTensor] v in
            let indicesSize = Tensor<Int32>(Int32(indices.scalarCount)).rankLifted()
            let outerShape = shape[..<posAxis]
            let outerSize = outerShape.scalarCount
            let innerShape = shape[(posAxis + 1)...]
            let innerSize = innerShape.scalarCount
            let outerIndices = Tensor<Int32>(rangeFrom: 0, to: Int32(outerSize), stride: 1)
            let innerIndices = Tensor<Int32>(
                rangeFrom: Int32(outerSize) + 1,
                to: Int32(outerSize) + 1 + Int32(innerSize),
                stride: 1)
            let valuesShape = Tensor<Int32>(concatenating: [outerShape, indicesSize, innerShape])
            let values = v.reshaped(toShape: valuesShape)
            let valueIndices = indices.reshaped(toShape: indicesSize)

            // We need to sum up every slice `values[..., i, ....]` corresponding to
            // `tensor[..., indices[i], ...]`. Since `unsortedSegmentSum` does not support an axis
            // parameter, we transpose the gather dimension to the front, then use
            // `unsortedSegmentSum` to build a `[gatherAxis, outerAxes, innerAxes]` tensor with all
            // the gradients affecting each index in `gatherAxis` summed up.
            let permutations = Tensor<Int32>(concatenating: [
                Tensor<Int32>([Int32(outerSize)]),
                outerIndices,
                innerIndices])
            let transposedValues = values.transposed(withPermutations: permutations)
            let gradient = Raw.unsortedSegmentSum(
                data: transposedValues,
                segmentIds: valueIndices,
                numSegments: shape[posAxis])

            // Finally, we invert the above transpose operation by moving dimension 0 back to its
            // original position.
            let inversePermutations = Tensor<Int32>(concatenating: [
                outerIndices + 1,
                Tensor<Int32>([0]),
                innerIndices])
            return gradient.transposed(withPermutations: inversePermutations)
        })
    }
}

public extension Tensor {
    /// Returns the locations of non-zero / true values in this tensor.
    ///
    /// The coordinates are returned in a 2-D tensor where the first dimension (rows) represents the
    /// number of non-zero elements, and the second dimension (columns) represents the coordinates
    /// of the non-zero elements. Keep in mind that the shape of the output tensor can vary
    /// depending on how many true values there are in this tensor. Indices are output in row-major
    /// order.
    ///
    /// For example:
    /// ```
    /// // 'input' is [[true, false], [true, false]]
    /// // 'input' has 2 true values and so the output has 2 rows.
    /// // 'input' has rank of 2, and so the second dimension of the output has size 2.
    /// input.nonZeroIndices() // is [[0, 0], [1, 0]]
    ///
    /// // 'input' is [[[ true, false], [ true, false]],
    /// //             [[false,  true], [false,  true]],
    /// //             [[false, false], [false,  true]]]
    /// // 'input' has 5 true values and so the output has 5 rows.
    /// // 'input' has rank 3, and so the second dimension of the output has size 3.
    /// input.nonZeroIndices() // is [[0, 0, 0],
    ///                        //     [0, 1, 0],
    ///                        //     [1, 0, 1],
    ///                        //     [1, 1, 1],
    ///                        //     [2, 1, 1]]
    /// ```
    ///
    /// - Returns: A tensor with shape `(num_true, rank(condition))`.
    @inlinable
    func nonZeroIndices() -> Tensor<Int64> {
        return Raw.where_(self)
    }
<<<<<<< HEAD
=======
}

public extension Tensor where Scalar: Numeric {
    /// Returns a tensor by clipping scalars to a specified minimum and maximum.
    // FIXME: Define a derivative function.
    // @differentiable(wrt: self where Scalar: TensorFlowFloatingPoint)
    @inlinable
    func clipped(min: Tensor, max: Tensor) -> Tensor {
        Raw.clipByValue(t: self, clipValueMin: min, clipValueMax: max)
    }
>>>>>>> 140fc416
}

//===------------------------------------------------------------------------------------------===//
// Broadcasting
//===------------------------------------------------------------------------------------------===//

// TODO: What about precedence? Why is this operator used for broadcasting?
infix operator .=

public extension Tensor {
    @inlinable
    @differentiable(wrt: self, vjp: _vjpBroadcasted(toShape:) where Scalar: TensorFlowFloatingPoint)
    func broadcasted(toShape shape: Tensor<Int32>) -> Tensor {
        return Raw.broadcastTo(self, shape: shape)
    }

    @inlinable
    @differentiable(wrt: self where Scalar: TensorFlowFloatingPoint)
    func broadcasted(to shape: TensorShape) -> Tensor {
        return broadcasted(toShape: Tensor<Int32>({ shape.dimensions.map(Int32.init) }()))
    }

    /// Broadcast to the same shape as the specified `Tensor`.
    /// - Precondition: The specified shape must be compatible for broadcasting.
    @inlinable
    @differentiable(wrt: self where Scalar: TensorFlowFloatingPoint)
    func broadcasted<OtherScalar>(like other: Tensor<OtherScalar>) -> Tensor {
        return broadcasted(toShape: other.shapeTensor)
    }

    @inlinable
    static func .= (lhs: inout Tensor, rhs: Tensor) {
        lhs = rhs.broadcasted(like: lhs)
    }
}

public extension Tensor where Scalar: Numeric {
    @inlinable
    @differentiable(wrt: self where Scalar: TensorFlowFloatingPoint)
    func unbroadcasted(toShape otherShape: Tensor<Int32>) -> Tensor {
        // TODO: Simplify this once differentiating control flow is supported.
	    return unbroadcasted(to: {
	      precondition(otherShape.rank == 1)
	      return TensorShape(otherShape.scalars.map(Int.init))
	    }())
    }

    @inlinable
    @differentiable(wrt: self where Scalar: TensorFlowFloatingPoint)
    func unbroadcasted<OtherScalar>(like other: Tensor<OtherScalar>) -> Tensor {
        return unbroadcasted(toShape: other.shapeTensor)
    }

    @inlinable
    @differentiable(wrt: self, vjp: _vjpUnbroadcasted(to:) where Scalar: TensorFlowFloatingPoint)
    func unbroadcasted(to shape: TensorShape) -> Tensor {
        let dimensions = self.shape.dimensions
	    var otherDimensions = shape.dimensions
	    let rankDifference = dimensions.count - otherDimensions.count
	    precondition(rankDifference >= 0, """
	        The rank of 'self' must be greater than or equal to the number of \
	        dimensions in the destination shape
	        """)
	    if rankDifference > 0 {
            otherDimensions.insert(contentsOf: repeatElement(1, count: rankDifference), at: 0)
	    }
	    assert(dimensions.count == otherDimensions.count)
	    var axes: [Int] = []
	    axes.reserveCapacity(dimensions.count)
	    for (i, (dim, otherDim)) in zip(dimensions, otherDimensions).enumerated() {
	        if dim == otherDim { continue }
	        if otherDim == 1 { axes.append(i); continue }
	        preconditionFailure("Cannot unbroadcast \(self.shape) to \(shape)")
	    }
	    return sum(alongAxes: axes).reshaped(to: shape)
    }
}

extension Tensor where Scalar: TensorFlowFloatingPoint {
    @inlinable
    func _vjpBroadcasted(toShape shape: Tensor<Int32>) -> (Tensor, (Tensor) -> Tensor) {
        return (broadcasted(toShape: shape), { [originalShape = shapeTensor] v in
            v.unbroadcasted(toShape: originalShape)
        })
    }

    @inlinable
    func _vjpUnbroadcasted(to shape: TensorShape) -> (Tensor, (Tensor) -> Tensor) {
        return (unbroadcasted(to: shape), { [originalShape = shapeTensor] v in
            v.broadcasted(toShape: originalShape)
        })
    }
}

//===------------------------------------------------------------------------------------------===//
// Padding
//===------------------------------------------------------------------------------------------===//

public extension Tensor where Scalar: Numeric {
    /// Returns a padded tensor according to the specified padding sizes.
    @inlinable
    @differentiable(wrt: self, vjp: _vjpPadded(forSizes:with:) where Scalar: TensorFlowFloatingPoint)
    func padded(forSizes sizes: [(before: Int, after: Int)], with value: Scalar = 0) -> Tensor {
        let paddings = Tensor<Int32>(
            shape: [sizes.count, 2],
            scalars: sizes.flatMap { [Int32($0.before), Int32($0.after)] })
        return Raw.padV2(self, paddings: paddings, constantValues: Tensor(value))
    }
}

internal extension Tensor where Scalar: TensorFlowFloatingPoint {
    @inlinable
    func _vjpPadded(
        forSizes sizes: [(before: Int, after: Int)],
        with value: Scalar
    ) -> (Tensor, (Tensor) -> Tensor) {
        let result = padded(forSizes: sizes, with: value)
        return (result, { [rank = rankTensor, shape = shapeTensor] v in
            let paddings = Tensor<Int32>(
                shape: [sizes.count, 2],
                scalars: sizes.flatMap { [Int32($0.before), Int32($0.after)] })
            let padBefore = Raw.slice(paddings,
                begin: Tensor<Int32>([0, 0]),
                size: Tensor<Int32>(stacking: [rank, Tensor<Int32>(1)]))
            let begin = padBefore.reshaped(to: [-1])
            return Raw.slice(v, begin: begin, size: shape)
        })
    }
}

//===------------------------------------------------------------------------------------------===//
// Indexing and Slicing
//===------------------------------------------------------------------------------------------===//

// TODO: Negative indexing and strides syntax.

public extension Tensor {
    /// Extracts a slice from the tensor defined by lower and upper bounds for
    /// each dimension.
    ///
    /// - Parameter lowerBounds: The lower bounds at each dimension.
    /// - Parameter upperBounds: The upper bounds at each dimension.
    @inlinable
    @differentiable(wrt: self where Scalar: TensorFlowFloatingPoint)
    func slice(lowerBounds: [Int], upperBounds: [Int]) -> Tensor {
        // TODO: Precondition `lowerBounds.count == upperBounds.count`,
        // preferably in graph.
        // TODO: Differentiating control flow is not supported yet, thus the thunks.
        let lowerBoundsTensor = Tensor<Int32>({lowerBounds.map(Int32.init)}())
        let upperBoundsTensor = Tensor<Int32>({upperBounds.map(Int32.init)}())
        return slice(lowerBounds: lowerBoundsTensor, sizes: upperBoundsTensor - lowerBoundsTensor)
    }

    @inlinable
    @differentiable(wrt: self, vjp: _vjpSlice where Scalar: TensorFlowFloatingPoint)
    func slice(lowerBounds: Tensor<Int32>, sizes: Tensor<Int32>) -> Tensor {
        return Raw.slice(self, begin: lowerBounds, size: sizes)
    }
}

public extension Tensor where Scalar: TensorFlowFloatingPoint {
    @inlinable
    internal func _vjpSlice(
        lowerBounds: Tensor<Int32>,
        sizes: Tensor<Int32>
    ) -> (Tensor, (Tensor) -> Tensor) {
        let value = slice(lowerBounds: lowerBounds, sizes: sizes)
        let afterPaddings = shapeTensor - value.shapeTensor - lowerBounds
        return (value, { [after = afterPaddings] v in
            let beforePaddings = lowerBounds.expandingShape(at: 1)
            let afterPaddings = after.expandingShape(at: 1)
            let paddings = Tensor<Int32>(
                concatenating: [beforePaddings, afterPaddings], alongAxis: 1)
            return Raw.pad(v, paddings: paddings)
        })
    }
}

public enum TensorRange: TensorRangeExpression {
    case ellipsis
    case newAxis
    case squeezeAxis
    case index(Int)
    case range(Range<Int>, stride: Int)
    case closedRange(ClosedRange<Int>, stride: Int)
    case partialRangeFrom(PartialRangeFrom<Int>, stride: Int)
    case partialRangeUpTo(PartialRangeUpTo<Int>, stride: Int)
    case partialRangeThrough(PartialRangeThrough<Int>, stride: Int)

    public var tensorRange: TensorRange { return self }
}

extension TensorRange: Equatable {
    public static func == (lhs: TensorRange, rhs: TensorRange) -> Bool {
        switch (lhs, rhs) {
        case (.ellipsis, .ellipsis),
             (.newAxis, .newAxis),
             (.squeezeAxis, .squeezeAxis):
            return true
        case (let .index(i1), let .index(i2)): return i1 == i2
        case (let .range(r1, s1), let .range(r2, s2)): return r1 == r2 && s1 == s2
        case (let .closedRange(r1, s1), let .closedRange(r2, s2)):
            return r1 == r2 && s1 == s2
        case (let .partialRangeFrom(r1, s1), let .partialRangeFrom(r2, s2)):
            return r1.lowerBound == r2.lowerBound && s1 == s2
        case (let .partialRangeUpTo(r1, s1), let .partialRangeUpTo(r2, s2)):
            return r1.upperBound == r2.upperBound && s1 == s2
        case (let .partialRangeThrough(r1, s1), let .partialRangeThrough(r2, s2)):
            return r1.upperBound == r2.upperBound && s1 == s2
        default: return false
        }
    }
}

public protocol TensorRangeExpression {
    var tensorRange: TensorRange { get }
}

// TODO: Cannot extend non-nominal type 'UnboundedRange'.
// extension UnboundedRange: TensorRangeExpression {
//     public var tensorRange: TensorRange { return .ellipsis }
// }

extension Int: TensorRangeExpression {
    public var tensorRange: TensorRange { return .index(self) }
}

extension Range: TensorRangeExpression where Bound == Int {
    public var tensorRange: TensorRange {
        return .range(self, stride: 1)
    }
}

extension ClosedRange: TensorRangeExpression where Bound == Int {
    public var tensorRange: TensorRange {
        return .closedRange(self, stride: 1)
    }
}

extension PartialRangeFrom: TensorRangeExpression where Bound == Int {
    public var tensorRange: TensorRange {
        return .partialRangeFrom(self, stride: 1)
    }
}

extension PartialRangeUpTo: TensorRangeExpression where Bound == Int {
    public var tensorRange: TensorRange {
        return .partialRangeUpTo(self, stride: 1)
    }
}

extension PartialRangeThrough: TensorRangeExpression where Bound == Int {
    public var tensorRange: TensorRange {
        return .partialRangeThrough(self, stride: 1)
    }
}

infix operator ..: StridedRangeFormationPrecedence
precedencegroup StridedRangeFormationPrecedence {
    associativity: left
    higherThan: CastingPrecedence
    lowerThan: RangeFormationPrecedence
}

public extension Range where Bound == Int {
    static func .. (range: Range, stride: Int) -> TensorRange {
        return .range(range, stride: stride)
    }
}

public extension ClosedRange where Bound == Int {
    static func .. (range: ClosedRange, stride: Int) -> TensorRange {
        return .closedRange(range, stride: stride)
    }
}

public extension PartialRangeFrom where Bound == Int {
    static func .. (range: PartialRangeFrom, stride: Int) -> TensorRange {
        return .partialRangeFrom(range, stride: stride)
    }
}

public extension PartialRangeUpTo where Bound == Int {
    static func .. (range: PartialRangeUpTo, stride: Int) -> TensorRange {
        return .partialRangeUpTo(range, stride: stride)
    }
}

public extension PartialRangeThrough where Bound == Int {
    static func .. (range: PartialRangeThrough, stride: Int) -> TensorRange {
        return .partialRangeThrough(range, stride: stride)
    }
}

public extension Tensor {
    @frozen @usableFromInline
    internal struct IndexPath {
        @usableFromInline
        let begin, end, strides: Tensor<Int32>

        @usableFromInline
        let beginMask, endMask, ellipsisMask, newAxisMask, squeezeAxisMask: Int64

        @inlinable
        public init(
            begin: Tensor<Int32>, end: Tensor<Int32>, strides: Tensor<Int32>,
            beginMask: Int64, endMask: Int64, ellipsisMask: Int64, newAxisMask: Int64,
            squeezeAxisMask: Int64
        ) {
            self.begin = begin
            self.end = end
            self.strides = strides
            self.beginMask = beginMask
            self.endMask = endMask
            self.ellipsisMask = ellipsisMask
            self.newAxisMask = newAxisMask
            self.squeezeAxisMask = squeezeAxisMask
        }
    }

    @inlinable
    @differentiable(wrt: self, vjp: _vjpSubscript where Scalar : TensorFlowFloatingPoint)
    internal subscript(_ indexPath: IndexPath) -> Tensor {
        get {
            return Raw.stridedSlice(
                self, begin: indexPath.begin, end: indexPath.end,
                strides: indexPath.strides, beginMask: indexPath.beginMask,
                endMask: indexPath.endMask, ellipsisMask: indexPath.ellipsisMask,
                newAxisMask: indexPath.newAxisMask,
                shrinkAxisMask: indexPath.squeezeAxisMask)
        }
        set {
            self = Raw.tensorStridedSliceUpdate(
                self, begin: indexPath.begin, end: indexPath.end,
                strides: indexPath.strides, value: newValue,
                beginMask: indexPath.beginMask, endMask: indexPath.endMask,
                ellipsisMask: indexPath.ellipsisMask,
                newAxisMask: indexPath.newAxisMask,
                shrinkAxisMask: indexPath.squeezeAxisMask)
        }
    }

    @inlinable
    @differentiable(wrt: self where Scalar: TensorFlowFloatingPoint)
    subscript(_ ranges: TensorRangeExpression...) -> Tensor {
        get {
            return self[{IndexPath({ranges.map { $0.tensorRange }}())}()]
        }
        set {
            self[{IndexPath({ranges.map { $0.tensorRange }}())}()] = newValue
        }
    }
}

public extension Tensor where Scalar: TensorFlowFloatingPoint {
    @usableFromInline
    internal func _vjpSubscript(
        _ indexPath: IndexPath
    ) -> (Tensor, (Tensor) -> Tensor) {
        return (self[indexPath], { [shape = shapeTensor] v in
            Raw.stridedSliceGrad(
                shape: shape, begin: indexPath.begin, end: indexPath.end,
                strides: indexPath.strides, dy: v, beginMask: indexPath.beginMask,
                endMask: indexPath.endMask, ellipsisMask: indexPath.ellipsisMask,
                newAxisMask: indexPath.newAxisMask,
                shrinkAxisMask: indexPath.squeezeAxisMask)
        })
    }
}

internal extension Tensor.IndexPath {
    @inlinable
    init(_ ranges: [TensorRange]) {
        precondition(!ranges.isEmpty, "The tensor range collection cannot be empty.")
        precondition(ranges.lazy.filter { $0 == TensorRange.ellipsis }.count < 2,
                     "Only one ellipsis is allowed per tensor range collection.")

        var begin = [Int32](repeating: 0, count: ranges.count)
        var end = [Int32](repeating: 0, count: ranges.count)
        var strides = [Int32](repeating: 1, count: ranges.count)
        var beginMask: Int64 = 0
        var endMask: Int64 = 0
        var ellipsisMask: Int64 = 0
        var newAxisMask: Int64 = 0
        var squeezeAxisMask: Int64 = 0
        for (i, index) in ranges.enumerated() {
            switch index {
            case .ellipsis: ellipsisMask |= 1 << i
            case .newAxis: newAxisMask |= 1 << i
            case .squeezeAxis: squeezeAxisMask |= 1 << i
            case .index(let index):
                begin[i] = Int32(index)
                end[i] = Int32(index) + 1
                squeezeAxisMask |= 1 << i
            case .range(let range, let stride):
                begin[i] = Int32(range.lowerBound)
                end[i] = Int32(range.upperBound)
                strides[i] = Int32(stride)
            case .closedRange(let range, let stride):
                begin[i] = Int32(range.lowerBound)
                switch Int32(range.upperBound) {
                case -1: endMask |= 1 << i
                case let u: end[i] = u + 1
                }
                strides[i] = Int32(stride)
            case .partialRangeFrom(let range, let stride):
                begin[i] = Int32(range.lowerBound)
                strides[i] = Int32(stride)
                endMask |= 1 << i
            case .partialRangeUpTo(let range, let stride):
                end[i] = Int32(range.upperBound)
                strides[i] = Int32(stride)
                beginMask |= 1 << i
            case .partialRangeThrough(let range, let stride):
                end[i] = Int32(range.upperBound) + 1
                strides[i] = Int32(stride)
                beginMask |= 1 << i
            }
        }

        self.begin = Tensor<Int32>(begin)
        self.end = Tensor<Int32>(end)
        self.strides = Tensor<Int32>(strides)
        self.beginMask = beginMask
        self.endMask = endMask
        self.ellipsisMask = ellipsisMask
        self.newAxisMask = newAxisMask
        self.squeezeAxisMask = squeezeAxisMask
    }
}<|MERGE_RESOLUTION|>--- conflicted
+++ resolved
@@ -336,11 +336,7 @@
         return lhs.concatenated(with: rhs)
     }
 
-<<<<<<< HEAD
-    /// Gathers slices of this tensor at `indices` along the `axis` dimension.
-=======
     /// Returns a tensor by gathering slices of the input at `indices` along the `axis` dimension
->>>>>>> 140fc416
     ///
     /// For 0-D (scalar) `indices`:
     /// ```
@@ -390,8 +386,6 @@
     func gathering(atIndices indices: Tensor<Int32>, alongAxis axis: Int = 0) -> Tensor {
         return Raw.gatherV2(params: self, indices: indices, axis: Tensor<Int32>(Int32(axis)))
     }
-<<<<<<< HEAD
-=======
 
     /// Returns a tensor by gathering the values after applying the provided boolean mask to the input.
     ///
@@ -442,7 +436,6 @@
         let indices = Tensor<Int32>(mask.flattened().nonZeroIndices().squeezingShape(at: 1))
         return reshapedTensor.gathering(atIndices: indices, alongAxis: posAxis)
     }
->>>>>>> 140fc416
 }
 
 internal extension Tensor where Scalar: TensorFlowFloatingPoint {
@@ -491,11 +484,7 @@
     ) -> (Tensor, (Tensor) -> Tensor) {
         let result = gathering(atIndices: indices, alongAxis: axis)
         let posAxis = axis < 0 ? axis + rank : axis
-<<<<<<< HEAD
-        
-=======
-
->>>>>>> 140fc416
+
         // We have a fast gradient implementation for the case when `posAxis == 0`.
         if posAxis == 0 {
             return (result, { [shape = shapeTensor] v in
@@ -509,11 +498,7 @@
                     numSegments: shape[0])
             })
         }
-<<<<<<< HEAD
-        
-=======
-
->>>>>>> 140fc416
+
         return (result, { [shape = shapeTensor] v in
             let indicesSize = Tensor<Int32>(Int32(indices.scalarCount)).rankLifted()
             let outerShape = shape[..<posAxis]
@@ -588,8 +573,6 @@
     func nonZeroIndices() -> Tensor<Int64> {
         return Raw.where_(self)
     }
-<<<<<<< HEAD
-=======
 }
 
 public extension Tensor where Scalar: Numeric {
@@ -600,7 +583,6 @@
     func clipped(min: Tensor, max: Tensor) -> Tensor {
         Raw.clipByValue(t: self, clipValueMin: min, clipValueMax: max)
     }
->>>>>>> 140fc416
 }
 
 //===------------------------------------------------------------------------------------------===//
