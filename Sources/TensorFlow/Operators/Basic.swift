--- conflicted
+++ resolved
@@ -387,8 +387,7 @@
         return Raw.gatherV2(params: self, indices: indices, axis: Tensor<Int32>(Int32(axis)))
     }
 
-<<<<<<< HEAD
-    /// Gathers slices of this tensor at `indices`, while ignoring the first `batchDims` dimensions
+    /// Returns slices of this tensor at `indices`, while ignoring the first `batchDims` dimensions
     /// that correspond to batch dimensions. The gather is performed along the first non-batch
     /// dimension.
     ///
@@ -412,8 +411,8 @@
     func batchGathering(atIndices indices: Tensor<Int32>) -> Tensor {
         var batchIndices = indices
         var accumulated = Tensor<Int32>(ones: [])
-        accumulated *= noDerivative(at: shapeTensor)[1]
-        let dValue = noDerivative(at: shapeTensor)[0]
+        accumulated *= Swift.withoutDerivative(at: shapeTensor) { $0[1] }
+        let dValue = Swift.withoutDerivative(at: shapeTensor) { $0[0] }
         let dIndices = Tensor<Int32>(
             rangeFrom: Tensor<Int32>(zeros: []),
             to: dValue,
@@ -424,17 +423,14 @@
             Tensor<Int32>([Int32](repeating: 1, count: indices.rank - 1))])
         batchIndices += dIndices.reshaped(toShape: dShape)
         let flatIndices = batchIndices.flattened()
-        let outerShape = noDerivative(at: shapeTensor)[2...]
-        let innerShape = noDerivative(at: shapeTensor)[..<2].product(squeezingAxes: [0])
+        let outerShape = Swift.withoutDerivative(at: shapeTensor) { $0[2...] }
+        let innerShape = Swift.withoutDerivative(at: shapeTensor) { $0[..<2] }.product(squeezingAxes: [0])
         let flatTensor = reshaped(toShape: innerShape.rankLifted().concatenated(with: outerShape))
         let flatResult = flatTensor.gathering(atIndices: flatIndices)
         return flatResult.reshaped(toShape: indices.shapeTensor.concatenated(with: outerShape))
     }
 
-    /// Gathers values from this tensor according to the provided boolean mask.
-=======
     /// Returns a tensor by gathering the values after applying the provided boolean mask to the input.
->>>>>>> 550e5eca
     ///
     /// For example:
     /// ```
