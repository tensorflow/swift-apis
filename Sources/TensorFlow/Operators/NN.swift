--- conflicted
+++ resolved
@@ -90,13 +90,9 @@
     padding: Padding = .valid,
     dilations: (Int, Int, Int, Int) = (1, 1, 1, 1)
 ) -> Tensor<Scalar> {
-<<<<<<< HEAD
     precondition(input.shape.rank == 4, "The input must have rank 4.")
     precondition(filter.shape.rank == 4, "The filter must have rank 4.")
     return Raw.conv2D(
-=======
-    return _Raw.conv2D(
->>>>>>> 1aceb2d8
         input,
         filter: filter,
         strides: [Int32(strides.0), Int32(strides.1), Int32(strides.2), Int32(strides.3)],
@@ -217,13 +213,9 @@
     strides: (Int, Int, Int, Int, Int) = (1, 1, 1, 1, 1),
     padding: Padding = .valid
 ) -> Tensor<Scalar> {
-<<<<<<< HEAD
     precondition(input.shape.rank == 5, "The input must have rank 5.")
     precondition(filter.shape.rank == 5, "The filter must have rank 5.")
-    return Raw.conv3D(
-=======
     return _Raw.conv3D(
->>>>>>> 1aceb2d8
         input,
         filter: filter,
         strides: [Int32(strides.0), Int32(strides.1), Int32(strides.2),
@@ -336,13 +328,9 @@
     strides: (Int, Int, Int, Int),
     padding: Padding
 ) -> Tensor<Scalar> {
-<<<<<<< HEAD
     precondition(input.shape.rank == 4, "The input must have rank 4.")
     precondition(filter.shape.rank == 4, "The filter must have rank 4.")
-    return Raw.depthwiseConv2dNative(
-=======
     return _Raw.depthwiseConv2dNative(
->>>>>>> 1aceb2d8
         input,
         filter: filter,
         strides: [Int32(strides.0), Int32(strides.1), Int32(strides.2),Int32(strides.3)],
