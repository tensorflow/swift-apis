// Copyright 2019 The TensorFlow Authors. All Rights Reserved.
//
// Licensed under the Apache License, Version 2.0 (the "License");
// you may not use this file except in compliance with the License.
// You may obtain a copy of the License at
//
//     http://www.apache.org/licenses/LICENSE-2.0
//
// Unless required by applicable law or agreed to in writing, software
// distributed under the License is distributed on an "AS IS" BASIS,
// WITHOUT WARRANTIES OR CONDITIONS OF ANY KIND, either express or implied.
// See the License for the specific language governing permissions and
// limitations under the License.

//===------------------------------------------------------------------------------------------===//
// Normalization
//===------------------------------------------------------------------------------------------===//

public extension Tensor where Scalar: TensorFlowFloatingPoint {
    /// Returns a tensor computed from batch-normalizing the input along the specified axis.
    ///
    /// Specifically, returns `(self - mu) / (var + epsilon) * gamma + beta` where `mu` and `var`
    /// are respectively the mean and variance of `self` along `axis`.
    ///
    /// - Parameters:
    ///   - axis: The batch dimension.
    ///   - offset: The offset, also known as beta.
    ///   - scale: The scale, also known as gamma.
    ///   - epsilon: A small value added to the denominator for numerical stability.
    @inlinable
    @differentiable(wrt: (self, offset, scale))
    func batchNormalized(
        alongAxis axis: Int,
        offset: Tensor = Tensor(0),
        scale: Tensor = Tensor(1),
        epsilon: Scalar = 0.001
    ) -> Tensor {
        let moments = self.moments(alongAxes: axis)
        let inv = rsqrt(moments.variance + epsilon) * scale
        return self * inv + offset - moments.mean * inv
    }
}

//===------------------------------------------------------------------------------------------===//
// Convolution and Pooling
//===------------------------------------------------------------------------------------------===//

/// A padding scheme. Used by padding, convolution, and pooling ops.
// @_frozen // SR-9739
public enum Padding {
    /// The "valid" padding scheme.
    case valid
    /// The "same" padding scheme.
    case same
}

public extension Padding {
    @inlinable
    var raw: _Raw.Padding {
        switch self {
        case .same: return .same
        case .valid: return .valid
        }
    }

    @inlinable
    internal var raw2: _Raw.Padding2 {
        switch self {
        case .same: return .same
        case .valid: return .valid
        }
    }
}

/// Returns a 2-D convolution with the specified input, filter, strides, and padding.
///
/// - Parameters:
///   - input: The input.
///   - filter: The convolution filter.
///   - strides: The strides of the sliding filter for each dimension of the input.
///   - padding: The padding for the operation
///   - dilations: The dilation factor for each dimension of the input.
/// - Precondition: `input` must have rank `4`.
/// - Precondition: `filter` must have rank 4.
@differentiable(wrt: (input, filter), vjp: _vjpConv2D)
public func conv2D<Scalar: TensorFlowFloatingPoint>(
    _ input: Tensor<Scalar>,
    filter: Tensor<Scalar>,
    strides: (Int, Int, Int, Int) = (1, 1, 1, 1),
    padding: Padding = .valid,
    dilations: (Int, Int, Int, Int) = (1, 1, 1, 1)
) -> Tensor<Scalar> {
    precondition(input.shape.rank == 4, "The input must have rank 4.")
    precondition(filter.shape.rank == 4, "The filter must have rank 4.")
    return _Raw.conv2D(
        input,
        filter: filter,
        strides: [Int32(strides.0), Int32(strides.1), Int32(strides.2), Int32(strides.3)],
        padding: padding.raw2,
        explicitPaddings: [],
        dilations: [Int32(dilations.0), Int32(dilations.1), Int32(dilations.2), Int32(dilations.3)]
    )
}

@usableFromInline
func _vjpConv2D<Scalar: TensorFlowFloatingPoint>(
    _ x: Tensor<Scalar>,
    filter: Tensor<Scalar>,
    strides: (Int, Int, Int, Int),
    padding: Padding,
    dilations: (Int, Int, Int, Int)
) -> (Tensor<Scalar>, (Tensor<Scalar>) -> (Tensor<Scalar>, Tensor<Scalar>)) {
    let value = conv2D(x, filter: filter, strides: strides, padding: padding, dilations: dilations)
    return (value, { v in
        (conv2DBackpropInput(v, shape: x.shapeTensor, filter: filter,
                             strides: strides, padding: padding, dilations: dilations),
         conv2DBackpropFilter(v, input: x, filterSizes: filter.shapeTensor,
                              strides: strides, padding: padding, dilations: dilations))
    })
}

/// TensorFlow builtin conv2d gradient helper for the input.
@differentiable(wrt: (x, filter), vjp: _vjpConv2DBackpropInput)
@usableFromInline
func conv2DBackpropInput<Scalar: TensorFlowFloatingPoint>(
    _ x: Tensor<Scalar>,
    shape: Tensor<Int32>,
    filter: Tensor<Scalar>,
    strides: (Int, Int, Int, Int) = (1, 1, 1, 1),
    padding: Padding = .valid,
    dilations: (Int, Int, Int, Int) = (1, 1, 1, 1)
) -> Tensor<Scalar> {
    return _Raw.conv2DBackpropInput(
        inputSizes: shape,
        filter: filter,
        outBackprop: x,
        strides: [Int32(strides.0), Int32(strides.1), Int32(strides.2), Int32(strides.3)],
        padding: padding.raw2,
        explicitPaddings: [],
        dilations: [Int32(dilations.0), Int32(dilations.1), Int32(dilations.2), Int32(dilations.3)])
}

@usableFromInline
func _vjpConv2DBackpropInput<Scalar: TensorFlowFloatingPoint>(
    _ x: Tensor<Scalar>,
    _ shape: Tensor<Int32>,
    _ filter: Tensor<Scalar>,
    _ strides: (Int, Int, Int, Int),
    _ padding: Padding,
    _ dilations: (Int, Int, Int, Int)
) -> (Tensor<Scalar>, (Tensor<Scalar>) -> (Tensor<Scalar>, Tensor<Scalar>)) {
    let value = conv2DBackpropInput(x, shape: shape, filter: filter,
                                    strides: strides, padding: padding, dilations: dilations)
    return (value, { v in
        (conv2D(v, filter: filter, strides: strides, padding: padding, dilations: dilations),
         conv2DBackpropFilter(x, input: v, filterSizes: filter.shapeTensor, strides: strides,
                              padding: padding, dilations: dilations))
    })
}

/// TensorFlow builtin conv2d gradient helper for the filter.
@differentiable(wrt: (x, input), vjp: _vjpConv2DBackpropFilter)
@usableFromInline
func conv2DBackpropFilter<Scalar: TensorFlowFloatingPoint>(
    _ x: Tensor<Scalar>,
    input: Tensor<Scalar>,
    filterSizes: Tensor<Int32>,
    strides: (Int, Int, Int, Int) = (1, 1, 1, 1),
    padding: Padding = .valid,
    dilations: (Int, Int, Int, Int) = (1, 1, 1, 1)
) -> Tensor<Scalar> {
    return _Raw.conv2DBackpropFilter(
        input,
        filterSizes: filterSizes,
        outBackprop: x,
        strides: [Int32(strides.0), Int32(strides.1), Int32(strides.2), Int32(strides.3)],
        padding: padding.raw2,
        explicitPaddings: [],
        dilations: [Int32(dilations.0), Int32(dilations.1), Int32(dilations.2), Int32(dilations.3)])
}

@usableFromInline
func _vjpConv2DBackpropFilter<Scalar: TensorFlowFloatingPoint>(
    _ x: Tensor<Scalar>,
    _ input: Tensor<Scalar>,
    _ filterSizes: Tensor<Int32>,
    _ strides: (Int, Int, Int, Int),
    _ padding: Padding,
    _ dilations: (Int, Int, Int, Int)
) -> (Tensor<Scalar>, (Tensor<Scalar>) -> (Tensor<Scalar>, Tensor<Scalar>)) {
    let value = conv2DBackpropFilter(x, input: input, filterSizes: filterSizes,
                                     strides: strides, padding: padding, dilations: dilations)
    return (value, { v in
        (conv2D(input, filter: v, strides: strides, padding: padding, dilations: dilations),
         conv2DBackpropInput(x, shape: x.shapeTensor, filter: v, strides: strides,
                             padding: padding, dilations: dilations))
    })
}

/// Returns a 3-D convolution with the specified input, filter, strides, padding and dilations.
///
/// - Parameters:
///   - input: The input.
///   - filter: The convolution filter.
///   - strides: The strides of the sliding filter for each dimension of the input.
///   - padding: The padding for the operation.
///   - dilations: The dilation factor for each dimension of the input.
/// - Precondition: `input` must have rank `5`.
/// - Precondition: `filter` must have rank 5.
@differentiable(wrt: (input, filter), vjp: _vjpConv3D)
public func conv3D<Scalar: TensorFlowFloatingPoint>(
    _ input: Tensor<Scalar>,
    filter: Tensor<Scalar>,
    strides: (Int, Int, Int, Int, Int) = (1, 1, 1, 1, 1),
    padding: Padding = .valid,
    dilations: (Int, Int, Int, Int, Int) = (1, 1, 1, 1, 1)
) -> Tensor<Scalar> {
    precondition(input.shape.rank == 5, "The input must have rank 5.")
    precondition(filter.shape.rank == 5, "The filter must have rank 5.")
    return _Raw.conv3D(
        input,
        filter: filter,
        strides: [Int32(strides.0), Int32(strides.1), Int32(strides.2),
                  Int32(strides.3), Int32(strides.4)],
        padding: padding.raw,
        dilations: [Int32(dilations.0), Int32(dilations.1), Int32(dilations.2),
                    Int32(dilations.3), Int32(dilations.4)]
    )
}

@usableFromInline
func _vjpConv3D<Scalar: TensorFlowFloatingPoint>(
    _ x: Tensor<Scalar>,
    filter: Tensor<Scalar>,
    strides: (Int, Int, Int, Int, Int),
    padding: Padding,
    dilations: (Int, Int, Int, Int, Int)
) -> (Tensor<Scalar>, (Tensor<Scalar>) -> (Tensor<Scalar>, Tensor<Scalar>)) {
    let value = conv3D(x, filter: filter, strides: strides,
                       padding: padding, dilations: dilations)
    return (value, { v in
<<<<<<< HEAD
        return (
            conv3DBackpropInput(v, shape: x.shapeTensor, filter: filter,
                                strides: strides, padding: padding, dilations: dilations),
            conv3DBackpropFilter(v, input: x, filterSizes: filter.shapeTensor,
                                 strides: strides, padding: padding, dilations: dilations)
        )
=======
        (conv3DBackpropInput(v, shape: x.shapeTensor, filter: filter,
                             strides: strides, padding: padding),
         conv3DBackpropFilter(v, input: x, filterSizes: filter.shapeTensor,
                              strides: strides, padding: padding))
>>>>>>> b7ba0d50
    })
}

/// TensorFlow builtin conv3d gradient helper for the input.
@differentiable(wrt: (x, filter), vjp: _vjpConv3DBackpropInput)
@usableFromInline
func conv3DBackpropInput<Scalar: TensorFlowFloatingPoint>(
    _ x: Tensor<Scalar>,
    shape: Tensor<Int32>,
    filter: Tensor<Scalar>,
    strides: (Int, Int, Int, Int, Int) = (1, 1, 1, 1, 1),
    padding: Padding = .valid,
    dilations: (Int, Int, Int, Int, Int) = (1, 1, 1, 1, 1)
) -> Tensor<Scalar> {
    return _Raw.conv3DBackpropInputV2(
        inputSizes: shape,
        filter: filter,
        outBackprop: x,
        strides: [Int32(strides.0), Int32(strides.1), Int32(strides.2),
                  Int32(strides.3), Int32(strides.4)],
        padding: padding.raw,
        dilations: [Int32(dilations.0), Int32(dilations.1), Int32(dilations.2),
                    Int32(dilations.3), Int32(dilations.4)]
    )
}

@usableFromInline
func _vjpConv3DBackpropInput<Scalar: TensorFlowFloatingPoint>(
    _ x: Tensor<Scalar>,
    _ shape: Tensor<Int32>,
    _ filter: Tensor<Scalar>,
    _ strides: (Int, Int, Int, Int, Int),
    _ padding: Padding,
    _ dilations: (Int, Int, Int, Int, Int)
) -> (Tensor<Scalar>, (Tensor<Scalar>) -> (Tensor<Scalar>, Tensor<Scalar>)) {
    let value = conv3DBackpropInput(x, shape: shape, filter: filter, strides: strides,
                                    padding: padding, dilations: dilations)
    return (value, { v in
<<<<<<< HEAD
        return (
            conv3DBackpropFilter(x, input: v, filterSizes: shape, strides: strides,
                                 padding: padding, dilations: dilations),
            conv3D(v, filter: filter, strides: strides, padding: padding, dilations: dilations)
        )
=======
        (conv3D(v, filter: filter, strides: strides, padding: padding),
         conv3DBackpropFilter(x, input: v, filterSizes: filter.shapeTensor, strides: strides,
                              padding: padding))
>>>>>>> b7ba0d50
    })
}

/// TensorFlow builtin conv3d gradient helper for the filter.
@differentiable(wrt: (x, input), vjp: _vjpConv3DBackpropFilter)
@usableFromInline
func conv3DBackpropFilter<Scalar: TensorFlowFloatingPoint>(
    _ x: Tensor<Scalar>,
    input: Tensor<Scalar>,
    filterSizes: Tensor<Int32>,
    strides: (Int, Int, Int, Int, Int) = (1, 1, 1, 1, 1),
    padding: Padding = .valid,
    dilations: (Int, Int, Int, Int, Int) = (1, 1, 1, 1, 1)
) -> Tensor<Scalar> {
    return _Raw.conv3DBackpropFilterV2(
        input,
        filterSizes: filterSizes,
        outBackprop: x,
        strides: [Int32(strides.0), Int32(strides.1), Int32(strides.2),
                  Int32(strides.3), Int32(strides.4)],
        padding: padding.raw,
        dilations: [Int32(dilations.0), Int32(dilations.1), Int32(dilations.2),
                    Int32(dilations.3), Int32(dilations.4)]
    )
}

@usableFromInline
func _vjpConv3DBackpropFilter<Scalar: TensorFlowFloatingPoint>(
    _ x: Tensor<Scalar>,
    _ input: Tensor<Scalar>,
    _ filterSizes: Tensor<Int32>,
    _ strides: (Int, Int, Int, Int, Int),
    _ padding: Padding,
    _ dilations: (Int, Int, Int, Int, Int)
) -> (Tensor<Scalar>, (Tensor<Scalar>) -> (Tensor<Scalar>, Tensor<Scalar>)) {
    let value = conv3DBackpropFilter(x, input: input, filterSizes: filterSizes,
                                     strides: strides, padding: padding, dilations: dilations)
    return (value, { v in
<<<<<<< HEAD
        return (
            conv3DBackpropInput(x, shape: filterSizes, filter: v, strides: strides,
                                padding: padding, dilations: dilations),
            conv3D(input, filter: v, strides: strides, padding: padding, dilations: dilations)
        )
=======
        (conv3D(input, filter: v, strides: strides, padding: padding),
         conv3DBackpropInput(x, shape: x.shapeTensor, filter: v, strides: strides,
                             padding: padding))
>>>>>>> b7ba0d50
    })
}

/// Returns a 2-D depthwise convolution with the specified input, filter, strides, and padding.
///
/// - Parameters:
///   - input: The input.
///   - filter: The depthwise convolution filter.
///   - strides: The strides of the sliding filter for each dimension of the input.
///   - padding: The padding for the operation.
/// - Precondition: `input` must have rank 4.
/// - Precondition: `filter` must have rank 4.
@differentiable(wrt: (input, filter), vjp: _vjpDepthwiseConv2D)
public func depthwiseConv2D<Scalar: TensorFlowFloatingPoint>(
    _ input: Tensor<Scalar>,
    filter: Tensor<Scalar>,
    strides: (Int, Int, Int, Int),
    padding: Padding
) -> Tensor<Scalar> {
    precondition(input.shape.rank == 4, "The input must have rank 4.")
    precondition(filter.shape.rank == 4, "The filter must have rank 4.")
    return _Raw.depthwiseConv2dNative(
        input,
        filter: filter,
        strides: [Int32(strides.0), Int32(strides.1), Int32(strides.2),Int32(strides.3)],
        padding: padding.raw)
}

@usableFromInline
func _vjpDepthwiseConv2D<Scalar: TensorFlowFloatingPoint>(
    _ x: Tensor<Scalar>,
    filter: Tensor<Scalar>,
    strides: (Int, Int, Int, Int),
    padding: Padding
) -> (Tensor<Scalar>, (Tensor<Scalar>) -> (Tensor<Scalar>, Tensor<Scalar>)) {
    let value = depthwiseConv2D(x, filter: filter, strides: strides,
                                padding: padding)
    return (value, { v in
        (depthwiseConv2dBackpropInput(v, shape: x.shapeTensor, filter: filter,
                                      strides: strides, padding: padding),
         depthwiseConv2dBackpropFilter(v, input: x, filterSizes: filter.shapeTensor,
                                       strides: strides, padding: padding))
    })
}

/// TensorFlow builtin depthwiseConv2D gradient helper for the input.
@differentiable(wrt: (x, filter), vjp: _vjpDepthwiseConv2dBackpropInput)
@usableFromInline
func depthwiseConv2dBackpropInput<Scalar: TensorFlowFloatingPoint>(
    _ x: Tensor<Scalar>,
    shape: Tensor<Int32>,
    filter: Tensor<Scalar>,
    strides: (Int, Int, Int, Int),
    padding: Padding
) -> Tensor<Scalar> {
    return _Raw.depthwiseConv2dNativeBackpropInput(
        inputSizes: shape,
        filter: filter,
        outBackprop: x,
        strides: [Int32(strides.0), Int32(strides.1), Int32(strides.2), Int32(strides.3)],
        padding: padding.raw)
}

@usableFromInline
func _vjpDepthwiseConv2dBackpropInput<Scalar: TensorFlowFloatingPoint>(
    _ x: Tensor<Scalar>,
    _ shape: Tensor<Int32>,
    _ filter: Tensor<Scalar>,
    _ strides: (Int, Int, Int, Int),
    _ padding: Padding
) -> (Tensor<Scalar>, (Tensor<Scalar>) -> (Tensor<Scalar>, Tensor<Scalar>)) {
    let value = depthwiseConv2dBackpropInput(x, shape: shape, filter: filter, strides: strides,
                                             padding: padding)
    return (value, { v in
        (depthwiseConv2D(v, filter: filter, strides: strides, padding: padding),
         depthwiseConv2dBackpropFilter(x, input: v, filterSizes: filter.shapeTensor,
                                       strides: strides, padding: padding))

    })
}

/// TensorFlow builtin depthwiseConv2D gradient helper for the filter.
@differentiable(wrt: (x, input), vjp: _vjpDepthwiseConv2dBackpropFilter)
@usableFromInline
func depthwiseConv2dBackpropFilter<Scalar: TensorFlowFloatingPoint>(
    _ x: Tensor<Scalar>,
    input: Tensor<Scalar>,
    filterSizes: Tensor<Int32>,
    strides: (Int, Int, Int, Int),
    padding: Padding
) -> Tensor<Scalar> {
    return _Raw.depthwiseConv2dNativeBackpropFilter(
        input,
        filterSizes: filterSizes,
        outBackprop: x,
        strides: [Int32(strides.0), Int32(strides.1), Int32(strides.2), Int32(strides.3)],
        padding: padding.raw)
}

@usableFromInline
func _vjpDepthwiseConv2dBackpropFilter<Scalar: TensorFlowFloatingPoint>(
    _ x: Tensor<Scalar>,
    _ input: Tensor<Scalar>,
    _ filterSizes: Tensor<Int32>,
    _ strides: (Int, Int, Int, Int),
    _ padding: Padding
) -> (Tensor<Scalar>, (Tensor<Scalar>) -> (Tensor<Scalar>, Tensor<Scalar>)) {
    let value = depthwiseConv2dBackpropFilter(x, input: input, filterSizes: filterSizes,
                                              strides: strides, padding: padding)
    return (value, { v in
        (depthwiseConv2D(input, filter: v, strides: strides, padding: padding),
         depthwiseConv2dBackpropInput(x, shape: x.shapeTensor, filter: v, strides: strides,
                                      padding: padding))
    })
}

/// Returns a 2-D max pooling, with the specified filter sizes, strides, and
/// padding.
///
/// - Parameters:
///   - input: The input.
///   - filterSize: The dimensions of the pooling kernel.
///   - strides: The strides of the sliding filter for each dimension of the input.
///   - padding: The padding for the operation.
@differentiable(wrt: input, vjp: _vjpMaxPool2D)
public func maxPool2D<Scalar: TensorFlowFloatingPoint>(
    _ input: Tensor<Scalar>,
    filterSize: (Int, Int, Int, Int),
    strides: (Int, Int, Int, Int),
    padding: Padding
) -> Tensor<Scalar> {
    return _Raw.maxPoolV2(
        input,
        ksize: Tensor<Int32>([Int32(filterSize.0), Int32(filterSize.1),
                                   Int32(filterSize.2), Int32(filterSize.3)]),
        strides: Tensor<Int32>([Int32(strides.0), Int32(strides.1),
                                Int32(strides.2), Int32(strides.3)]),
        padding: padding.raw)
}

@usableFromInline
func _vjpMaxPool2D<Scalar: TensorFlowFloatingPoint>(
    _ x: Tensor<Scalar>,
    filterSize: (Int, Int, Int, Int),
    strides: (Int, Int, Int, Int),
    padding: Padding
) -> (Tensor<Scalar>, (Tensor<Scalar>) -> Tensor<Scalar>) {
    // TODO: Currently this is not higher order differentiable. Redefine in
    // closed form.
    let value = maxPool2D(x, filterSize: filterSize, strides: strides, padding: padding)
    return (value, { v in
        _Raw.maxPoolGradV2(
            origInput: x,
            origOutput: value,
            grad: v,
            ksize: Tensor<Int32>([Int32(filterSize.0), Int32(filterSize.1),
                                  Int32(filterSize.2), Int32(filterSize.3)]),
            strides: Tensor<Int32>([Int32(strides.0), Int32(strides.1),
                                    Int32(strides.2), Int32(strides.3)]),
            padding: padding.raw)
    })
}

/// Returns a 3-D max pooling, with the specified filter sizes, strides, and
/// padding.
///
/// - Parameters:
///   - input: The input.
///   - filterSize: The dimensions of the pooling kernel.
///   - strides: The strides of the sliding filter for each dimension of the input.
///   - padding: The padding for the operation.
@differentiable(wrt: input, vjp: _vjpMaxPool3D)
public func maxPool3D<Scalar: TensorFlowFloatingPoint>(
    _ input: Tensor<Scalar>,
    filterSize: (Int, Int, Int, Int, Int),
    strides: (Int, Int, Int, Int, Int),
    padding: Padding
) -> Tensor<Scalar> {
    return _Raw.maxPool3D(
        input,
        ksize: [Int32(filterSize.0), Int32(filterSize.1),
                     Int32(filterSize.2), Int32(filterSize.3), Int32(filterSize.4)],
        strides: [Int32(strides.0), Int32(strides.1),
                  Int32(strides.2), Int32(strides.3), Int32(strides.4)],
        padding: padding.raw)
}

@usableFromInline
func _vjpMaxPool3D<Scalar: TensorFlowFloatingPoint>(
    _ x: Tensor<Scalar>,
    filterSize: (Int, Int, Int, Int, Int),
    strides: (Int, Int, Int, Int, Int),
    padding: Padding
) -> (Tensor<Scalar>, (Tensor<Scalar>) -> Tensor<Scalar>) {
    // TODO: Currently this is not higher order differentiable. Redefine in
    // closed form.
    let value = maxPool3D(x, filterSize: filterSize, strides: strides, padding: padding)
    return (value, { v in
        return _Raw.maxPool3DGrad(
            origInput: x,
            origOutput: value,
            grad: v,
            ksize: [Int32(filterSize.0), Int32(filterSize.1), Int32(filterSize.2),
                    Int32(filterSize.3), Int32(filterSize.4)],
            strides: [Int32(strides.0), Int32(strides.1), Int32(strides.2), Int32(strides.3),
                      Int32(strides.4)],
            padding: padding.raw
        )
    })
}

/// Returns a 2-D average pooling, with the specified filter sizes, strides,
/// and padding.
///
/// - Parameters:
///   - input: The input.
///   - filterSize: The dimensions of the pooling kernel.
///   - strides: The strides of the sliding filter for each dimension of the input.
///   - padding: The padding for the operation.
@differentiable(wrt: input, vjp: _vjpAvgPool2D)
public func avgPool2D<Scalar: TensorFlowFloatingPoint>(
    _ input: Tensor<Scalar>,
    filterSize: (Int, Int, Int, Int),
    strides: (Int, Int, Int, Int),
    padding: Padding
) -> Tensor<Scalar> {
    return _Raw.avgPool(
        value: input,
        ksize: [Int32(filterSize.0), Int32(filterSize.1),
                Int32(filterSize.2), Int32(filterSize.3)],
        strides: [Int32(strides.0), Int32(strides.1), Int32(strides.2), Int32(strides.3)],
        padding: padding.raw)
}

@usableFromInline
func _vjpAvgPool2D<Scalar: TensorFlowFloatingPoint>(
    _ x: Tensor<Scalar>,
    filterSize: (Int, Int, Int, Int),
    strides: (Int, Int, Int, Int),
    padding: Padding
) -> (Tensor<Scalar>, (Tensor<Scalar>) -> Tensor<Scalar>) {
    // TODO: Currently this is not higher order differentiable. Redefine in
    // closed form.
    let value = avgPool2D(x, filterSize: filterSize, strides: strides, padding: padding)
    return (value, { v in
        _Raw.avgPoolGrad(
            origInputShape: x.shapeTensor,
            grad: v,
            ksize: [Int32(filterSize.0), Int32(filterSize.1),
                    Int32(filterSize.2), Int32(filterSize.3)],
            strides: [Int32(strides.0), Int32(strides.1),
                      Int32(strides.2), Int32(strides.3)],
            padding: padding.raw
        )
    })
}

/// Returns a 3-D average pooling, with the specified filter sizes, strides,
/// and padding.
///
/// - Parameters:
///   - input: The input.
///   - filterSize: The dimensions of the pooling kernel.
///   - strides: The strides of the sliding filter for each dimension of the input.
///   - padding: The padding for the operation.
@differentiable(wrt: input, vjp: _vjpAvgPool3D)
public func avgPool3D<Scalar: TensorFlowFloatingPoint>(
    _ input: Tensor<Scalar>,
    filterSize: (Int, Int, Int, Int, Int),
    strides: (Int, Int, Int, Int, Int),
    padding: Padding
) -> Tensor<Scalar> {
    return _Raw.avgPool3D(
        input,
        ksize: [Int32(filterSize.0), Int32(filterSize.1),
                Int32(filterSize.2), Int32(filterSize.3), Int32(filterSize.4)],
        strides: [Int32(strides.0), Int32(strides.1), Int32(strides.2), Int32(strides.3),
                  Int32(strides.4)],
        padding: padding.raw)
}

@usableFromInline
func _vjpAvgPool3D<Scalar: TensorFlowFloatingPoint>(
    _ x: Tensor<Scalar>,
    filterSize: (Int, Int, Int, Int, Int),
    strides: (Int, Int, Int, Int, Int),
    padding: Padding
) -> (Tensor<Scalar>, (Tensor<Scalar>) -> Tensor<Scalar>) {
    // TODO: Currently this is not higher order differentiable. Redefine in
    // closed form.
    let value = avgPool3D(x, filterSize: filterSize, strides: strides, padding: padding)
    return (value, { v in
        return _Raw.avgPool3DGrad(
            origInputShape: x.shapeTensor,
            grad: v,
            ksize: [Int32(filterSize.0), Int32(filterSize.1), Int32(filterSize.2),
                    Int32(filterSize.3), Int32(filterSize.4)],
            strides: [Int32(strides.0), Int32(strides.1), Int32(strides.2), Int32(strides.3),
                      Int32(strides.4)],
            padding: padding.raw
        )
    })
}<|MERGE_RESOLUTION|>--- conflicted
+++ resolved
@@ -239,19 +239,10 @@
     let value = conv3D(x, filter: filter, strides: strides,
                        padding: padding, dilations: dilations)
     return (value, { v in
-<<<<<<< HEAD
-        return (
-            conv3DBackpropInput(v, shape: x.shapeTensor, filter: filter,
-                                strides: strides, padding: padding, dilations: dilations),
-            conv3DBackpropFilter(v, input: x, filterSizes: filter.shapeTensor,
-                                 strides: strides, padding: padding, dilations: dilations)
-        )
-=======
         (conv3DBackpropInput(v, shape: x.shapeTensor, filter: filter,
                              strides: strides, padding: padding),
          conv3DBackpropFilter(v, input: x, filterSizes: filter.shapeTensor,
                               strides: strides, padding: padding))
->>>>>>> b7ba0d50
     })
 }
 
@@ -290,17 +281,9 @@
     let value = conv3DBackpropInput(x, shape: shape, filter: filter, strides: strides,
                                     padding: padding, dilations: dilations)
     return (value, { v in
-<<<<<<< HEAD
-        return (
-            conv3DBackpropFilter(x, input: v, filterSizes: shape, strides: strides,
-                                 padding: padding, dilations: dilations),
-            conv3D(v, filter: filter, strides: strides, padding: padding, dilations: dilations)
-        )
-=======
         (conv3D(v, filter: filter, strides: strides, padding: padding),
          conv3DBackpropFilter(x, input: v, filterSizes: filter.shapeTensor, strides: strides,
                               padding: padding))
->>>>>>> b7ba0d50
     })
 }
 
@@ -339,17 +322,9 @@
     let value = conv3DBackpropFilter(x, input: input, filterSizes: filterSizes,
                                      strides: strides, padding: padding, dilations: dilations)
     return (value, { v in
-<<<<<<< HEAD
-        return (
-            conv3DBackpropInput(x, shape: filterSizes, filter: v, strides: strides,
-                                padding: padding, dilations: dilations),
-            conv3D(input, filter: v, strides: strides, padding: padding, dilations: dilations)
-        )
-=======
         (conv3D(input, filter: v, strides: strides, padding: padding),
          conv3DBackpropInput(x, shape: x.shapeTensor, filter: v, strides: strides,
                              padding: padding))
->>>>>>> b7ba0d50
     })
 }
 
