--- conflicted
+++ resolved
@@ -498,17 +498,10 @@
     @differentiable
     public func callAsFunction(_ input: Tensor<Scalar>) -> Tensor<Scalar> {
         let batchSize = input.shape[0]
-<<<<<<< HEAD
-        let w = (input.shape[1] - (1 * paddingIndex)) *
-            strides.0 + (filter.shape[0] * paddingIndex)
-        let h = (input.shape[2] - (1 * paddingIndex)) *
-            strides.1 + (filter.shape[1] * paddingIndex)
-=======
         let h = (input.shape[1] - (1 * paddingIndex)) *
           strides.0 + (filter.shape[0] * paddingIndex)
         let w = (input.shape[2] - (1 * paddingIndex)) *
           strides.1 + (filter.shape[1] * paddingIndex)
->>>>>>> 1702f527
         let c = filter.shape[2]
         let newShape = Tensor<Int32>([Int32(batchSize), Int32(h), Int32(w), Int32(c)])
         return activation(conv2DBackpropInput(
