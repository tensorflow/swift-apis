--- conflicted
+++ resolved
@@ -326,49 +326,9 @@
 }
 
 public extension Conv3D {
-<<<<<<< HEAD
-    /// Creates a `Conv3D` layer with the specified filter shape, strides, padding, dilations and
-    /// element-wise activation function. The filter tensor is initialized using Glorot uniform
-    /// initialization with the specified generator. The bias vector is initialized with zeros.
-    ///
-    /// - Parameters:
-    ///   - filterShape: The shape of the 5-D convolution kernel.
-    ///   - strides: The strides of the sliding window for spatial/spatio-temporal dimensions.
-    ///   - padding: The padding algorithm for convolution.
-    ///   - dilations: The dilation factor for spatial/spatio-temporal dimensions.
-    ///   - activation: The element-wise activation function.
-    ///   - generator: The random number generator for initialization.
-    ///
-    /// - Note: Use `init(filterShape:strides:padding:activation:seed:)` for faster random
-    ///   initialization.
-    init<G: RandomNumberGenerator>(
-        filterShape: (Int, Int, Int, Int, Int),
-        strides: (Int, Int, Int) = (1, 1, 1),
-        padding: Padding = .valid,
-        dilations: (Int, Int, Int) = (1, 1, 1),
-        activation: @escaping Activation = identity,
-        generator: inout G
-    ) {
-        let filterTensorShape = TensorShape([
-            filterShape.0, filterShape.1, filterShape.2, filterShape.3, filterShape.4])
-        self.init(
-            filter: Tensor(glorotUniform: filterTensorShape, generator: &generator),
-            bias: Tensor(zeros: [filterShape.4]),
-            activation: activation,
-            strides: strides,
-            padding: padding,
-            dilations: dilations)
-    }
-}
-
-public extension Conv3D {
     /// Creates a `Conv3D` layer with the specified filter shape, strides, padding, dilations and
     /// element-wise activation function. The filter tensor is initialized using Glorot uniform
     /// initialization with the specified seed. The bias vector is initialized with zeros.
-=======
-    /// Creates a `Conv3D` layer with the specified filter shape, strides, padding, and
-    /// element-wise activation function.
->>>>>>> baefdc77
     ///
     /// - Parameters:
     ///   - filterShape: The shape of the 5-D convolution filter, representing
