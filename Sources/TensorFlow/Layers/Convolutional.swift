--- conflicted
+++ resolved
@@ -59,17 +59,10 @@
     /// - Parameter input: The input to the layer `[batchCount, width, inputChannels]`.
     /// - Returns: The output `[batchCount, newWidth, outputChannels]`.
     @differentiable
-<<<<<<< HEAD
-    public func call(_ input: Tensor<Scalar>) -> Tensor<Scalar> {
+    public func callAsFunction(_ input: Tensor<Scalar>) -> Tensor<Scalar> {
         let conv = conv2D(input.expandingShape(at: 1), filter: filter.expandingShape(at: 0),
                           strides: (1, 1, stride, 1), padding: padding)
         return activation(conv.squeezingShape(at: 1) + bias)
-=======
-    public func callAsFunction(_ input: Tensor<Scalar>) -> Tensor<Scalar> {
-        let conv2D = input.expandingShape(at: 1).convolved2D(
-            withFilter: filter.expandingShape(at: 0), strides: (1, 1, stride, 1), padding: padding)
-        return activation(conv2D.squeezingShape(at: 1) + bias)
->>>>>>> d687b91c
     }
 }
 
@@ -184,16 +177,9 @@
     /// - Parameter input: The input to the layer.
     /// - Returns: The output.
     @differentiable
-<<<<<<< HEAD
-    public func call(_ input: Tensor<Scalar>) -> Tensor<Scalar> {
+    public func callAsFunction(_ input: Tensor<Scalar>) -> Tensor<Scalar> {
         return activation(conv2D(input, filter: filter, strides: (1, strides.0, strides.1, 1),
                                  padding: padding) + bias)
-=======
-    public func callAsFunction(_ input: Tensor<Scalar>) -> Tensor<Scalar> {
-        return activation(input.convolved2D(withFilter: filter,
-                                            strides: (1, strides.0, strides.1, 1),
-                                            padding: padding) + bias)
->>>>>>> d687b91c
     }
 }
 
@@ -306,17 +292,10 @@
     /// - Parameter input: The input to the layer.
     /// - Returns: The output.
     @differentiable
-<<<<<<< HEAD
-    public func call(_ input: Tensor<Scalar>) -> Tensor<Scalar> {
+    public func callAsFunction(_ input: Tensor<Scalar>) -> Tensor<Scalar> {
         return activation(conv3D(input, filter: filter,
                                  strides: (1, strides.0, strides.1, strides.2, 1),
                                  padding: padding) + bias)
-=======
-    public func callAsFunction(_ input: Tensor<Scalar>) -> Tensor<Scalar> {
-        return activation(input.convolved3D(withFilter: filter,
-                                            strides: (1, strides.0, strides.1, strides.2, 1),
-                                            padding: padding) + bias)
->>>>>>> d687b91c
     }
 }
 
