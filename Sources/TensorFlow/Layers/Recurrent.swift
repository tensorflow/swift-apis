// Copyright 2019 The TensorFlow Authors. All Rights Reserved.
//
// Licensed under the Apache License, Version 2.0 (the "License");
// you may not use this file except in compliance with the License.
// You may obtain a copy of the License at
//
//     http://www.apache.org/licenses/LICENSE-2.0
//
// Unless required by applicable law or agreed to in writing, software
// distributed under the License is distributed on an "AS IS" BASIS,
// WITHOUT WARRANTIES OR CONDITIONS OF ANY KIND, either express or implied.
// See the License for the specific language governing permissions and
// limitations under the License.

#if !COMPILING_TENSORFLOW_STDLIB_MODULE
  import Tensor
#endif

/// An input to a recurrent neural network.
public struct RNNCellInput<Input: Differentiable, State: Differentiable>: Differentiable {
  /// The input at the current time step.
  public var input: Input
  /// The previous state.
  public var state: State

  @differentiable
  public init(input: Input, state: State) {
    self.input = input
    self.state = state
  }
}

extension RNNCellInput: EuclideanDifferentiable
where Input: EuclideanDifferentiable, State: EuclideanDifferentiable {}

/// An output to a recurrent neural network.
public struct RNNCellOutput<Output: Differentiable, State: Differentiable>: Differentiable {
  /// The output at the current time step.
  public var output: Output
  /// The current state.
  public var state: State

  @differentiable
  public init(output: Output, state: State) {
    self.output = output
    self.state = state
  }
}

extension RNNCellOutput: EuclideanDifferentiable
where Output: EuclideanDifferentiable, State: EuclideanDifferentiable {}

<<<<<<< HEAD
/// A recurrent layer cell.
public protocol RecurrentLayerCell: Layer
=======
/// A recurrent neural network cell.
public protocol RNNCell: Layer
>>>>>>> ec46eb32
where
  Input == RNNCellInput<TimeStepInput, State>,
  Output == RNNCellOutput<TimeStepOutput, State>
{
  /// The input at a time step.
  associatedtype TimeStepInput: Differentiable
  /// The output at a time step.
  associatedtype TimeStepOutput: Differentiable
  /// The state that may be preserved across time steps.
  associatedtype State: Differentiable

  /// Returns a zero-valued state with shape compatible with the provided input.
  func zeroState(for input: TimeStepInput) -> State
}

<<<<<<< HEAD
extension RecurrentLayerCell {
=======
extension RNNCell {
>>>>>>> ec46eb32
  /// Returns the new state obtained from applying the RNN cell to the input at the current time
  /// step and the previous state.
  ///
  /// - Parameters:
  ///   - timeStepInput: The input at the current time step.
  ///   - previousState: The previous state of the RNN cell.
  /// - Returns: The output.
  @differentiable
  public func callAsFunction(
    input: TimeStepInput,
    state: State
  ) -> RNNCellOutput<TimeStepOutput, State> {
    self(RNNCellInput(input: input, state: state))
  }

  @differentiable
  public func call(input: TimeStepInput, state: State) -> RNNCellOutput<TimeStepOutput, State> {
    self(RNNCellInput(input: input, state: state))
  }
}

<<<<<<< HEAD
@available(*, deprecated, renamed: "RecurrentLayerCell")
public typealias RNNCell = RecurrentLayerCell

/// A basic RNN cell.
public struct BasicRNNCell<Scalar: TensorFlowFloatingPoint>: RNNCell {
=======
/// A simple RNN cell.
public struct SimpleRNNCell<Scalar: TensorFlowFloatingPoint>: RNNCell {
>>>>>>> ec46eb32
  public var weight: Tensor<Scalar>
  public var bias: Tensor<Scalar>

  // TODO(TF-507): Revert to `typealias State = Tensor<Scalar>` after SR-10697 is fixed.
  public struct State: Equatable, Differentiable, VectorProtocol, KeyPathIterable {
    public var value: Tensor<Scalar>
    public init(_ value: Tensor<Scalar>) {
      self.value = value
    }
  }

  public typealias TimeStepInput = Tensor<Scalar>
  public typealias TimeStepOutput = State
  public typealias Input = RNNCellInput<TimeStepInput, State>
  public typealias Output = RNNCellOutput<TimeStepOutput, State>

  /// Creates a `SimpleRNNCell` with the specified input size and hidden state size.
  ///
  /// - Parameters:
  ///   - inputSize: The number of features in 2-D input tensors.
  ///   - hiddenSize: The number of features in 2-D hidden states.
  ///   - seed: The random seed for initialization. The default value is random.
  public init(inputSize: Int, hiddenSize: Int, seed: TensorFlowSeed = Context.local.randomSeed) {
    let concatenatedInputSize = inputSize + hiddenSize
    self.weight = Tensor(glorotUniform: [concatenatedInputSize, hiddenSize], seed: seed)
    self.bias = Tensor(zeros: [hiddenSize])
  }

  /// Returns a zero-valued state with shape compatible with the provided input.
  public func zeroState(for input: Tensor<Scalar>) -> State {
    State(Tensor(zeros: [input.shape[0], weight.shape[1]]))
  }

  /// Returns the output obtained from applying the layer to the given input.
  ///
  /// - Parameter input: The input to the layer.
  /// - Returns: The hidden state.
  @differentiable
  public func callAsFunction(_ input: Input) -> Output {
    let concatenatedInput = input.input.concatenated(with: input.state.value, alongAxis: 1)
    let newState = State(tanh(matmul(concatenatedInput, weight) + bias))
    return Output(output: newState, state: newState)
  }
}

@available(*, deprecated, renamed: "BasicRNNCell")
public typealias SimpleRNNCell = BasicRNNCell

/// An LSTM cell.
public struct LSTMCell<Scalar: TensorFlowFloatingPoint>: RNNCell {
  public var fusedWeight: Tensor<Scalar>
  public var fusedBias: Tensor<Scalar>

  public var inputWeight: Tensor<Scalar> {
    let hiddenSize = fusedWeight.shape[1] / 4
    return fusedWeight.slice(
      lowerBounds: [0, 0],
      upperBounds: [fusedWeight.shape[0], hiddenSize])
  }

  public var updateWeight: Tensor<Scalar> {
    let hiddenSize = fusedWeight.shape[1] / 4
    return fusedWeight.slice(
      lowerBounds: [0, hiddenSize],
      upperBounds: [fusedWeight.shape[0], 2 * hiddenSize])
  }

  public var forgetWeight: Tensor<Scalar> {
    let hiddenSize = fusedWeight.shape[1] / 4
    return fusedWeight.slice(
      lowerBounds: [0, 2 * hiddenSize],
      upperBounds: [fusedWeight.shape[0], 3 * hiddenSize])
  }

  public var outputWeight: Tensor<Scalar> {
    let hiddenSize = fusedWeight.shape[1] / 4
    return fusedWeight.slice(
      lowerBounds: [0, 3 * hiddenSize],
      upperBounds: [fusedWeight.shape[0], 4 * hiddenSize])
  }

  public var inputBias: Tensor<Scalar> {
    let hiddenSize = fusedWeight.shape[1] / 4
    return fusedBias.slice(lowerBounds: [0], upperBounds: [hiddenSize])
  }

  public var updateBias: Tensor<Scalar> {
    let hiddenSize = fusedWeight.shape[1] / 4
    return fusedBias.slice(lowerBounds: [hiddenSize], upperBounds: [2 * hiddenSize])
  }

  public var forgetBias: Tensor<Scalar> {
    let hiddenSize = fusedWeight.shape[1] / 4
    return fusedBias.slice(lowerBounds: [2 * hiddenSize], upperBounds: [3 * hiddenSize])
  }

  public var outputBias: Tensor<Scalar> {
    let hiddenSize = fusedWeight.shape[1] / 4
    return fusedBias.slice(lowerBounds: [3 * hiddenSize], upperBounds: [4 * hiddenSize])
  }

  public typealias TimeStepInput = Tensor<Scalar>
  public typealias TimeStepOutput = State
  public typealias Input = RNNCellInput<TimeStepInput, State>
  public typealias Output = RNNCellOutput<TimeStepOutput, State>

  /// Creates a `LSTMCell` with the specified input size and hidden state size.
  ///
  /// - Parameters:
  ///   - inputSize: The number of features in 2-D input tensors.
  ///   - hiddenSize: The number of features in 2-D hidden states.
  public init(inputSize: Int, hiddenSize: Int) {
    self.fusedWeight = Tensor(glorotUniform: [inputSize + hiddenSize, 4 * hiddenSize])
    self.fusedBias = Tensor(zeros: [4 * hiddenSize])
  }

  public struct State: Equatable, Differentiable, VectorProtocol, KeyPathIterable {
    public var cell: Tensor<Scalar>
    public var hidden: Tensor<Scalar>

    @differentiable
    public init(cell: Tensor<Scalar>, hidden: Tensor<Scalar>) {
      self.cell = cell
      self.hidden = hidden
    }
  }

  /// Returns a zero-valued state with shape compatible with the provided input.
  public func zeroState(for input: Tensor<Scalar>) -> State {
    let hiddenSize = fusedWeight.shape[1] / 4
    return State(
      cell: Tensor(zeros: [input.shape[0], hiddenSize]),
      hidden: Tensor(zeros: [input.shape[0], hiddenSize]))
  }

  /// Returns the output obtained from applying the layer to the given input.
  ///
  /// - Parameter input: The input to the layer.
  /// - Returns: The hidden state.
  @differentiable
  public func callAsFunction(_ input: Input) -> Output {
    let gateInput = input.input.concatenated(with: input.state.hidden, alongAxis: 1)

    let fused = matmul(gateInput, fusedWeight) + fusedBias
    let batchSize = fused.shape[0]
    let hiddenSize = fused.shape[1] / 4
    let inputGate = sigmoid(
      fused.slice(
        lowerBounds: [0, 0],
        upperBounds: [batchSize, hiddenSize]))
    let updateGate = tanh(
      fused.slice(
        lowerBounds: [0, hiddenSize],
        upperBounds: [batchSize, 2 * hiddenSize]))
    let forgetGate = sigmoid(
      fused.slice(
        lowerBounds: [0, 2 * hiddenSize],
        upperBounds: [batchSize, 3 * hiddenSize]))
    let outputGate = sigmoid(
      fused.slice(
        lowerBounds: [0, 3 * hiddenSize],
        upperBounds: [batchSize, 4 * hiddenSize]))
    // TODO(SR-10697/TF-507): Replace with the following once it does not crash the compiler.
    // let fusedParts = fused.split(count: 4, alongAxis: 1)
    // let inputGate = sigmoid(fusedParts[0])
    // let updateGate = tanh(fusedParts[1])
    // let forgetGate = sigmoid(fusedParts[2])
    // let outputGate = sigmoid(fusedParts[3])

    let newCellState = input.state.cell * forgetGate + inputGate * updateGate
    let newHiddenState = tanh(newCellState) * outputGate

    let newState = State(cell: newCellState, hidden: newHiddenState)

    return Output(output: newState, state: newState)
  }
}

/// An GRU cell.
public struct GRUCell<Scalar: TensorFlowFloatingPoint>: RNNCell {
  public var updateWeight1, updateWeight2: Tensor<Scalar>
  public var resetWeight1, resetWeight2: Tensor<Scalar>
  public var outputWeight1, outputWeight2: Tensor<Scalar>
  public var updateBias, outputBias, resetBias: Tensor<Scalar>

  @noDerivative public var stateShape: TensorShape {
    [1, updateWeight1.shape[0]]
  }

  public func zeroState(for input: Tensor<Scalar>) -> State {
    return State(hidden: Tensor(zeros: stateShape))
  }

  public typealias TimeStepInput = Tensor<Scalar>
  public typealias TimeStepOutput = State
  public typealias Input = RNNCellInput<TimeStepInput, State>
  public typealias Output = RNNCellOutput<TimeStepOutput, State>

  /// Creates a `GRUCell` with the specified input size and hidden state size.
  ///
  /// - Parameters:
  ///   - inputSize: The number of features in 2-D input tensors.
  ///   - hiddenSize: The number of features in 2-D hidden states.
  public init(
    inputSize: Int,
    hiddenSize: Int,
    weightInitializer: ParameterInitializer<Scalar> = glorotUniform(),
    biasInitializer: ParameterInitializer<Scalar> = zeros()
  ) {
    let gateWeightShape = TensorShape([inputSize, 1])
    let gateBiasShape = TensorShape([hiddenSize])
    self.updateWeight1 = weightInitializer(gateWeightShape)
    self.updateWeight2 = weightInitializer(gateWeightShape)
    self.updateBias = biasInitializer(gateBiasShape)
    self.resetWeight1 = weightInitializer(gateWeightShape)
    self.resetWeight2 = weightInitializer(gateWeightShape)
    self.resetBias = biasInitializer(gateBiasShape)
    self.outputWeight1 = weightInitializer(gateWeightShape)
    self.outputWeight2 = weightInitializer(gateWeightShape)
    self.outputBias = biasInitializer(gateBiasShape)
  }

  // TODO(TF-507): Revert to `typealias State = Tensor<Scalar>` after
  // SR-10697 is fixed.
  public struct State: Equatable, Differentiable, VectorProtocol, KeyPathIterable {
    public var hidden: Tensor<Scalar>

    @differentiable
    public init(hidden: Tensor<Scalar>) {
      self.hidden = hidden
    }
  }

  /// Returns the output obtained from applying the layer to the given input.
  ///
  /// - Parameter input: The input to the layer.
  /// - Returns: The hidden state.
  @differentiable
  public func callAsFunction(_ input: Input) -> Output {
    let resetGate = sigmoid(
      matmul(input.input, resetWeight1) + matmul(input.state.hidden, resetWeight2) + resetBias
    )
    let updateGate = sigmoid(
      matmul(input.input, updateWeight1) + matmul(input.state.hidden, updateWeight2)
        + updateBias)
    let outputGate = tanh(
      matmul(input.input, outputWeight1)
        + matmul(resetGate * input.state.hidden, outputWeight2) + outputBias)
    let updateHidden = (1 - updateGate) * input.state.hidden
    let updateOutput = (1 - updateGate) * outputGate
    let newState = State(hidden: updateHidden + updateOutput)
    return Output(output: newState, state: newState)
  }
}

<<<<<<< HEAD
public struct RecurrentLayer<Cell: RNNCell>: Layer {
=======
public struct RNN<Cell: RNNCell>: Layer {
>>>>>>> ec46eb32
  public typealias Input = [Cell.TimeStepInput]
  public typealias Output = [Cell.TimeStepOutput]

  public var cell: Cell

  public init(_ cell: @autoclosure () -> Cell) {
    self.cell = cell()
  }

<<<<<<< HEAD
  @differentiable(wrt: (self, inputs, initialState))
=======
  @differentiable(wrt: (self,inputs,initialState))
>>>>>>> ec46eb32
  public func callAsFunction(
    _ inputs: [Cell.TimeStepInput],
    initialState: Cell.State
  ) -> [Cell.TimeStepOutput] {
    if inputs.isEmpty { return [Cell.TimeStepOutput]() }
    var currentHiddenState = initialState
    var timeStepOutputs: [Cell.TimeStepOutput] = []
    for timeStepInput in inputs {
      let output = cell(input: timeStepInput, state: currentHiddenState)
      currentHiddenState = output.state
      timeStepOutputs.append(output.output)
    }
    return timeStepOutputs
  }

<<<<<<< HEAD
  @differentiable(wrt: (self, inputs, initialState))
=======
  @differentiable(wrt: (self,inputs,initialState))
>>>>>>> ec46eb32
  public func call(
    _ inputs: [Cell.TimeStepInput],
    initialState: Cell.State
  ) -> [Cell.TimeStepOutput] {
    callAsFunction(inputs, initialState: initialState)
  }

  @usableFromInline
<<<<<<< HEAD
  @derivative(of: callAsFunction, wrt: (self, inputs, initialState))
=======
  @derivative(of: callAsFunction, wrt: (self,inputs,initialState))
>>>>>>> ec46eb32
  internal func _vjpCallAsFunction(
    _ inputs: [Cell.TimeStepInput],
    initialState: Cell.State
  ) -> (
    value: [Cell.TimeStepOutput],
    pullback: (Array<Cell.TimeStepOutput>.TangentVector)
      -> (TangentVector, Array<Cell.TimeStepInput>.TangentVector, Cell.State.TangentVector)
  ) {
    let timeStepCount = inputs.count
    var currentHiddenState = initialState
    var timeStepOutputs: [Cell.TimeStepOutput] = []
    timeStepOutputs.reserveCapacity(timeStepCount)
    var backpropagators: [Cell.Backpropagator] = []
    backpropagators.reserveCapacity(timeStepCount)
    for timestep in inputs {
      let (output, backpropagator) = cell.appliedForBackpropagation(
        to: .init(input: timestep, state: currentHiddenState))
      currentHiddenState = output.state
      timeStepOutputs.append(output.output)
      backpropagators.append(backpropagator)
    }
    return (
      timeStepOutputs,
      { 𝛁outputs in
        precondition(
          𝛁outputs.base.count == timeStepCount,
          "The number of output gradients must equal the number of time steps")
        var 𝛁cell = Cell.TangentVector.zero
        var 𝛁state = Cell.State.TangentVector.zero
        var reversed𝛁inputs: [Cell.TimeStepInput.TangentVector] = []
        reversed𝛁inputs.reserveCapacity(timeStepCount)
        for (𝛁output, backpropagator) in zip(𝛁outputs.base, backpropagators).reversed() {
          let (new𝛁cell, 𝛁input) = backpropagator(.init(output: 𝛁output, state: 𝛁state))
          𝛁cell += new𝛁cell
          𝛁state = 𝛁input.state
          reversed𝛁inputs.append(𝛁input.input)
        }
        return (.init(cell: 𝛁cell), .init(Array(reversed𝛁inputs.reversed())), 𝛁state)
      }
    )
  }

  @differentiable
  public func callAsFunction(_ inputs: [Cell.TimeStepInput]) -> [Cell.TimeStepOutput] {
    let initialState = withoutDerivative(at: cell.zeroState(for: inputs[0]))
    return self(inputs, initialState: initialState)
  }

<<<<<<< HEAD
  @differentiable(wrt: (self, inputs, initialState))
=======
  @differentiable(wrt: (self,inputs,initialState))
>>>>>>> ec46eb32
  public func lastOutput(
    from inputs: [Cell.TimeStepInput],
    initialState: Cell.State
  ) -> Cell.TimeStepOutput {
    precondition(!inputs.isEmpty, "'inputs' must be non-empty.")
    return self(inputs, initialState: initialState)[withoutDerivative(at: inputs.count - 1)]
  }

<<<<<<< HEAD
  @differentiable(wrt: (self, inputs))
=======
  @differentiable(wrt: (self,inputs))
>>>>>>> ec46eb32
  public func lastOutput(from inputs: [Cell.TimeStepInput]) -> Cell.TimeStepOutput {
    precondition(!inputs.isEmpty, "'inputs' must be non-empty.")
    let initialState = withoutDerivative(at: cell.zeroState(for: inputs[0]))
    return lastOutput(from: inputs, initialState: initialState)
  }
}
<<<<<<< HEAD

extension RecurrentLayer: Equatable where Cell: Equatable {}
extension RecurrentLayer: AdditiveArithmetic where Cell: AdditiveArithmetic {}

@available(*, deprecated, renamed: "RecurrentLayer")
public typealias RNN = RecurrentLayer
=======
>>>>>>> ec46eb32

public typealias BasicRNN<Scalar: TensorFlowFloatingPoint> = RNN<SimpleRNNCell<Scalar>>
public typealias LSTM<Scalar: TensorFlowFloatingPoint> = RNN<LSTMCell<Scalar>>
public typealias GRU<Scalar: TensorFlowFloatingPoint> = RNN<GRUCell<Scalar>>

@available(*, deprecated, renamed: "BasicRNN")
public typealias SimpleRNN = BasicRNN<|MERGE_RESOLUTION|>--- conflicted
+++ resolved
@@ -50,13 +50,8 @@
 extension RNNCellOutput: EuclideanDifferentiable
 where Output: EuclideanDifferentiable, State: EuclideanDifferentiable {}
 
-<<<<<<< HEAD
 /// A recurrent layer cell.
 public protocol RecurrentLayerCell: Layer
-=======
-/// A recurrent neural network cell.
-public protocol RNNCell: Layer
->>>>>>> ec46eb32
 where
   Input == RNNCellInput<TimeStepInput, State>,
   Output == RNNCellOutput<TimeStepOutput, State>
@@ -72,11 +67,7 @@
   func zeroState(for input: TimeStepInput) -> State
 }
 
-<<<<<<< HEAD
 extension RecurrentLayerCell {
-=======
-extension RNNCell {
->>>>>>> ec46eb32
   /// Returns the new state obtained from applying the RNN cell to the input at the current time
   /// step and the previous state.
   ///
@@ -98,16 +89,11 @@
   }
 }
 
-<<<<<<< HEAD
 @available(*, deprecated, renamed: "RecurrentLayerCell")
 public typealias RNNCell = RecurrentLayerCell
 
 /// A basic RNN cell.
 public struct BasicRNNCell<Scalar: TensorFlowFloatingPoint>: RNNCell {
-=======
-/// A simple RNN cell.
-public struct SimpleRNNCell<Scalar: TensorFlowFloatingPoint>: RNNCell {
->>>>>>> ec46eb32
   public var weight: Tensor<Scalar>
   public var bias: Tensor<Scalar>
 
@@ -363,11 +349,7 @@
   }
 }
 
-<<<<<<< HEAD
 public struct RecurrentLayer<Cell: RNNCell>: Layer {
-=======
-public struct RNN<Cell: RNNCell>: Layer {
->>>>>>> ec46eb32
   public typealias Input = [Cell.TimeStepInput]
   public typealias Output = [Cell.TimeStepOutput]
 
@@ -377,11 +359,7 @@
     self.cell = cell()
   }
 
-<<<<<<< HEAD
   @differentiable(wrt: (self, inputs, initialState))
-=======
-  @differentiable(wrt: (self,inputs,initialState))
->>>>>>> ec46eb32
   public func callAsFunction(
     _ inputs: [Cell.TimeStepInput],
     initialState: Cell.State
@@ -397,11 +375,7 @@
     return timeStepOutputs
   }
 
-<<<<<<< HEAD
-  @differentiable(wrt: (self, inputs, initialState))
-=======
   @differentiable(wrt: (self,inputs,initialState))
->>>>>>> ec46eb32
   public func call(
     _ inputs: [Cell.TimeStepInput],
     initialState: Cell.State
@@ -410,11 +384,7 @@
   }
 
   @usableFromInline
-<<<<<<< HEAD
   @derivative(of: callAsFunction, wrt: (self, inputs, initialState))
-=======
-  @derivative(of: callAsFunction, wrt: (self,inputs,initialState))
->>>>>>> ec46eb32
   internal func _vjpCallAsFunction(
     _ inputs: [Cell.TimeStepInput],
     initialState: Cell.State
@@ -463,11 +433,7 @@
     return self(inputs, initialState: initialState)
   }
 
-<<<<<<< HEAD
   @differentiable(wrt: (self, inputs, initialState))
-=======
-  @differentiable(wrt: (self,inputs,initialState))
->>>>>>> ec46eb32
   public func lastOutput(
     from inputs: [Cell.TimeStepInput],
     initialState: Cell.State
@@ -476,30 +442,23 @@
     return self(inputs, initialState: initialState)[withoutDerivative(at: inputs.count - 1)]
   }
 
-<<<<<<< HEAD
   @differentiable(wrt: (self, inputs))
-=======
-  @differentiable(wrt: (self,inputs))
->>>>>>> ec46eb32
   public func lastOutput(from inputs: [Cell.TimeStepInput]) -> Cell.TimeStepOutput {
     precondition(!inputs.isEmpty, "'inputs' must be non-empty.")
     let initialState = withoutDerivative(at: cell.zeroState(for: inputs[0]))
     return lastOutput(from: inputs, initialState: initialState)
   }
 }
-<<<<<<< HEAD
 
 extension RecurrentLayer: Equatable where Cell: Equatable {}
 extension RecurrentLayer: AdditiveArithmetic where Cell: AdditiveArithmetic {}
-
-@available(*, deprecated, renamed: "RecurrentLayer")
-public typealias RNN = RecurrentLayer
-=======
->>>>>>> ec46eb32
 
 public typealias BasicRNN<Scalar: TensorFlowFloatingPoint> = RNN<SimpleRNNCell<Scalar>>
 public typealias LSTM<Scalar: TensorFlowFloatingPoint> = RNN<LSTMCell<Scalar>>
 public typealias GRU<Scalar: TensorFlowFloatingPoint> = RNN<GRUCell<Scalar>>
 
+@available(*, deprecated, renamed: "RecurrentLayer")
+public typealias RNN = RecurrentLayer
+
 @available(*, deprecated, renamed: "BasicRNN")
 public typealias SimpleRNN = BasicRNN