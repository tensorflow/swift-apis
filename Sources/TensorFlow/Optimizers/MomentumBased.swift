// Copyright 2019 The TensorFlow Authors. All Rights Reserved.
//
// Licensed under the Apache License, Version 2.0 (the "License");
// you may not use this file except in compliance with the License.
// You may obtain a copy of the License at
//
//     http://www.apache.org/licenses/LICENSE-2.0
//
// Unless required by applicable law or agreed to in writing, software
// distributed under the License is distributed on an "AS IS" BASIS,
// WITHOUT WARRANTIES OR CONDITIONS OF ANY KIND, either express or implied.
// See the License for the specific language governing permissions and
// limitations under the License.

/// RMSProp optimizer.
///
/// It is recommended to leave the parameters of this optimizer at their default values (except for 
/// the learning rate, which can be freely tuned). This optimizer is usually a good choice for 
/// recurrent neural networks.
///
/// Reference: ["rmsprop: Divide the gradient by a running average of its recent magnitude"](
/// http://www.cs.toronto.edu/~tijmen/csc321/slides/lecture_slides_lec6.pdf)
public class RMSProp<Model: Differentiable>: Optimizer
where
  Model.TangentVector: VectorProtocol & PointwiseMultiplicative
    & ElementaryFunctions & KeyPathIterable,
  Model.TangentVector.VectorSpaceScalar == Float
{
  public typealias Model = Model
  /// The learning rate.
  public var learningRate: Float
  // TODO: Document `rho`. Keras doesn't document `rho`.
  public var rho: Float
  /// A small scalar added to the denominator to improve numerical stability.
  public var epsilon: Float
  /// The learning rate decay.
  public var decay: Float
  /// The step count.
  public var step: Float = 0
  /// The alpha values for all model differentiable variables.
  public var alpha: Model.TangentVector = .zero

  public init(
    for model: __shared Model,
    learningRate: Float = 0.001,
    rho: Float = 0.9,
    epsilon: Float = 1e-8,
    decay: Float = 0
  ) {
    precondition(learningRate >= 0, "Learning rate must be non-negative")
    precondition(rho >= 0, "Rho must be non-negative")
    precondition(decay >= 0, "Learning rate decay must be non-negative")

    self.learningRate = learningRate
    self.rho = rho
    self.epsilon = epsilon
    self.decay = decay
  }

  public func update(_ model: inout Model, along direction: Model.TangentVector) {
    step += 1
    let learningRate = self.learningRate * 1 / (1 + decay * Float(step))
    alpha = alpha.scaled(by: rho) + (direction .* direction).scaled(by: 1 - rho)
    let denominator = Model.TangentVector.sqrt(alpha).adding(epsilon)
    model.move(along: (direction ./ denominator).scaled(by: -learningRate))
  }

  public required init(copying other: RMSProp, to device: Device) {
    learningRate = other.learningRate
    rho = other.rho
    epsilon = other.epsilon
    decay = other.decay
    step = other.step
    alpha = .init(copying: other.alpha, to: device)
  }
}

/// AdaGrad optimizer.
///
/// Individually adapts the learning rates of all model parameters by scaling them inversely 
/// proportional to the square root of the sum of all the historical squared values of the gradient.
///
/// Reference: ["Adaptive Subgradient Methods for Online Learning and Stochastic Optimization"](
/// http://www.jmlr.org/papers/volume12/duchi11a/duchi11a.pdf)
public class AdaGrad<Model: Differentiable>: Optimizer
where
  Model.TangentVector: VectorProtocol & PointwiseMultiplicative
    & ElementaryFunctions & KeyPathIterable,
  Model.TangentVector.VectorSpaceScalar == Float
{
  public typealias Model = Model
  /// The learning rate.
  public var learningRate: Float
  /// The smoothing factor (ρ). Typical values are `0.5`, `0.9`, and `0.99`, for smoothing over 2,
  /// 10, and 100 examples, respectively.
  public var rho: Float
  /// A small scalar added to the denominator to improve numerical stability.
  public var epsilon: Float
  /// The alpha values for all model differentiable variables.
  public var alpha: Model.TangentVector = .zero

  public init(
    for model: __shared Model,
    learningRate: Float = 0.001,
    rho: Float = 0.9,
    epsilon: Float = 1e-8
  ) {
    precondition(learningRate >= 0, "Learning rate must be non-negative")
    precondition(rho >= 0, "Rho must be non-negative")

    self.learningRate = learningRate
    self.rho = rho
    self.epsilon = epsilon
  }

  public func update(_ model: inout Model, along direction: Model.TangentVector) {
    alpha = (direction .* direction).adding(rho)
    let denominator = Model.TangentVector.sqrt(alpha).adding(epsilon)
    model.move(along: (direction ./ denominator).scaled(by: -learningRate))
  }

  public required init(copying other: AdaGrad, to device: Device) {
    learningRate = other.learningRate
    rho = other.rho
    epsilon = other.epsilon
    alpha = .init(copying: other.alpha, to: device)
  }
}

/// ADADELTA optimizer.
///
/// ADADELTA is a more robust extension of AdaGrad. ADADELTA adapts learning rates based on a moving
/// window of gradient updates rather than by accumulating all past gradient norms. It can thus 
/// adapt faster to changing dynamics of the optimization problem space.
/// 
/// Reference: ["ADADELTA: An Adaptive Learning Rate Method"](https://arxiv.org/abs/1212.5701)
public class AdaDelta<Model: Differentiable>: Optimizer
where
  Model.TangentVector: VectorProtocol & PointwiseMultiplicative
    & ElementaryFunctions & KeyPathIterable,
  Model.TangentVector.VectorSpaceScalar == Float
{
  public typealias Model = Model
  /// The learning rate.
  public var learningRate: Float
  /// The decay factor, corresponding to fraction of gradient to keep at each time step.
  public var rho: Float
  /// A small scalar added to the denominator to improve numerical stability.
  public var epsilon: Float
  /// The learning rate decay.
  public var decay: Float
  /// The current step.
  public var step: Int = 0
  /// The accumulated, exponentially decaying average of squared gradients.
  public var averageSquared: Model.TangentVector = .zero
  /// The accumulated parameter updates.
  public var accumulatedDelta: Model.TangentVector = .zero

  public init(
    for model: __shared Model,
    learningRate: Float = 1,
    rho: Float = 0.95,
    epsilon: Float = 1e-6,
    decay: Float = 0
  ) {
    precondition(learningRate >= 0, "Learning rate must be non-negative")
    precondition(0 <= rho && rho <= 1, "Rho parameter must be between 0 and 1")
    precondition(0 <= epsilon, "Epsilon parameter must be non-negative")
    precondition(decay >= 0, "Learning rate decay must be non-negative")

    self.learningRate = learningRate
    self.rho = rho
    self.epsilon = epsilon
    self.decay = decay
  }

  public func update(_ model: inout Model, along direction: Model.TangentVector) {
    step += 1
    let learningRate = self.learningRate / (1 + decay * Float(step))
    averageSquared =
      averageSquared.scaled(by: rho) + (direction .* direction).scaled(by: 1 - rho)
    var stepSize = direction .* Model.TangentVector.sqrt(accumulatedDelta.adding(epsilon))
    stepSize ./= Model.TangentVector.sqrt(averageSquared.adding(epsilon))
    model.move(along: stepSize.scaled(by: -learningRate))
    accumulatedDelta =
      accumulatedDelta.scaled(by: rho) + (stepSize .* stepSize).scaled(by: 1 - rho)
  }

  public required init(copying other: AdaDelta, to device: Device) {
    learningRate = other.learningRate
    rho = other.rho
    epsilon = other.epsilon
    decay = other.decay
    step = other.step
    averageSquared = .init(copying: other.averageSquared, to: device)
    accumulatedDelta = .init(copying: other.accumulatedDelta, to: device)
  }
}

/// Adam optimizer.
///
/// Implements the Adam optimization algorithm. Adam is a stochastic gradient descent method that 
/// computes individual adaptive learning rates for different parameters from estimates of first- 
/// and second-order moments of the gradients.
///
/// Reference: ["Adam: A Method for Stochastic Optimization"](https://arxiv.org/abs/1412.6980v8) 
/// (Kingma and Ba, 2014).
///
/// ### Examples: ###
///
/// - Train a simple reinforcement learning agent:
///
/// ````
/// ...
/// // Instantiate an agent's policy - approximated by the neural network (`net`) after defining it 
/// in advance.
/// var net = Net(observationSize: Int(observationSize), hiddenSize: hiddenSize, actionCount: actionCount)
/// // Define the Adam optimizer for the network with a learning rate set to 0.01.
/// let optimizer = Adam(for: net, learningRate: 0.01)
/// ...
/// // Begin training the agent (over a certain number of episodes).
/// while true {
/// ...
///     // Implementing the gradient descent with the Adam optimizer:
///     // Define the gradients (use withLearningPhase to call a closure under a learning phase).
///     let gradients = withLearningPhase(.training) {
///         TensorFlow.gradient(at: net) { net -> Tensor<Float> in
///             // Return a softmax (loss) function
///             return loss = softmaxCrossEntropy(logits: net(input), probabilities: target)
///         }
///     }
///     // Update the differentiable variables of the network (`net`) along the gradients with the Adam 
/// optimizer.
///     optimizer.update(&net, along: gradients)
///     ...
///     }
/// }
/// ````
///
/// - Train a generative adversarial network (GAN):
///
/// ````
/// ...
/// // Instantiate the generator and the discriminator networks after defining them.
/// var generator = Generator()
/// var discriminator = Discriminator()
/// // Define the Adam optimizers for each network with a learning rate set to 2e-4 and beta1 - to 0.5.
/// let adamOptimizerG = Adam(for: generator, learningRate: 2e-4, beta1: 0.5)
/// let adamOptimizerD = Adam(for: discriminator, learningRate: 2e-4, beta1: 0.5)
/// ...
/// Start the training loop over a certain number of epochs (`epochCount`).
/// for epoch in 1...epochCount {
///     // Start the training phase.
///     ...
///     for batch in trainingShuffled.batched(batchSize) {
///         // Implementing the gradient descent with the Adam optimizer:
///         // 1) Update the generator.
///         ...
///         let 𝛁generator = TensorFlow.gradient(at: generator) { generator -> Tensor<Float> in
///             ...
///             return loss
///             }
///         // Update the differentiable variables of the generator along the gradients (`𝛁generator`) 
///         // with the Adam optimizer.
///         adamOptimizerG.update(&generator, along: 𝛁generator)
///
///         // 2) Update the discriminator.
///         ...
///         let 𝛁discriminator = TensorFlow.gradient(at: discriminator) { discriminator -> Tensor<Float> in
///             ...
///             return loss
///         }
///         // Update the differentiable variables of the discriminator along the gradients (`𝛁discriminator`) 
///         // with the Adam optimizer.
///         adamOptimizerD.update(&discriminator, along: 𝛁discriminator)
///         }
/// }       
/// ````
public class Adam<Model: Differentiable>: Optimizer
where
  Model.TangentVector: VectorProtocol & PointwiseMultiplicative
    & ElementaryFunctions & KeyPathIterable,
  Model.TangentVector.VectorSpaceScalar == Float
{
  public typealias Model = Model
  /// The learning rate.
  public var learningRate: Float
  /// A coefficient used to calculate the first moments of the gradients.
  public var beta1: Float
  /// A coefficient used to calculate the second moments of the gradients.
  public var beta2: Float
  /// A small scalar added to the denominator to improve numerical stability.
  public var epsilon: Float
  /// The learning rate decay.
  public var decay: Float
  /// The current step.
  public var step: Int = 0
  /// The first moments of the weights.
  public var firstMoments: Model.TangentVector = .zero
  /// The second moments of the weights.
  public var secondMoments: Model.TangentVector = .zero

  /// - Parameters:
  ///   - learningRate: The learning rate. The default value is `1e-3`.
  ///   - beta1: The exponential decay rate for the 1st moment estimates. The default value is `0.9`.
  ///   - beta2: The exponential decay rate for the 2nd moment estimates. The default value is `0.999`.
  ///   - epsilon: A small scalar added to the denominator to improve numerical stability.
  ///     The default value is `1e-8`.
  ///   - decay: The learning rate decay. The default value is `0`.
  public init(
    for model: __shared Model,
    learningRate: Float = 1e-3,
    beta1: Float = 0.9,
    beta2: Float = 0.999,
    epsilon: Float = 1e-8,
    decay: Float = 0
  ) {
    precondition(learningRate >= 0, "Learning rate must be non-negative")
    precondition(0 <= beta1 && beta1 <= 1, "Beta parameter must be between 0 and 1")
    precondition(0 <= beta2 && beta2 <= 1, "Beta parameter must be between 0 and 1")
    precondition(decay >= 0, "Learning rate decay must be non-negative")

    self.learningRate = learningRate
    self.beta1 = beta1
    self.beta2 = beta2
    self.epsilon = epsilon
    self.decay = decay
  }

  public func update(_ model: inout Model, along direction: Model.TangentVector) {
    step += 1
    let step = Float(self.step)
    let learningRate = self.learningRate * 1 / (1 + decay * step)
    // Note: `stepSize` is split into two lines to avoid the "compiler is unable to type-check
    // this expression in reasonable time" error.
    var stepSize = learningRate * sqrtf(1 - powf(beta2, step))
    stepSize = stepSize / (1 - powf(beta1, step))
    firstMoments = firstMoments.scaled(by: beta1) + direction.scaled(by: 1 - beta1)
    secondMoments =
      secondMoments.scaled(by: beta2) + (direction .* direction).scaled(by: 1 - beta2)
    let denominator = Model.TangentVector.sqrt(secondMoments).adding(epsilon)
    model.move(along: (firstMoments ./ denominator).scaled(by: -stepSize))
  }

  public required init(copying other: Adam, to device: Device) {
    learningRate = other.learningRate
    beta1 = other.beta1
    beta2 = other.beta2
    epsilon = other.epsilon
    decay = other.decay
    step = other.step
    firstMoments = .init(copying: other.firstMoments, to: device)
    secondMoments = .init(copying: other.secondMoments, to: device)
  }
}

/// AdaMax optimizer.
///
/// A variant of Adam based on the infinity-norm.
///
/// Reference: Section 7 of ["Adam - A Method for Stochastic Optimization"](
/// https://arxiv.org/abs/1412.6980v8)
public class AdaMax<Model: Differentiable & KeyPathIterable>: Optimizer
where
  Model.TangentVector: VectorProtocol & PointwiseMultiplicative & ElementaryFunctions
    & KeyPathIterable,
  Model.TangentVector.VectorSpaceScalar == Float
{
  public typealias Model = Model
  /// The learning rate.
  public var learningRate: Float
  /// Decay rate used to estimate the first moment (mean) of gradients.
  public var beta1: Float
  /// Decay rate used to estimate the exponentially weighted infinity norm.
  public var beta2: Float
  /// A small scalar added to the denominator to improve numerical stability.
  public var epsilon: Float
  /// The learning rate decay.
  public var decay: Float
  /// The step count.
  public var step: Int = 0
  /// The first moments of the weights.
  public var firstMoments: Model.TangentVector = .zero
  /// The exponentially weighted infinity norm of the weights.
  public var infinityNorm: Model.TangentVector = .zero

  /// Note: The default parameters follow those provided in the paper.
  public init(
    for model: __shared Model,
    learningRate: Float = 0.002,
    beta1: Float = 0.9,
    beta2: Float = 0.999,
    epsilon: Float = 1e-8,
    decay: Float = 0
  ) {
    precondition(learningRate >= 0, "Learning rate must be non-negative.")
    precondition(0 <= beta1 && beta1 <= 1, "Beta parameter must be between 0 and 1.")
    precondition(0 <= beta2 && beta2 <= 1, "Beta parameter must be between 0 and 1.")
    precondition(decay >= 0, "Learning rate decay must be non-negative.")

    self.learningRate = learningRate
    self.beta1 = beta1
    self.beta2 = beta2
    self.epsilon = epsilon
    self.decay = decay
  }

  public func update(_ model: inout Model, along direction: Model.TangentVector) {
    step += 1
    let step = Float(self.step)
    let learningRate = self.learningRate * 1 / (1 + decay * step)
    // Note: `stepSize` is split into two lines to avoid the "compiler is unable to type-check
    // this expression in reasonable time" error.
    var stepSize = learningRate * sqrtf(1 - powf(beta2, step))
    stepSize = stepSize / (1 - powf(beta1, step))
    firstMoments = firstMoments.scaled(by: beta1) + direction.scaled(by: 1 - beta1)

    // Update `infinityNorm` using a key path approach because `max(_:_:)` cannot be 
    // currently applied in a simpler manner.
    for kp in infinityNorm.recursivelyAllWritableKeyPaths(to: Tensor<Float>.self) {
      infinityNorm[keyPath: kp] = max(
        beta2 * infinityNorm[keyPath: kp], abs(direction[keyPath: kp]))
    }
    for kp in infinityNorm.recursivelyAllWritableKeyPaths(to: Tensor<Double>.self) {
      infinityNorm[keyPath: kp] = max(
        Double(beta2) * infinityNorm[keyPath: kp], abs(direction[keyPath: kp]))
    }

    let denominator = infinityNorm.adding(epsilon)
    model.move(along: (firstMoments ./ denominator).scaled(by: -stepSize))
  }

  public required init(copying other: AdaMax, to device: Device) {
    learningRate = other.learningRate
    beta1 = other.beta1
    beta2 = other.beta2
    epsilon = other.epsilon
    decay = other.decay
    step = other.step
    firstMoments = .init(copying: other.firstMoments, to: device)
    infinityNorm = .init(copying: other.infinityNorm, to: device)
  }
}

/// AMSGrad optimizer.
///
/// This algorithm is a modification of Adam with better convergence properties when close to local
/// optima.
///
/// Reference: ["On the Convergence of Adam and Beyond"](
/// https://openreview.net/pdf?id=ryQu7f-RZ)
public class AMSGrad<Model: Differentiable & KeyPathIterable>: Optimizer
where
  Model.TangentVector: VectorProtocol & PointwiseMultiplicative & ElementaryFunctions
    & KeyPathIterable,
  Model.TangentVector.VectorSpaceScalar == Float
{
  public typealias Model = Model
  /// The learning rate.
  public var learningRate: Float
  /// A coefficient used to calculate the first and second moments of the gradients.
  public var beta1: Float
  /// A coefficient used to calculate the first and second moments of the gradients.
  public var beta2: Float
  /// A small scalar added to the denominator to improve numerical stability.
  public var epsilon: Float
  /// The learning rate decay.
  public var decay: Float
  /// The current step.
  public var step: Int = 0
  /// The first moments of the weights.
  public var firstMoments: Model.TangentVector = .zero
  /// The second moments of the weights.
  public var secondMoments: Model.TangentVector = .zero
  /// The maximum of the second moments of the weights.
  public var secondMomentsMax: Model.TangentVector = .zero

  public init(
    for model: __shared Model,
    learningRate: Float = 1e-3,
    beta1: Float = 0.9,
    beta2: Float = 0.999,
    epsilon: Float = 1e-8,
    decay: Float = 0
  ) {
    precondition(learningRate >= 0, "Learning rate must be non-negative")
    precondition(0 <= beta1 && beta1 <= 1, "Beta parameter must be between 0 and 1")
    precondition(0 <= beta2 && beta2 <= 1, "Beta parameter must be between 0 and 1")
    precondition(decay >= 0, "Learning rate decay must be non-negative")

    self.learningRate = learningRate
    self.beta1 = beta1
    self.beta2 = beta2
    self.epsilon = epsilon
    self.decay = decay
  }

  public func update(_ model: inout Model, along direction: Model.TangentVector) {
    step += 1
    let step = Float(self.step)
    let beta1Power = powf(beta1, step)
    let beta2Power = powf(beta2, step)
    let learningRate = self.learningRate * 1 / (1 + decay * step)
    // Note: `stepSize` is split into two lines to avoid the "compiler is unable to type-check
    // this expression in reasonable time" error.
    var stepSize = learningRate * sqrtf(1 - powf(beta2Power, step))
    stepSize = stepSize / (1 - powf(beta1Power, step))
    firstMoments = firstMoments.scaled(by: beta1) + direction.scaled(by: 1 - beta1)
    secondMoments =
      secondMoments.scaled(by: beta2) + (direction .* direction).scaled(by: 1 - beta2)

    // Update `secondMomentsMax` using a key path approach because `max(_:_:)` cannot be 
    // currently applied in a simpler manner.
    for kp in secondMomentsMax.recursivelyAllWritableKeyPaths(to: Tensor<Float>.self) {
      secondMomentsMax[keyPath: kp] = max(
        secondMomentsMax[keyPath: kp], secondMoments[keyPath: kp])
    }
    for kp in secondMomentsMax.recursivelyAllWritableKeyPaths(to: Tensor<Double>.self) {
      secondMomentsMax[keyPath: kp] = max(
        secondMomentsMax[keyPath: kp], secondMoments[keyPath: kp])
    }

    let denominator = Model.TangentVector.sqrt(secondMomentsMax).adding(epsilon)
    model.move(along: (firstMoments ./ denominator).scaled(by: -stepSize))
  }

  public required init(copying other: AMSGrad, to device: Device) {
    learningRate = other.learningRate
    beta1 = other.beta1
    beta2 = other.beta2
    epsilon = other.epsilon
    decay = other.decay
    step = other.step
    firstMoments = .init(copying: other.firstMoments, to: device)
    secondMoments = .init(copying: other.secondMoments, to: device)
    secondMomentsMax = .init(copying: other.secondMomentsMax, to: device)
  }
}

/// RAdam optimizer.
/// 
/// Rectified Adam, a variant of Adam that introduces a term to rectify the adaptive learning rate
/// variance.
/// 
/// Reference: ["On the Variance of the Adaptive Learning Rate and Beyond"]
/// https://arxiv.org/pdf/1908.03265.pdf
public class RAdam<Model: Differentiable>: Optimizer
<<<<<<< HEAD
    where Model.TangentVector: VectorProtocol & PointwiseMultiplicative & 
                               ElementaryFunctions & KeyPathIterable,
          Model.TangentVector.VectorSpaceScalar == Float {
    public typealias Model = Model
    /// The learning rate.
    public var learningRate: Float
    /// A coefficient used to calculate the first and second moments of the gradients.
    public var beta1: Float
    /// A coefficient used to calculate the first and second moments of the gradients.
    public var beta2: Float
    /// A small scalar added to the denominator to improve numerical stability.
    public var epsilon: Float
    /// The learning rate decay.
    public var decay: Float
    /// The current step.
    public var step: Int = 0
    /// The first moments of the weights.
    public var firstMoments: Model.TangentVector = .zero
    /// The second moments of the weights.
    public var secondMoments: Model.TangentVector = .zero

    public init(
        for model: __shared Model,
        learningRate: Float = 1e-3,
        beta1: Float = 0.9,
        beta2: Float = 0.999,
        epsilon: Float = 1e-8,
        decay: Float = 0
    ) {
        precondition(learningRate >= 0, "Learning rate must be non-negative")
        precondition(0 <= beta1 && beta1 <= 1, "Beta parameter must be between 0 and 1")
        precondition(0 <= beta2 && beta2 <= 1, "Beta parameter must be between 0 and 1")
        precondition(decay >= 0, "Learning rate decay must be non-negative")

        self.learningRate = learningRate
        self.beta1 = beta1
        self.beta2 = beta2
        self.epsilon = epsilon
        self.decay = decay
    }

    public func update(_ model: inout Model, along direction: Model.TangentVector) {
        step += 1
        let step = Float(self.step)
        let beta1Power = powf(beta1, step)
        let beta2Power = powf(beta2, step)
        secondMoments = secondMoments.scaled(by: beta2) + (direction .* direction).scaled(by: 1 - beta2)
        firstMoments = firstMoments.scaled(by: beta1) + direction.scaled(by: 1 - beta1)
        // Compute maximum length SMA, bias-corrected moving average and approximate length.
        let N_sma_inf =  2 / (1 - beta2) - 1
        let N_sma_t = N_sma_inf - 2 * step * beta2Power / (1 - beta2Power)

        if N_sma_t >= 5 {
            // Compute bias-corrected second moments, rectification and adapted momentum.
            let secondMoments_h = Model.TangentVector.sqrt(secondMoments).adding(epsilon)
            let stepSize = sqrtf(
                (N_sma_t - 4) * (N_sma_t - 2) * N_sma_inf / (
                     (N_sma_inf - 4) * (N_sma_inf - 2) * (N_sma_t)
                )) * learningRate / (1 - beta1Power)
            model.move(along: (firstMoments ./ secondMoments_h).scaled(by: -stepSize * sqrtf(1 - beta2Power)))
        } else {
            // Update with un-adapted momentum.
            let stepSize = learningRate / (1 - beta1Power)
            model.move(along: firstMoments.scaled(by: -stepSize))
        }
=======
where
  Model.TangentVector: VectorProtocol & PointwiseMultiplicative & ElementaryFunctions
    & KeyPathIterable,
  Model.TangentVector.VectorSpaceScalar == Float
{
  public typealias Model = Model
  /// The learning rate.
  public var learningRate: Float
  /// A coefficient used to calculate the first and second moments of the gradients.
  public var beta1: Float
  /// A coefficient used to calculate the first and second moments of the gradients.
  public var beta2: Float
  /// A small scalar added to the denominator to improve numerical stability.
  public var epsilon: Float
  /// The learning rate decay.
  public var decay: Float
  /// The current step.
  public var step: Int = 0
  /// The first moments of the weights.
  public var firstMoments: Model.TangentVector = .zero
  /// The second moments of the weights.
  public var secondMoments: Model.TangentVector = .zero

  public init(
    for model: __shared Model,
    learningRate: Float = 1e-3,
    beta1: Float = 0.9,
    beta2: Float = 0.999,
    epsilon: Float = 1e-8,
    decay: Float = 0
  ) {
    precondition(learningRate >= 0, "Learning rate must be non-negative")
    precondition(0 <= beta1 && beta1 <= 1, "Beta parameter must be between 0 and 1")
    precondition(0 <= beta2 && beta2 <= 1, "Beta parameter must be between 0 and 1")
    precondition(decay >= 0, "Learning rate decay must be non-negative")

    self.learningRate = learningRate
    self.beta1 = beta1
    self.beta2 = beta2
    self.epsilon = epsilon
    self.decay = decay
  }

  public func update(_ model: inout Model, along direction: Model.TangentVector) {
    step += 1
    let step = Float(self.step)
    let beta1Power = powf(beta1, step)
    let beta2Power = powf(beta2, step)
    secondMoments =
      secondMoments.scaled(by: beta2) + (direction .* direction).scaled(by: 1 - beta2)
    firstMoments = firstMoments.scaled(by: beta1) + direction.scaled(by: 1 - beta1)
    // Compute maximum length SMA, bias-corrected moving average and approximate length.
    let N_sma_inf = 2 / (1 - beta2) - 1
    let N_sma_t = N_sma_inf - 2 * step * beta2Power / (1 - beta2Power)

    if N_sma_t > 5 {
      // Compute bias-corrected second moments, rectification and adapted momentum.
      let secondMoments_h = Model.TangentVector.sqrt(secondMoments).adding(epsilon)
      let stepSize = sqrtf(
        (N_sma_t - 4) * (N_sma_t - 2) * N_sma_inf
          / ((N_sma_inf - 4) * (N_sma_inf - 2) * (N_sma_t)))
      model.move(
        along: (firstMoments ./ secondMoments_h).scaled(
          by: -stepSize * sqrtf(1 - beta2Power)))
    } else {
      // Update with un-adapted momentum.
      let stepSize = self.learningRate * step / (1 - beta1Power)
      model.move(along: firstMoments.scaled(by: -stepSize))
>>>>>>> 49c67cde
    }
  }

  public required init(copying other: RAdam, to device: Device) {
    learningRate = other.learningRate
    beta1 = other.beta1
    beta2 = other.beta2
    epsilon = other.epsilon
    decay = other.decay
    step = other.step
    firstMoments = .init(copying: other.firstMoments, to: device)
    secondMoments = .init(copying: other.secondMoments, to: device)
  }
}<|MERGE_RESOLUTION|>--- conflicted
+++ resolved
@@ -545,73 +545,6 @@
 /// Reference: ["On the Variance of the Adaptive Learning Rate and Beyond"]
 /// https://arxiv.org/pdf/1908.03265.pdf
 public class RAdam<Model: Differentiable>: Optimizer
-<<<<<<< HEAD
-    where Model.TangentVector: VectorProtocol & PointwiseMultiplicative & 
-                               ElementaryFunctions & KeyPathIterable,
-          Model.TangentVector.VectorSpaceScalar == Float {
-    public typealias Model = Model
-    /// The learning rate.
-    public var learningRate: Float
-    /// A coefficient used to calculate the first and second moments of the gradients.
-    public var beta1: Float
-    /// A coefficient used to calculate the first and second moments of the gradients.
-    public var beta2: Float
-    /// A small scalar added to the denominator to improve numerical stability.
-    public var epsilon: Float
-    /// The learning rate decay.
-    public var decay: Float
-    /// The current step.
-    public var step: Int = 0
-    /// The first moments of the weights.
-    public var firstMoments: Model.TangentVector = .zero
-    /// The second moments of the weights.
-    public var secondMoments: Model.TangentVector = .zero
-
-    public init(
-        for model: __shared Model,
-        learningRate: Float = 1e-3,
-        beta1: Float = 0.9,
-        beta2: Float = 0.999,
-        epsilon: Float = 1e-8,
-        decay: Float = 0
-    ) {
-        precondition(learningRate >= 0, "Learning rate must be non-negative")
-        precondition(0 <= beta1 && beta1 <= 1, "Beta parameter must be between 0 and 1")
-        precondition(0 <= beta2 && beta2 <= 1, "Beta parameter must be between 0 and 1")
-        precondition(decay >= 0, "Learning rate decay must be non-negative")
-
-        self.learningRate = learningRate
-        self.beta1 = beta1
-        self.beta2 = beta2
-        self.epsilon = epsilon
-        self.decay = decay
-    }
-
-    public func update(_ model: inout Model, along direction: Model.TangentVector) {
-        step += 1
-        let step = Float(self.step)
-        let beta1Power = powf(beta1, step)
-        let beta2Power = powf(beta2, step)
-        secondMoments = secondMoments.scaled(by: beta2) + (direction .* direction).scaled(by: 1 - beta2)
-        firstMoments = firstMoments.scaled(by: beta1) + direction.scaled(by: 1 - beta1)
-        // Compute maximum length SMA, bias-corrected moving average and approximate length.
-        let N_sma_inf =  2 / (1 - beta2) - 1
-        let N_sma_t = N_sma_inf - 2 * step * beta2Power / (1 - beta2Power)
-
-        if N_sma_t >= 5 {
-            // Compute bias-corrected second moments, rectification and adapted momentum.
-            let secondMoments_h = Model.TangentVector.sqrt(secondMoments).adding(epsilon)
-            let stepSize = sqrtf(
-                (N_sma_t - 4) * (N_sma_t - 2) * N_sma_inf / (
-                     (N_sma_inf - 4) * (N_sma_inf - 2) * (N_sma_t)
-                )) * learningRate / (1 - beta1Power)
-            model.move(along: (firstMoments ./ secondMoments_h).scaled(by: -stepSize * sqrtf(1 - beta2Power)))
-        } else {
-            // Update with un-adapted momentum.
-            let stepSize = learningRate / (1 - beta1Power)
-            model.move(along: firstMoments.scaled(by: -stepSize))
-        }
-=======
 where
   Model.TangentVector: VectorProtocol & PointwiseMultiplicative & ElementaryFunctions
     & KeyPathIterable,
@@ -667,20 +600,18 @@
     let N_sma_inf = 2 / (1 - beta2) - 1
     let N_sma_t = N_sma_inf - 2 * step * beta2Power / (1 - beta2Power)
 
-    if N_sma_t > 5 {
+    if N_sma_t >= 5 {
       // Compute bias-corrected second moments, rectification and adapted momentum.
       let secondMoments_h = Model.TangentVector.sqrt(secondMoments).adding(epsilon)
       let stepSize = sqrtf(
-        (N_sma_t - 4) * (N_sma_t - 2) * N_sma_inf
-          / ((N_sma_inf - 4) * (N_sma_inf - 2) * (N_sma_t)))
-      model.move(
-        along: (firstMoments ./ secondMoments_h).scaled(
-          by: -stepSize * sqrtf(1 - beta2Power)))
+        (N_sma_t - 4) * (N_sma_t - 2) * N_sma_inf / (
+           (N_sma_inf - 4) * (N_sma_inf - 2) * (N_sma_t)
+        )) * learningRate / (1 - beta1Power)
+      model.move(along: (firstMoments ./ secondMoments_h).scaled(by: -stepSize * sqrtf(1 - beta2Power)))
     } else {
       // Update with un-adapted momentum.
-      let stepSize = self.learningRate * step / (1 - beta1Power)
+      let stepSize = learningRate / (1 - beta1Power)
       model.move(along: firstMoments.scaled(by: -stepSize))
->>>>>>> 49c67cde
     }
   }
 
