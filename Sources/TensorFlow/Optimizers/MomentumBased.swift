// Copyright 2019 The TensorFlow Authors. All Rights Reserved.
//
// Licensed under the Apache License, Version 2.0 (the "License");
// you may not use this file except in compliance with the License.
// You may obtain a copy of the License at
//
//     http://www.apache.org/licenses/LICENSE-2.0
//
// Unless required by applicable law or agreed to in writing, software
// distributed under the License is distributed on an "AS IS" BASIS,
// WITHOUT WARRANTIES OR CONDITIONS OF ANY KIND, either express or implied.
// See the License for the specific language governing permissions and
// limitations under the License.

/// RMSProp optimizer.
///
/// It is recommended to leave the parameters of this optimizer at their default values (except for 
/// the learning rate, which can be freely tuned). This optimizer is usually a good choice for 
/// recurrent neural networks.
///
/// Reference: ["rmsprop: Divide the gradient by a running average of its recent magnitude"](
/// http://www.cs.toronto.edu/~tijmen/csc321/slides/lecture_slides_lec6.pdf)
public class RMSProp<Model: Differentiable>: Optimizer
where
  Model.TangentVector: VectorProtocol & PointwiseMultiplicative
    & ElementaryFunctions & KeyPathIterable,
  Model.TangentVector.VectorSpaceScalar == Float
{
  public typealias Model = Model
  /// The learning rate.
  public var learningRate: Float
  // TODO: Document `rho`. Keras doesn't document `rho`.
  public var rho: Float
  /// A small scalar added to the denominator to improve numerical stability.
  public var epsilon: Float
  /// The learning rate decay.
  public var decay: Float
  /// The step count.
  public var step: Float = 0
  /// The alpha values for all model differentiable variables.
  public var alpha: Model.TangentVector = .zero

  public init(
    for model: __shared Model,
    learningRate: Float = 0.001,
    rho: Float = 0.9,
    epsilon: Float = 1e-8,
    decay: Float = 0
  ) {
    precondition(learningRate >= 0, "Learning rate must be non-negative")
    precondition(rho >= 0, "Rho must be non-negative")
    precondition(decay >= 0, "Learning rate decay must be non-negative")

    self.learningRate = learningRate
    self.rho = rho
    self.epsilon = epsilon
    self.decay = decay
  }

  public func update(_ model: inout Model, along direction: Model.TangentVector) {
    step += 1
    let learningRate = self.learningRate * 1 / (1 + decay * Float(step))
    alpha = alpha.scaled(by: rho) + (direction .* direction).scaled(by: 1 - rho)
    let denominator = Model.TangentVector.sqrt(alpha).adding(epsilon)
    model.move(along: (direction ./ denominator).scaled(by: -learningRate))
  }

  public required init(copying other: RMSProp, to device: Device) {
    learningRate = other.learningRate
    rho = other.rho
    epsilon = other.epsilon
    decay = other.decay
    step = other.step
    alpha = .init(copying: other.alpha, to: device)
  }
}

/// AdaGrad optimizer.
///
/// Individually adapts the learning rates of all model parameters by scaling them inversely 
/// proportional to the square root of the sum of all the historical squared values of the gradient.
///
/// Reference: ["Adaptive Subgradient Methods for Online Learning and Stochastic Optimization"](
/// http://www.jmlr.org/papers/volume12/duchi11a/duchi11a.pdf)
public class AdaGrad<Model: Differentiable>: Optimizer
where
  Model.TangentVector: VectorProtocol & PointwiseMultiplicative
    & ElementaryFunctions & KeyPathIterable,
  Model.TangentVector.VectorSpaceScalar == Float
{
  public typealias Model = Model
  /// The learning rate.
  public var learningRate: Float
  /// The smoothing factor (ρ). Typical values are `0.5`, `0.9`, and `0.99`, for smoothing over 2,
  /// 10, and 100 examples, respectively.
  public var epsilon: Float
  /// The accumulator for square of gradient.
  public var accumulator: Model.TangentVector

  public init(
    for model: __shared Model,
    learningRate: Float = 0.001,
    initialAccumulatorValue: Float = 0.1,
    epsilon: Float = 1e-8
  ) {
    precondition(learningRate >= 0, "Learning rate must be non-negative")
    precondition(initialAccumulatorValue >= 0, "The initial accumulator value must be non-negative.")

    self.learningRate = learningRate
    self.epsilon = epsilon
    self.accumulator = Model.TangentVector.one.scaled(by: initialAccumulatorValue)
  }

  public func update(_ model: inout Model, along direction: Model.TangentVector) {
    accumulator = accumulator + (direction .* direction)
    let denominator = Model.TangentVector.sqrt(accumulator).adding(epsilon)
    model.move(along: (direction ./ denominator).scaled(by: -learningRate))
  }

  public required init(copying other: AdaGrad, to device: Device) {
    learningRate = other.learningRate
    epsilon = other.epsilon
    accumulator = .init(copying: other.accumulator, to: device)
  }
}

/// AdaDelta optimizer.
///
/// Implements the AdaDelta optimization algorithm. AdaDelta is a stochastic 
/// gradient descent method based on the first order information. It adapts 
/// learning rates based on a moving window of gradient updates, instead of 
/// accumulating all past gradients. Thus, AdaDelta continues learning even 
/// when many updates have been done. It adapts faster to changing dynamics of 
/// the optimization problem space.
/// 
/// Reference: ["ADADELTA: An Adaptive Learning Rate Method"](
/// https://arxiv.org/abs/1212.5701) (Zeiler, 2012).
/// 
/// ### Examples: ###
/// 
/// // - Train an autoencoder network:
/// 
/// ````
/// ...
/// // Define the model.
/// var autoencoderModel = Sequential {
///     // The encoder. 
///     Dense<Float>(inputSize: 28 * 28, outputSize: 128, activation: relu)
///     ...
///     // The decoder.
///     ...
///     Dense<Float>(inputSize: 128, outputSize: 28 * 28, activation: tanh))
/// }
/// ...
/// // Define the AdaDelta optimizer for the network with a learning rate set 
/// // to  1, rho - to 0.95, epsilon - to 1e-6, and decay - to 0.
/// let adaDeltaOptimizer = AdaDelta(
///     for: autoencoderModel, 
///     learningRate: 1,
///     rho: 0.95, 
///     epsilon: 1e-6,
///     decay: 0)
/// ...
/// // Start the training loop over a certain number of epochs.
/// for epoch in 1...epochCount {
///     ...
///     for batch in trainingShuffled.batched(batchSize) {
///         ...
///         // Implementing the gradient descent with the AdaDelta optimizer:
///         // Compute the gradient.
///         let 𝛁autoencoderModel = TensorFlow.gradient(at: autoencoderModel) {
///             autoencoderModel -> Tensor<Float> in
///             ...
///             return loss
///         }
///         // Update the differentiable variables of the model along the gradients
///         // (`𝛁autoencoderModel`) with the AdaDelta optimizer.
///         adaDeltaOptimizer.update(&autoencoderModel, along: 𝛁autoencoderModel)
///     }
/// }
/// ````
public class AdaDelta<Model: Differentiable>: Optimizer
<<<<<<< HEAD
    where Model.TangentVector: VectorProtocol & PointwiseMultiplicative & ElementaryFunctions,
          Model.TangentVector.VectorSpaceScalar == Float {
    public typealias Model = Model
    /// The learning rate.
    public var learningRate: Float
    /// The decay factor of the previous parameter update/a fraction of gradient
    /// to keep at each time step.
    public var rho: Float
    /// A small scalar added to the denominator to improve numerical stability.
    public var epsilon: Float
    /// The learning rate decay.
    public var decay: Float
    /// The current step.
    public var step: Int = 0
    /// The accumulated, exponentially decaying average of squared gradients.
    public var averageSquared: Model.TangentVector = .zero
    /// The accumulated parameter updates.
    public var accumulatedDelta: Model.TangentVector = .zero

    public init(
        for model: __shared Model,
        learningRate: Float = 1,
        rho: Float = 0.95,
        epsilon: Float = 1e-6,
        decay: Float = 0
    ) {
        precondition(learningRate >= 0, "Learning rate must be non-negative")
        precondition(0 <= rho && rho <= 1, "Rho parameter must be between 0 and 1")
        precondition(0 <= epsilon, "Epsilon parameter must be non-negative")
        precondition(decay >= 0, "Learning rate decay must be non-negative")

        self.learningRate = learningRate
        self.rho = rho
        self.epsilon = epsilon
        self.decay = decay
    }

    public func update(_ model: inout Model, along direction: Model.TangentVector) {
        step += 1
        let learningRate = self.learningRate / (1 + decay * Float(step))
        averageSquared = averageSquared.scaled(by: rho) + (direction .* direction).scaled(by: 1 - rho)
        var stepSize = direction .* Model.TangentVector.sqrt(accumulatedDelta.adding(epsilon))
        stepSize ./= Model.TangentVector.sqrt(averageSquared.adding(epsilon))
        model.move(along: stepSize.scaled(by: -learningRate))
        accumulatedDelta = accumulatedDelta.scaled(by: rho) + (stepSize .* stepSize).scaled(by: 1 - rho)
    }
=======
where
  Model.TangentVector: VectorProtocol & PointwiseMultiplicative
    & ElementaryFunctions & KeyPathIterable,
  Model.TangentVector.VectorSpaceScalar == Float
{
  public typealias Model = Model
  /// The learning rate.
  public var learningRate: Float
  /// The decay factor, corresponding to fraction of gradient to keep at each time step.
  public var rho: Float
  /// A small scalar added to the denominator to improve numerical stability.
  public var epsilon: Float
  /// The learning rate decay.
  public var decay: Float
  /// The current step.
  public var step: Int = 0
  /// The accumulated, exponentially decaying average of squared gradients.
  public var averageSquared: Model.TangentVector = .zero
  /// The accumulated parameter updates.
  public var accumulatedDelta: Model.TangentVector = .zero

  public init(
    for model: __shared Model,
    learningRate: Float = 1,
    rho: Float = 0.95,
    epsilon: Float = 1e-6,
    decay: Float = 0
  ) {
    precondition(learningRate >= 0, "Learning rate must be non-negative")
    precondition(0 <= rho && rho <= 1, "Rho parameter must be between 0 and 1")
    precondition(0 <= epsilon, "Epsilon parameter must be non-negative")
    precondition(decay >= 0, "Learning rate decay must be non-negative")

    self.learningRate = learningRate
    self.rho = rho
    self.epsilon = epsilon
    self.decay = decay
  }

  public func update(_ model: inout Model, along direction: Model.TangentVector) {
    step += 1
    let learningRate = self.learningRate / (1 + decay * Float(step))
    averageSquared =
      averageSquared.scaled(by: rho) + (direction .* direction).scaled(by: 1 - rho)
    var stepSize = direction .* Model.TangentVector.sqrt(accumulatedDelta.adding(epsilon))
    stepSize ./= Model.TangentVector.sqrt(averageSquared.adding(epsilon))
    model.move(along: stepSize.scaled(by: -learningRate))
    accumulatedDelta =
      accumulatedDelta.scaled(by: rho) + (stepSize .* stepSize).scaled(by: 1 - rho)
  }

  public required init(copying other: AdaDelta, to device: Device) {
    learningRate = other.learningRate
    rho = other.rho
    epsilon = other.epsilon
    decay = other.decay
    step = other.step
    averageSquared = .init(copying: other.averageSquared, to: device)
    accumulatedDelta = .init(copying: other.accumulatedDelta, to: device)
  }
>>>>>>> b9758f72
}

/// Adam optimizer.
///
/// Implements the Adam optimization algorithm. Adam is a stochastic gradient descent method that 
/// computes individual adaptive learning rates for different parameters from estimates of first- 
/// and second-order moments of the gradients.
///
/// Reference: ["Adam: A Method for Stochastic Optimization"](https://arxiv.org/abs/1412.6980v8) 
/// (Kingma and Ba, 2014).
///
/// ### Examples: ###
///
/// - Train a simple reinforcement learning agent:
///
/// ````
/// ...
/// // Instantiate an agent's policy - approximated by the neural network (`net`) after defining it 
/// in advance.
/// var net = Net(observationSize: Int(observationSize), hiddenSize: hiddenSize, actionCount: actionCount)
/// // Define the Adam optimizer for the network with a learning rate set to 0.01.
/// let optimizer = Adam(for: net, learningRate: 0.01)
/// ...
/// // Begin training the agent (over a certain number of episodes).
/// while true {
/// ...
///     // Implementing the gradient descent with the Adam optimizer:
///     // Define the gradients (use withLearningPhase to call a closure under a learning phase).
///     let gradients = withLearningPhase(.training) {
///         TensorFlow.gradient(at: net) { net -> Tensor<Float> in
///             // Return a softmax (loss) function
///             return loss = softmaxCrossEntropy(logits: net(input), probabilities: target)
///         }
///     }
///     // Update the differentiable variables of the network (`net`) along the gradients with the Adam 
/// optimizer.
///     optimizer.update(&net, along: gradients)
///     ...
///     }
/// }
/// ````
///
/// - Train a generative adversarial network (GAN):
///
/// ````
/// ...
/// // Instantiate the generator and the discriminator networks after defining them.
/// var generator = Generator()
/// var discriminator = Discriminator()
/// // Define the Adam optimizers for each network with a learning rate set to 2e-4 and beta1 - to 0.5.
/// let adamOptimizerG = Adam(for: generator, learningRate: 2e-4, beta1: 0.5)
/// let adamOptimizerD = Adam(for: discriminator, learningRate: 2e-4, beta1: 0.5)
/// ...
/// Start the training loop over a certain number of epochs (`epochCount`).
/// for epoch in 1...epochCount {
///     // Start the training phase.
///     ...
///     for batch in trainingShuffled.batched(batchSize) {
///         // Implementing the gradient descent with the Adam optimizer:
///         // 1) Update the generator.
///         ...
///         let 𝛁generator = TensorFlow.gradient(at: generator) { generator -> Tensor<Float> in
///             ...
///             return loss
///             }
///         // Update the differentiable variables of the generator along the gradients (`𝛁generator`) 
///         // with the Adam optimizer.
///         adamOptimizerG.update(&generator, along: 𝛁generator)
///
///         // 2) Update the discriminator.
///         ...
///         let 𝛁discriminator = TensorFlow.gradient(at: discriminator) { discriminator -> Tensor<Float> in
///             ...
///             return loss
///         }
///         // Update the differentiable variables of the discriminator along the gradients (`𝛁discriminator`) 
///         // with the Adam optimizer.
///         adamOptimizerD.update(&discriminator, along: 𝛁discriminator)
///         }
/// }       
/// ````
public class Adam<Model: Differentiable>: Optimizer
where
  Model.TangentVector: VectorProtocol & PointwiseMultiplicative
    & ElementaryFunctions & KeyPathIterable,
  Model.TangentVector.VectorSpaceScalar == Float
{
  public typealias Model = Model
  /// The learning rate.
  public var learningRate: Float
  /// A coefficient used to calculate the first moments of the gradients.
  public var beta1: Float
  /// A coefficient used to calculate the second moments of the gradients.
  public var beta2: Float
  /// A small scalar added to the denominator to improve numerical stability.
  public var epsilon: Float
  /// The learning rate decay.
  public var decay: Float
  /// The current step.
  public var step: Int = 0
  /// The first moments of the weights.
  public var firstMoments: Model.TangentVector = .zero
  /// The second moments of the weights.
  public var secondMoments: Model.TangentVector = .zero

  /// - Parameters:
  ///   - learningRate: The learning rate. The default value is `1e-3`.
  ///   - beta1: The exponential decay rate for the 1st moment estimates. The default value is `0.9`.
  ///   - beta2: The exponential decay rate for the 2nd moment estimates. The default value is `0.999`.
  ///   - epsilon: A small scalar added to the denominator to improve numerical stability.
  ///     The default value is `1e-8`.
  ///   - decay: The learning rate decay. The default value is `0`.
  public init(
    for model: __shared Model,
    learningRate: Float = 1e-3,
    beta1: Float = 0.9,
    beta2: Float = 0.999,
    epsilon: Float = 1e-8,
    decay: Float = 0
  ) {
    precondition(learningRate >= 0, "Learning rate must be non-negative")
    precondition(0 <= beta1 && beta1 <= 1, "Beta parameter must be between 0 and 1")
    precondition(0 <= beta2 && beta2 <= 1, "Beta parameter must be between 0 and 1")
    precondition(decay >= 0, "Learning rate decay must be non-negative")

    self.learningRate = learningRate
    self.beta1 = beta1
    self.beta2 = beta2
    self.epsilon = epsilon
    self.decay = decay
  }

  public func update(_ model: inout Model, along direction: Model.TangentVector) {
    step += 1
    let step = Float(self.step)
    let learningRate = self.learningRate * 1 / (1 + decay * step)
    // Note: `stepSize` is split into two lines to avoid the "compiler is unable to type-check
    // this expression in reasonable time" error.
    var stepSize = learningRate * sqrtf(1 - powf(beta2, step))
    stepSize = stepSize / (1 - powf(beta1, step))
    firstMoments = firstMoments.scaled(by: beta1) + direction.scaled(by: 1 - beta1)
    secondMoments =
      secondMoments.scaled(by: beta2) + (direction .* direction).scaled(by: 1 - beta2)
    let denominator = Model.TangentVector.sqrt(secondMoments).adding(epsilon)
    model.move(along: (firstMoments ./ denominator).scaled(by: -stepSize))
  }

  public required init(copying other: Adam, to device: Device) {
    learningRate = other.learningRate
    beta1 = other.beta1
    beta2 = other.beta2
    epsilon = other.epsilon
    decay = other.decay
    step = other.step
    firstMoments = .init(copying: other.firstMoments, to: device)
    secondMoments = .init(copying: other.secondMoments, to: device)
  }
}

/// AdaMax optimizer.
///
/// A variant of Adam based on the infinity-norm.
///
/// Reference: Section 7 of ["Adam - A Method for Stochastic Optimization"](
/// https://arxiv.org/abs/1412.6980v8)
public class AdaMax<Model: Differentiable & KeyPathIterable>: Optimizer
where
  Model.TangentVector: VectorProtocol & PointwiseMultiplicative & ElementaryFunctions
    & KeyPathIterable,
  Model.TangentVector.VectorSpaceScalar == Float
{
  public typealias Model = Model
  /// The learning rate.
  public var learningRate: Float
  /// Decay rate used to estimate the first moment (mean) of gradients.
  public var beta1: Float
  /// Decay rate used to estimate the exponentially weighted infinity norm.
  public var beta2: Float
  /// A small scalar added to the denominator to improve numerical stability.
  public var epsilon: Float
  /// The learning rate decay.
  public var decay: Float
  /// The step count.
  public var step: Int = 0
  /// The first moments of the weights.
  public var firstMoments: Model.TangentVector = .zero
  /// The exponentially weighted infinity norm of the weights.
  public var infinityNorm: Model.TangentVector = .zero

  /// Note: The default parameters follow those provided in the paper.
  public init(
    for model: __shared Model,
    learningRate: Float = 0.002,
    beta1: Float = 0.9,
    beta2: Float = 0.999,
    epsilon: Float = 1e-8,
    decay: Float = 0
  ) {
    precondition(learningRate >= 0, "Learning rate must be non-negative.")
    precondition(0 <= beta1 && beta1 <= 1, "Beta parameter must be between 0 and 1.")
    precondition(0 <= beta2 && beta2 <= 1, "Beta parameter must be between 0 and 1.")
    precondition(decay >= 0, "Learning rate decay must be non-negative.")

    self.learningRate = learningRate
    self.beta1 = beta1
    self.beta2 = beta2
    self.epsilon = epsilon
    self.decay = decay
  }

  public func update(_ model: inout Model, along direction: Model.TangentVector) {
    step += 1
    let step = Float(self.step)
    let learningRate = self.learningRate * 1 / (1 + decay * step)
    let stepSize = learningRate / (1 - powf(beta1, step))
    firstMoments = firstMoments.scaled(by: beta1) + direction.scaled(by: 1 - beta1)

    // Update `infinityNorm` using a key path approach because `max(_:_:)` cannot be 
    // currently applied in a simpler manner.
    for kp in infinityNorm.recursivelyAllWritableKeyPaths(to: Tensor<Float>.self) {
      infinityNorm[keyPath: kp] = max(
        beta2 * infinityNorm[keyPath: kp], abs(direction[keyPath: kp]))
    }
    for kp in infinityNorm.recursivelyAllWritableKeyPaths(to: Tensor<Double>.self) {
      infinityNorm[keyPath: kp] = max(
        Double(beta2) * infinityNorm[keyPath: kp], abs(direction[keyPath: kp]))
    }

    let denominator = infinityNorm.adding(epsilon)
    model.move(along: (firstMoments ./ denominator).scaled(by: -stepSize))
  }

  public required init(copying other: AdaMax, to device: Device) {
    learningRate = other.learningRate
    beta1 = other.beta1
    beta2 = other.beta2
    epsilon = other.epsilon
    decay = other.decay
    step = other.step
    firstMoments = .init(copying: other.firstMoments, to: device)
    infinityNorm = .init(copying: other.infinityNorm, to: device)
  }
}

/// AMSGrad optimizer.
///
/// This algorithm is a modification of Adam with better convergence properties when close to local
/// optima.
///
/// Reference: ["On the Convergence of Adam and Beyond"](
/// https://openreview.net/pdf?id=ryQu7f-RZ)
public class AMSGrad<Model: Differentiable & KeyPathIterable>: Optimizer
where
  Model.TangentVector: VectorProtocol & PointwiseMultiplicative & ElementaryFunctions
    & KeyPathIterable,
  Model.TangentVector.VectorSpaceScalar == Float
{
  public typealias Model = Model
  /// The learning rate.
  public var learningRate: Float
  /// A coefficient used to calculate the first and second moments of the gradients.
  public var beta1: Float
  /// A coefficient used to calculate the first and second moments of the gradients.
  public var beta2: Float
  /// A small scalar added to the denominator to improve numerical stability.
  public var epsilon: Float
  /// The learning rate decay.
  public var decay: Float
  /// The current step.
  public var step: Int = 0
  /// The first moments of the weights.
  public var firstMoments: Model.TangentVector = .zero
  /// The second moments of the weights.
  public var secondMoments: Model.TangentVector = .zero
  /// The maximum of the second moments of the weights.
  public var secondMomentsMax: Model.TangentVector = .zero

  public init(
    for model: __shared Model,
    learningRate: Float = 1e-3,
    beta1: Float = 0.9,
    beta2: Float = 0.999,
    epsilon: Float = 1e-8,
    decay: Float = 0
  ) {
    precondition(learningRate >= 0, "Learning rate must be non-negative")
    precondition(0 <= beta1 && beta1 <= 1, "Beta parameter must be between 0 and 1")
    precondition(0 <= beta2 && beta2 <= 1, "Beta parameter must be between 0 and 1")
    precondition(decay >= 0, "Learning rate decay must be non-negative")

    self.learningRate = learningRate
    self.beta1 = beta1
    self.beta2 = beta2
    self.epsilon = epsilon
    self.decay = decay
  }

  public func update(_ model: inout Model, along direction: Model.TangentVector) {
    step += 1
    let step = Float(self.step)
    let learningRate = self.learningRate * 1 / (1 + decay * step)
    // Note: `stepSize` is split into two lines to avoid the "compiler is unable to type-check
    // this expression in reasonable time" error.
    var stepSize = learningRate * sqrtf(1 - powf(beta2, step))
    stepSize = stepSize / (1 - powf(beta1, step))
    firstMoments = firstMoments.scaled(by: beta1) + direction.scaled(by: 1 - beta1)
    secondMoments =
      secondMoments.scaled(by: beta2) + (direction .* direction).scaled(by: 1 - beta2)

    // Update `secondMomentsMax` using a key path approach because `max(_:_:)` cannot be 
    // currently applied in a simpler manner.
    for kp in secondMomentsMax.recursivelyAllWritableKeyPaths(to: Tensor<Float>.self) {
      secondMomentsMax[keyPath: kp] = max(
        secondMomentsMax[keyPath: kp], secondMoments[keyPath: kp])
    }
    for kp in secondMomentsMax.recursivelyAllWritableKeyPaths(to: Tensor<Double>.self) {
      secondMomentsMax[keyPath: kp] = max(
        secondMomentsMax[keyPath: kp], secondMoments[keyPath: kp])
    }

    let denominator = Model.TangentVector.sqrt(secondMomentsMax).adding(epsilon)
    model.move(along: (firstMoments ./ denominator).scaled(by: -stepSize))
  }

  public required init(copying other: AMSGrad, to device: Device) {
    learningRate = other.learningRate
    beta1 = other.beta1
    beta2 = other.beta2
    epsilon = other.epsilon
    decay = other.decay
    step = other.step
    firstMoments = .init(copying: other.firstMoments, to: device)
    secondMoments = .init(copying: other.secondMoments, to: device)
    secondMomentsMax = .init(copying: other.secondMomentsMax, to: device)
  }
}

/// RAdam optimizer.
/// 
/// Rectified Adam, a variant of Adam that introduces a term to rectify the adaptive learning rate
/// variance.
/// 
/// Reference: ["On the Variance of the Adaptive Learning Rate and Beyond"]
/// https://arxiv.org/pdf/1908.03265.pdf
public class RAdam<Model: Differentiable>: Optimizer
where
  Model.TangentVector: VectorProtocol & PointwiseMultiplicative & ElementaryFunctions
    & KeyPathIterable,
  Model.TangentVector.VectorSpaceScalar == Float
{
  public typealias Model = Model
  /// The learning rate.
  public var learningRate: Float
  /// A coefficient used to calculate the first and second moments of the gradients.
  public var beta1: Float
  /// A coefficient used to calculate the first and second moments of the gradients.
  public var beta2: Float
  /// A small scalar added to the denominator to improve numerical stability.
  public var epsilon: Float
  /// The learning rate decay.
  public var decay: Float
  /// The current step.
  public var step: Int = 0
  /// The first moments of the weights.
  public var firstMoments: Model.TangentVector = .zero
  /// The second moments of the weights.
  public var secondMoments: Model.TangentVector = .zero

  public init(
    for model: __shared Model,
    learningRate: Float = 1e-3,
    beta1: Float = 0.9,
    beta2: Float = 0.999,
    epsilon: Float = 1e-8,
    decay: Float = 0
  ) {
    precondition(learningRate >= 0, "Learning rate must be non-negative")
    precondition(0 <= beta1 && beta1 <= 1, "Beta parameter must be between 0 and 1")
    precondition(0 <= beta2 && beta2 <= 1, "Beta parameter must be between 0 and 1")
    precondition(decay >= 0, "Learning rate decay must be non-negative")

    self.learningRate = learningRate
    self.beta1 = beta1
    self.beta2 = beta2
    self.epsilon = epsilon
    self.decay = decay
  }

  public func update(_ model: inout Model, along direction: Model.TangentVector) {
    step += 1
    let step = Float(self.step)
    let beta1Power = powf(beta1, step)
    let beta2Power = powf(beta2, step)
    secondMoments =
      secondMoments.scaled(by: beta2) + (direction .* direction).scaled(by: 1 - beta2)
    firstMoments = firstMoments.scaled(by: beta1) + direction.scaled(by: 1 - beta1)
    // Compute maximum length SMA, bias-corrected moving average and approximate length.
    let N_sma_inf = 2 / (1 - beta2) - 1
    let N_sma_t = N_sma_inf - 2 * step * beta2Power / (1 - beta2Power)

    if N_sma_t >= 5 {
      // Compute bias-corrected second moments, rectification and adapted momentum.
      let secondMoments_h = Model.TangentVector.sqrt(secondMoments).adding(epsilon)
      let stepSize =
        sqrtf(
          (N_sma_t - 4) * (N_sma_t - 2) * N_sma_inf
            / ((N_sma_inf - 4) * (N_sma_inf - 2) * (N_sma_t))) * learningRate / (1 - beta1Power)
      model.move(
        along: (firstMoments ./ secondMoments_h).scaled(by: -stepSize * sqrtf(1 - beta2Power)))
    } else {
      // Update with un-adapted momentum.
      let stepSize = learningRate / (1 - beta1Power)
      model.move(along: firstMoments.scaled(by: -stepSize))
    }
  }

  public required init(copying other: RAdam, to device: Device) {
    learningRate = other.learningRate
    beta1 = other.beta1
    beta2 = other.beta2
    epsilon = other.epsilon
    decay = other.decay
    step = other.step
    firstMoments = .init(copying: other.firstMoments, to: device)
    secondMoments = .init(copying: other.secondMoments, to: device)
  }
}<|MERGE_RESOLUTION|>--- conflicted
+++ resolved
@@ -124,14 +124,11 @@
   }
 }
 
-/// AdaDelta optimizer.
-///
-/// Implements the AdaDelta optimization algorithm. AdaDelta is a stochastic 
-/// gradient descent method based on the first order information. It adapts 
-/// learning rates based on a moving window of gradient updates, instead of 
-/// accumulating all past gradients. Thus, AdaDelta continues learning even 
-/// when many updates have been done. It adapts faster to changing dynamics of 
-/// the optimization problem space.
+/// ADADELTA optimizer.
+///
+/// ADADELTA is a more robust extension of AdaGrad. ADADELTA adapts learning rates based on a moving
+/// window of gradient updates rather than by accumulating all past gradient norms. It can thus 
+/// adapt faster to changing dynamics of the optimization problem space.
 /// 
 /// Reference: ["ADADELTA: An Adaptive Learning Rate Method"](
 /// https://arxiv.org/abs/1212.5701) (Zeiler, 2012).
@@ -180,54 +177,6 @@
 /// }
 /// ````
 public class AdaDelta<Model: Differentiable>: Optimizer
-<<<<<<< HEAD
-    where Model.TangentVector: VectorProtocol & PointwiseMultiplicative & ElementaryFunctions,
-          Model.TangentVector.VectorSpaceScalar == Float {
-    public typealias Model = Model
-    /// The learning rate.
-    public var learningRate: Float
-    /// The decay factor of the previous parameter update/a fraction of gradient
-    /// to keep at each time step.
-    public var rho: Float
-    /// A small scalar added to the denominator to improve numerical stability.
-    public var epsilon: Float
-    /// The learning rate decay.
-    public var decay: Float
-    /// The current step.
-    public var step: Int = 0
-    /// The accumulated, exponentially decaying average of squared gradients.
-    public var averageSquared: Model.TangentVector = .zero
-    /// The accumulated parameter updates.
-    public var accumulatedDelta: Model.TangentVector = .zero
-
-    public init(
-        for model: __shared Model,
-        learningRate: Float = 1,
-        rho: Float = 0.95,
-        epsilon: Float = 1e-6,
-        decay: Float = 0
-    ) {
-        precondition(learningRate >= 0, "Learning rate must be non-negative")
-        precondition(0 <= rho && rho <= 1, "Rho parameter must be between 0 and 1")
-        precondition(0 <= epsilon, "Epsilon parameter must be non-negative")
-        precondition(decay >= 0, "Learning rate decay must be non-negative")
-
-        self.learningRate = learningRate
-        self.rho = rho
-        self.epsilon = epsilon
-        self.decay = decay
-    }
-
-    public func update(_ model: inout Model, along direction: Model.TangentVector) {
-        step += 1
-        let learningRate = self.learningRate / (1 + decay * Float(step))
-        averageSquared = averageSquared.scaled(by: rho) + (direction .* direction).scaled(by: 1 - rho)
-        var stepSize = direction .* Model.TangentVector.sqrt(accumulatedDelta.adding(epsilon))
-        stepSize ./= Model.TangentVector.sqrt(averageSquared.adding(epsilon))
-        model.move(along: stepSize.scaled(by: -learningRate))
-        accumulatedDelta = accumulatedDelta.scaled(by: rho) + (stepSize .* stepSize).scaled(by: 1 - rho)
-    }
-=======
 where
   Model.TangentVector: VectorProtocol & PointwiseMultiplicative
     & ElementaryFunctions & KeyPathIterable,
@@ -236,7 +185,8 @@
   public typealias Model = Model
   /// The learning rate.
   public var learningRate: Float
-  /// The decay factor, corresponding to fraction of gradient to keep at each time step.
+  /// The decay factor of the previous parameter update/a fraction of gradient
+  /// to keep at each time step.
   public var rho: Float
   /// A small scalar added to the denominator to improve numerical stability.
   public var epsilon: Float
@@ -249,6 +199,14 @@
   /// The accumulated parameter updates.
   public var accumulatedDelta: Model.TangentVector = .zero
 
+  /// Creates an instance for `model`.
+  ///
+  /// - Parameters:
+  ///   - learningRate: The learning rate. The default value is `1`.
+  ///   - rho: The decay factor. The default value is `0.95`.
+  ///   - epsilon: A small scalar added to the denominator to improve numerical stability. The
+  ///     default value is `1e-6`.
+  ///   - decay: The learning rate decay. The defalut value is `0`.
   public init(
     for model: __shared Model,
     learningRate: Float = 1,
@@ -288,7 +246,6 @@
     averageSquared = .init(copying: other.averageSquared, to: device)
     accumulatedDelta = .init(copying: other.accumulatedDelta, to: device)
   }
->>>>>>> b9758f72
 }
 
 /// Adam optimizer.
