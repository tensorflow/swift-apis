--- conflicted
+++ resolved
@@ -12,7 +12,6 @@
 // See the License for the specific language governing permissions and
 // limitations under the License.
 
-<<<<<<< HEAD
 // TODO: Remove this file after 0.4.
 
 public extension Tensor where Scalar == Int32 {
@@ -175,8 +174,6 @@
     }
 }
 
-=======
->>>>>>> 1702f527
 //===------------------------------------------------------------------------------------------===//
 // Losses
 //===------------------------------------------------------------------------------------------===//
