// Copyright 2019 The TensorFlow Authors. All Rights Reserved.
//
// Licensed under the Apache License, Version 2.0 (the "License");
// you may not use this file except in compliance with the License.
// You may obtain a copy of the License at
//
//     http://www.apache.org/licenses/LICENSE-2.0
//
// Unless required by applicable law or agreed to in writing, software
// distributed under the License is distributed on an "AS IS" BASIS,
// WITHOUT WARRANTIES OR CONDITIONS OF ANY KIND, either express or implied.
// See the License for the specific language governing permissions and
// limitations under the License.

import XCTest
@testable import TensorFlow

final class LossTests: XCTestCase {
    func testMeanSquaredErrorLoss() {
        let predicted = Tensor<Float>(shape: [2, 4], scalars: [1, 2, 3, 4, 5, 6, 7, 8])
        let expected = Tensor<Float>(
            shape: [2, 4],
            scalars: [0.1, 0.2, 0.3, 0.4, 0.4, 0.3, 0.2, 0.1])

        let loss = meanSquaredError(predicted: predicted, expected: expected)
        let expectedLoss: Float = 23.324999
        assertElementsEqual(expected: Tensor(expectedLoss), actual: loss)
    }

    func testMeanAbsoluteError() {
        let predicted = Tensor<Float>(shape: [2, 4], scalars: [1, 2, 3, 4, 5, 6, 7, 8])
        let expected = Tensor<Float>(
            shape: [2, 4],
            scalars: [0.1, 0.2, 0.3, 0.4, 0.4, 0.3, 0.2, 0.1])

        let loss = meanAbsoluteError(predicted: predicted, expected: expected)
        let expectedLoss: Float = 4.25
        assertElementsEqual(expected: Tensor(expectedLoss), actual: loss)
    }

    func testMeanSquaredErrorGrad() {
        let predicted = Tensor<Float>(shape: [2, 4], scalars: [1, 2, 3, 4, 5, 6, 7, 8])
        let expected = Tensor<Float>(
            shape: [2, 4],
            scalars: [0.1, 0.2, 0.3, 0.4, 0.4, 0.3, 0.2, 0.1])

        let expectedGradientsBeforeMean = Tensor<Float>(
            shape: [2, 4],
            scalars: [1.8, 3.6, 5.4, 7.2, 9.2, 11.4, 13.6, 15.8])
        // As the loss is mean loss, we should scale the golden gradient numbers.
        let expectedGradients = expectedGradientsBeforeMean / Float(predicted.scalars.count)

        let gradients = gradient(
            at: predicted,
            in: { meanSquaredError(predicted: $0, expected: expected) })

        assertElementsEqual(expected: expectedGradients, actual: gradients)
    }

    func testHingeLoss() {
        let predicted = Tensor<Float>(shape: [2, 4], scalars: [1, 2, 3, 4, 5, 6, 7, 8])
        let expected = Tensor<Float>(
            shape: [2, 4],
            scalars: [0.1, 0.2, 0.3, 0.4, 0.4, 0.3, 0.2, 0.1])

        let loss = hingeLoss(predicted: predicted, expected: expected)
        let expectedLoss: Float = 0.225
        assertElementsEqual(expected: Tensor(expectedLoss), actual: loss)
    }

<<<<<<< HEAD
    func testSquaredHingeLoss() {
        let predicted = Tensor<Float>([1, 2, 3, 4, 5, 6, 7, 8])
        let expected = Tensor<Float>([0.5, 1, 1.5, 2.0, 2.5, 3.0, 3.5, 4.0])
        let loss = squaredHingeLoss(predicted: predicted, expected: expected)
        let expectedLoss: Float = 0.03125
=======
    func testCategoricalHingeLoss() {
        let predicted = Tensor<Float>([3, 4 ,5])
        let expected = Tensor<Float>([0.3, 0.4, 0.3])

        let loss = categoricalHingeLoss(predicted: predicted, expected: expected)
        let expectedLoss: Float = 0.5
>>>>>>> a8038237
        assertElementsEqual(expected: Tensor(expectedLoss), actual: loss)
    }

    func testSoftmaxCrossEntropyWithProbabilitiesLoss() {
        let logits = Tensor<Float>(shape: [2, 4], scalars: [1, 2, 3, 4, 5, 6, 7, 8])
        let labels = Tensor<Float>(
            shape: [2, 4],
            scalars: [0.1, 0.2, 0.3, 0.4, 0.4, 0.3, 0.2, 0.1])

        let loss = softmaxCrossEntropy(logits: logits, probabilities: labels)
        // Loss for two rows are 1.44019 and 2.44019 respectively.
        let expectedLoss: Float = (1.44019 + 2.44019) / 2.0
        assertElementsEqual(expected: Tensor(expectedLoss), actual: loss)
    }

    func testSoftmaxCrossEntropyWithProbabilitiesGrad() {
        let logits = Tensor<Float>(shape: [2, 4], scalars: [1, 2, 3, 4, 5, 6, 7, 8])
        let labels = Tensor<Float>(
            shape: [2, 4],
            scalars: [0.1, 0.2, 0.3, 0.4, 0.4, 0.3, 0.2, 0.1])

        // For the logits and labels above, the gradients below are the golden values. To calcuate
        // them by hand, you can do
        //
        //  D Loss / D logits_i = p_i - labels_i
        //
        //  where p_i is softmax(logits_i).
        let expectedGradientsBeforeMean = Tensor<Float>(
            shape: [2, 4],
            scalars: [-0.067941, -0.112856, -0.063117, 0.243914,
                      -0.367941, -0.212856, 0.036883, 0.543914])

        // As the loss is mean loss, we should scale the golden gradient numbers.
        let expectedGradients = expectedGradientsBeforeMean / Float(logits.shape[0])
        let gradients = gradient(
            at: logits,
            in: { softmaxCrossEntropy(logits: $0, probabilities: labels) })
        assertElementsEqual(expected: expectedGradients, actual: gradients)
    }

    func testSigmoidCrossEntropyLoss() {
        let logits = Tensor<Float>(
            shape: [2, 4],
            scalars: [-100, -2, -2, 0, 2, 2, 2, 100])

        let labels = Tensor<Float>(
            shape: [2, 4],
            scalars: [0, 0, 1, 0, 0, 1, 0.5, 1])

        let loss = sigmoidCrossEntropy(logits: logits, labels: labels)
        let expectedLoss: Float = 0.7909734
        assertElementsEqual(expected: Tensor(expectedLoss), actual: loss)
    }

    func testSigmoidCrossEntropyGrad() {
        let logits = Tensor<Float>(
            shape: [2, 4],
            scalars: [-100, -2, -2, 0, 2, 2, 2, 100])

        let labels = Tensor<Float>(
            shape: [2, 4],
            scalars: [0, 0, 1, 0, 0, 1, 0.5, 1])

        // For each element x in logits and y in labels, the gradient is sigmoid(x) - y.
        let expectedGradientsBeforeMean = Tensor<Float>(
            shape: [2, 4],
            scalars: [0.00,  0.11920291, -0.8807971,  0.5,
                      0.8807971, -0.11920291,  0.3807971 , 0.0])

        // As the loss is mean loss, we should scale the golden gradient numbers.
        let expectedGradients = expectedGradientsBeforeMean / Float(logits.scalars.count)
        let gradients = gradient(
            at: logits,
            in: { sigmoidCrossEntropy(logits: $0, labels: labels) })
        assertElementsEqual(expected: expectedGradients, actual: gradients)
    }

    func assertElementsEqual(
        expected: Tensor<Float>,
        actual: Tensor<Float>,
        accuracy: Float = 1e-6
    ) {
        XCTAssertEqual(expected.shape, actual.shape, "Shape mismatch.")
        for (index, expectedElement) in expected.scalars.enumerated() {
            let actualElement = actual.scalars[index]
            XCTAssertEqual(
                expectedElement, actualElement, accuracy: accuracy,
                "Found difference at \(index), " +
                "expected: \(expectedElement), actual: \(actualElement).")
        }
    }

    static var allTests = [
        ("testMeanSquaredErrorLoss", testMeanSquaredErrorLoss),
        ("testMeanSquaredErrorGrad", testMeanSquaredErrorGrad),
<<<<<<< HEAD
        ("testSquaredHingeLoss", testSquaredHingeLoss),
=======
        ("testHingeLoss", testHingeLoss),
        ("testCategoricalHingeLoss", testCategoricalHingeLoss),
>>>>>>> a8038237
        ("testSoftmaxCrossEntropyWithProbabilitiesLoss",
         testSoftmaxCrossEntropyWithProbabilitiesLoss),
        ("testSoftmaxCrossEntropyWithProbabilitiesGrad",
         testSoftmaxCrossEntropyWithProbabilitiesGrad),
        ("testSigmoidCrossEntropyLoss", testSigmoidCrossEntropyLoss),
        ("testSigmoidCrossEntropyGrad", testSigmoidCrossEntropyGrad),
    ]
}<|MERGE_RESOLUTION|>--- conflicted
+++ resolved
@@ -68,20 +68,20 @@
         assertElementsEqual(expected: Tensor(expectedLoss), actual: loss)
     }
 
-<<<<<<< HEAD
     func testSquaredHingeLoss() {
         let predicted = Tensor<Float>([1, 2, 3, 4, 5, 6, 7, 8])
         let expected = Tensor<Float>([0.5, 1, 1.5, 2.0, 2.5, 3.0, 3.5, 4.0])
         let loss = squaredHingeLoss(predicted: predicted, expected: expected)
         let expectedLoss: Float = 0.03125
-=======
+        assertElementsEqual(expected: Tensor(expectedLoss), actual: loss)
+    }
+
     func testCategoricalHingeLoss() {
         let predicted = Tensor<Float>([3, 4 ,5])
         let expected = Tensor<Float>([0.3, 0.4, 0.3])
 
         let loss = categoricalHingeLoss(predicted: predicted, expected: expected)
         let expectedLoss: Float = 0.5
->>>>>>> a8038237
         assertElementsEqual(expected: Tensor(expectedLoss), actual: loss)
     }
 
@@ -177,12 +177,9 @@
     static var allTests = [
         ("testMeanSquaredErrorLoss", testMeanSquaredErrorLoss),
         ("testMeanSquaredErrorGrad", testMeanSquaredErrorGrad),
-<<<<<<< HEAD
-        ("testSquaredHingeLoss", testSquaredHingeLoss),
-=======
         ("testHingeLoss", testHingeLoss),
         ("testCategoricalHingeLoss", testCategoricalHingeLoss),
->>>>>>> a8038237
+        ("testSquaredHingeLoss", testSquaredHingeLoss),
         ("testSoftmaxCrossEntropyWithProbabilitiesLoss",
          testSoftmaxCrossEntropyWithProbabilitiesLoss),
         ("testSoftmaxCrossEntropyWithProbabilitiesGrad",
