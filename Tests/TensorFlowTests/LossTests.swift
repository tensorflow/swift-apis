// Copyright 2019 The TensorFlow Authors. All Rights Reserved.
//
// Licensed under the Apache License, Version 2.0 (the "License");
// you may not use this file except in compliance with the License.
// You may obtain a copy of the License at
//
//     http://www.apache.org/licenses/LICENSE-2.0
//
// Unless required by applicable law or agreed to in writing, software
// distributed under the License is distributed on an "AS IS" BASIS,
// WITHOUT WARRANTIES OR CONDITIONS OF ANY KIND, either express or implied.
// See the License for the specific language governing permissions and
// limitations under the License.

import XCTest
@testable import TensorFlow

final class LossTests: XCTestCase {
    func testMeanSquaredErrorLoss() {
        let predicted = Tensor<Float>(shape: [2, 4], scalars: [1, 2, 3, 4, 5, 6, 7, 8])
        let expected = Tensor<Float>(
            shape: [2, 4],
            scalars: [0.1, 0.2, 0.3, 0.4, 0.4, 0.3, 0.2, 0.1])

        let loss = meanSquaredError(predicted: predicted, expected: expected)
        let expectedLoss: Float = 23.324999
        assertElementsEqual(expected: Tensor(expectedLoss), actual: loss)
    }

    func testMeanAbsoluteError() {
        let predicted = Tensor<Float>(shape: [2, 4], scalars: [1, 2, 3, 4, 5, 6, 7, 8])
        let expected = Tensor<Float>(
            shape: [2, 4],
            scalars: [0.1, 0.2, 0.3, 0.4, 0.4, 0.3, 0.2, 0.1])

        let loss = meanAbsoluteError(predicted: predicted, expected: expected)
        let expectedLoss: Float = 4.25
        assertElementsEqual(expected: Tensor(expectedLoss), actual: loss)
    }

    func testMeanSquaredErrorGrad() {
        let predicted = Tensor<Float>(shape: [2, 4], scalars: [1, 2, 3, 4, 5, 6, 7, 8])
        let expected = Tensor<Float>(
            shape: [2, 4],
            scalars: [0.1, 0.2, 0.3, 0.4, 0.4, 0.3, 0.2, 0.1])

        let expectedGradientsBeforeMean = Tensor<Float>(
            shape: [2, 4],
            scalars: [1.8, 3.6, 5.4, 7.2, 9.2, 11.4, 13.6, 15.8])
        // As the loss is mean loss, we should scale the golden gradient numbers.
        let expectedGradients = expectedGradientsBeforeMean / Float(predicted.scalars.count)

        let gradients = gradient(
            at: predicted,
            in: { meanSquaredError(predicted: $0, expected: expected) })

        assertElementsEqual(expected: expectedGradients, actual: gradients)
    }

    func testHingeLoss() {
        let predicted = Tensor<Float>(shape: [2, 4], scalars: [1, 2, 3, 4, 5, 6, 7, 8])
        let expected = Tensor<Float>(
            shape: [2, 4],
            scalars: [0.1, 0.2, 0.3, 0.4, 0.4, 0.3, 0.2, 0.1])

        let loss = hingeLoss(predicted: predicted, expected: expected)
        let expectedLoss: Float = 0.225
        assertElementsEqual(expected: Tensor(expectedLoss), actual: loss)
    }

    func testCategoricalHingeLoss() {
        let predicted = Tensor<Float>([3, 4 ,5])
        let expected = Tensor<Float>([0.3, 0.4, 0.3])

        let loss = categoricalHingeLoss(predicted: predicted, expected: expected)
        let expectedLoss: Float = 0.5
        assertElementsEqual(expected: Tensor(expectedLoss), actual: loss)
    }

    func testSoftmaxCrossEntropyWithProbabilitiesLoss() {
        let logits = Tensor<Float>(shape: [2, 4], scalars: [1, 2, 3, 4, 5, 6, 7, 8])
        let labels = Tensor<Float>(
            shape: [2, 4],
            scalars: [0.1, 0.2, 0.3, 0.4, 0.4, 0.3, 0.2, 0.1])

        let loss = softmaxCrossEntropy(logits: logits, probabilities: labels)
        // Loss for two rows are 1.44019 and 2.44019 respectively.
        let expectedLoss: Float = (1.44019 + 2.44019) / 2.0
        assertElementsEqual(expected: Tensor(expectedLoss), actual: loss)
    }

    func testSoftmaxCrossEntropyWithProbabilitiesGrad() {
        let logits = Tensor<Float>(shape: [2, 4], scalars: [1, 2, 3, 4, 5, 6, 7, 8])
        let labels = Tensor<Float>(
            shape: [2, 4],
            scalars: [0.1, 0.2, 0.3, 0.4, 0.4, 0.3, 0.2, 0.1])

        // For the logits and labels above, the gradients below are the golden values. To calcuate
        // them by hand, you can do
        //
        //  D Loss / D logits_i = p_i - labels_i
        //
        //  where p_i is softmax(logits_i).
        let expectedGradientsBeforeMean = Tensor<Float>(
            shape: [2, 4],
            scalars: [-0.067941, -0.112856, -0.063117, 0.243914,
                      -0.367941, -0.212856, 0.036883, 0.543914])

        // As the loss is mean loss, we should scale the golden gradient numbers.
        let expectedGradients = expectedGradientsBeforeMean / Float(logits.shape[0])
        let gradients = gradient(
            at: logits,
            in: { softmaxCrossEntropy(logits: $0, probabilities: labels) })
        assertElementsEqual(expected: expectedGradients, actual: gradients)
    }

    func testSigmoidCrossEntropyLoss() {
        let logits = Tensor<Float>(
            shape: [2, 4],
            scalars: [-100, -2, -2, 0, 2, 2, 2, 100])

        let labels = Tensor<Float>(
            shape: [2, 4],
            scalars: [0, 0, 1, 0, 0, 1, 0.5, 1])

        let loss = sigmoidCrossEntropy(logits: logits, labels: labels)
        let expectedLoss: Float = 0.7909734
        assertElementsEqual(expected: Tensor(expectedLoss), actual: loss)
    }

    func testSigmoidCrossEntropyGrad() {
        let logits = Tensor<Float>(
            shape: [2, 4],
            scalars: [-100, -2, -2, 0, 2, 2, 2, 100])

        let labels = Tensor<Float>(
            shape: [2, 4],
            scalars: [0, 0, 1, 0, 0, 1, 0.5, 1])

        // For each element x in logits and y in labels, the gradient is sigmoid(x) - y.
        let expectedGradientsBeforeMean = Tensor<Float>(
            shape: [2, 4],
            scalars: [0.00,  0.11920291, -0.8807971,  0.5,
                      0.8807971, -0.11920291,  0.3807971 , 0.0])

        // As the loss is mean loss, we should scale the golden gradient numbers.
        let expectedGradients = expectedGradientsBeforeMean / Float(logits.scalars.count)
        let gradients = gradient(
            at: logits,
            in: { sigmoidCrossEntropy(logits: $0, labels: labels) })
        assertElementsEqual(expected: expectedGradients, actual: gradients)
    }

    func assertElementsEqual(
        expected: Tensor<Float>,
        actual: Tensor<Float>,
        accuracy: Float = 1e-6
    ) {
        XCTAssertEqual(expected.shape, actual.shape, "Shape mismatch.")
        for (index, expectedElement) in expected.scalars.enumerated() {
            let actualElement = actual.scalars[index]
            XCTAssertEqual(
                expectedElement, actualElement, accuracy: accuracy,
                "Found difference at \(index), " +
                "expected: \(expectedElement), actual: \(actualElement).")
        }
    }

    static var allTests = [
        ("testMeanSquaredErrorLoss", testMeanSquaredErrorLoss),
        ("testMeanSquaredErrorGrad", testMeanSquaredErrorGrad),
<<<<<<< HEAD
        ("testCategoricalHingeLoss", testCategoricalHingeLoss),
=======
        ("testHingeLoss", testHingeLoss),
>>>>>>> bf38aa86
        ("testSoftmaxCrossEntropyWithProbabilitiesLoss",
         testSoftmaxCrossEntropyWithProbabilitiesLoss),
        ("testSoftmaxCrossEntropyWithProbabilitiesGrad",
         testSoftmaxCrossEntropyWithProbabilitiesGrad),
        ("testSigmoidCrossEntropyLoss", testSigmoidCrossEntropyLoss),
        ("testSigmoidCrossEntropyGrad", testSigmoidCrossEntropyGrad),
    ]
}<|MERGE_RESOLUTION|>--- conflicted
+++ resolved
@@ -169,11 +169,8 @@
     static var allTests = [
         ("testMeanSquaredErrorLoss", testMeanSquaredErrorLoss),
         ("testMeanSquaredErrorGrad", testMeanSquaredErrorGrad),
-<<<<<<< HEAD
+        ("testHingeLoss", testHingeLoss),
         ("testCategoricalHingeLoss", testCategoricalHingeLoss),
-=======
-        ("testHingeLoss", testHingeLoss),
->>>>>>> bf38aa86
         ("testSoftmaxCrossEntropyWithProbabilitiesLoss",
          testSoftmaxCrossEntropyWithProbabilitiesLoss),
         ("testSoftmaxCrossEntropyWithProbabilitiesGrad",
