// Copyright 2019 The TensorFlow Authors. All Rights Reserved.
//
// Licensed under the Apache License, Version 2.0 (the "License");
// you may not use this file except in compliance with the License.
// You may obtain a copy of the License at
//
//     http://www.apache.org/licenses/LICENSE-2.0
//
// Unless required by applicable law or agreed to in writing, software
// distributed under the License is distributed on an "AS IS" BASIS,
// WITHOUT WARRANTIES OR CONDITIONS OF ANY KIND, either express or implied.
// See the License for the specific language governing permissions and
// limitations under the License.

import XCTest
@testable import TensorFlow


final class MatrixTests: XCTestCase {
    func testDiagonalPart() {
        // Test on a matrix.
        let t1 = Tensor<Float>(shape: [4, 4], scalars: (1...16).map(Float.init))
        let target1 = Tensor<Float>([1, 6, 11, 16])
        XCTAssertEqual(t1.diagonalPart(), target1)

        // Test on a matrix with 2 leading dimentions.
        let t2 = Tensor<Float>([[[[1, 0, 0, 0],
                                  [0, 2, 0, 0],
                                  [0, 0, 3, 0],
                                  [0, 0, 0, 4]],
                                 [[5, 0, 0, 0],
                                  [0, 6, 0, 0],
                                  [0, 0, 7, 0],
                                  [0, 0, 0, 8]]]])
        let target2 = Tensor<Float>([[[1, 2, 3, 4], [5, 6, 7, 8]]])
        XCTAssertEqual(t2.diagonalPart(), target2)
        
        // Test diaginalPart gradient on matrix with 1 leading dimension
        let t3 = Tensor<Float>([[[1, 2, 3], [4, 5, 6], [7, 8, 9]]])
        let computedGrad = gradient(at: t3) { 2 * $0.diagonalPart().sum() }
        let expectedGrad = Tensor<Float>([[[2, 0, 0], [0, 2, 0], [0, 0, 2]]])
        XCTAssertEqual(computedGrad, expectedGrad)
    }
    
    func testDiagonal() {
        // Test on a matrix
        let t1 = Tensor<Float>(shape: [4], scalars: (1...4).map(Float.init))
        let target1 = Tensor<Float>([[1, 0, 0, 0],
                                     [0, 2, 0, 0],
                                     [0, 0, 3, 0],
                                     [0, 0, 0, 4]])
        XCTAssertEqual(t1.diagonal(), target1)
        
        // Test on a matrix with 2 leading dimentions
        let t2 = Tensor<Float>(shape: [2, 4], scalars: (1...8).map(Float.init))
        let target2 = Tensor<Float>([[[1, 0, 0, 0],
                                      [0, 2, 0, 0],
                                      [0, 0, 3, 0],
                                      [0, 0, 0, 4]],
                                     [[5, 0, 0, 0],
                                      [0, 6, 0, 0],
                                      [0, 0, 7, 0],
                                      [0, 0, 0, 8]]])
        XCTAssertEqual(t2.diagonal(), target2)
        
        // Test diaginalPart gradient on matrix with 1 leading dimension
        let t3 = Tensor<Float>(shape: [1, 3], scalars: (1...3).map(Float.init))
        let computedGrad = gradient(at: t3) { $0.squared().diagonal().sum() }
        let expectedGrad = 2 * t3
        XCTAssertEqual(computedGrad, expectedGrad)
    }

    func testWithDiagonal() {
        let t1 = Tensor<Float>(shape: [4], scalars: (1...4).map(Float.init))
        let matrix = Tensor<Float>(zeros: [4, 4])
        XCTAssertEqual(matrix.withDiagonal(t1), [[1, 0, 0, 0],
                                                 [0, 2, 0, 0],
                                                 [0, 0, 3, 0],
                                                 [0, 0, 0, 4]])
    }
    
    func testBandPart() {
        let t1 = Tensor<Float>([[ 0,  1,  2, 3],
                                [-1,  0,  1, 2],
                                [-2, -1,  0, 1],
                                [-3, -2, -1, 0]])
        
        let target1 = Tensor<Float>([[ 0,  1,  2, 3],
                                     [-1,  0,  1, 2],
                                     [ 0, -1,  0, 1],
                                     [ 0,  0, -1, 0]])
        XCTAssertEqual(t1.bandPart(subdiagonalCount: 1, superdiagonalCount: -1), target1)
        
        let target2 = Tensor<Float>([[ 0,  1,  0, 0],
                                     [-1,  0,  1, 0],
                                     [-2, -1,  0, 1],
                                     [ 0, -2, -1, 0]])
        XCTAssertEqual(t1.bandPart(subdiagonalCount: 2, superdiagonalCount: 1), target2)
        
        // Test special case - diagonal
        XCTAssertEqual(t1.bandPart(subdiagonalCount: 0, superdiagonalCount: 0),
                       Tensor<Float>(zeros: [4, 4]))
        
        // Test leading dimensions with special case - lower triangular
        let t2 = Tensor<Float>(stacking: [t1, t1 + 1])
        let target3 = Tensor<Float>([[[ 0,  0,  0, 0],
                                      [-1,  0,  0, 0],
                                      [-2, -1,  0, 0],
                                      [-3, -2, -1, 0]],
                                     [[ 1,  0,  0, 0],
                                      [ 0,  1,  0, 0],
                                      [-1,  0,  1, 0],
                                      [-2, -1,  0, 1]]])
        XCTAssertEqual(t2.bandPart(subdiagonalCount: -1, superdiagonalCount: 0), target3)
        
        // Test bandPart gradient with special case - upper triangular
        let t3 = Tensor<Float>(shape: [2, 4, 4], scalars: (1...(2 * 16)).map(Float.init))
        let computedGrad = gradient(at: t3) {
            $0.squared().bandPart(subdiagonalCount: 0, superdiagonalCount: -1).sum()
        }
        let expectedGrad = 2 * t3.bandPart(subdiagonalCount: 0, superdiagonalCount: -1)
        XCTAssertEqual(computedGrad, expectedGrad)
    }

<<<<<<< HEAD
=======
    func testEye() {
        // Test for non-batched identity matrix.
        var identity: Tensor<Float> = eye(rowCount: 2)
        XCTAssertEqual(identity, [[1, 0],
                                  [0, 1]])
        // Test for symmetric identity matrix.
        identity = eye(rowCount: 2, batchShape:[1])
        XCTAssertEqual(identity, [[[1, 0],
                                   [0, 1]]])
        // Test for non-symmetric identity matrix.
        identity = eye(rowCount: 2, columnCount: 3, batchShape: [1])
        XCTAssertEqual(identity, [[[1, 0, 0],
                                   [0, 1, 0]]])
    }
    
>>>>>>> c7afd2dc
    static var allTests = [
        ("testDiagonalPart", testDiagonalPart),
        ("testDiagonal", testDiagonal),
        ("testWithDiagonal", testWithDiagonal),
        ("testBandPart", testBandPart),
        ("testEye", testEye)
    ]
}<|MERGE_RESOLUTION|>--- conflicted
+++ resolved
@@ -14,7 +14,6 @@
 
 import XCTest
 @testable import TensorFlow
-
 
 final class MatrixTests: XCTestCase {
     func testDiagonalPart() {
@@ -122,8 +121,6 @@
         XCTAssertEqual(computedGrad, expectedGrad)
     }
 
-<<<<<<< HEAD
-=======
     func testEye() {
         // Test for non-batched identity matrix.
         var identity: Tensor<Float> = eye(rowCount: 2)
@@ -139,7 +136,6 @@
                                    [0, 1, 0]]])
     }
     
->>>>>>> c7afd2dc
     static var allTests = [
         ("testDiagonalPart", testDiagonalPart),
         ("testDiagonal", testDiagonal),
