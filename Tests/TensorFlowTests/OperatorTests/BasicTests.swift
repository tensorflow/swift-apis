// Copyright 2019 The TensorFlow Authors. All Rights Reserved.
//
// Licensed under the Apache License, Version 2.0 (the "License");
// you may not use this file except in compliance with the License.
// You may obtain a copy of the License at
//
//     http://www.apache.org/licenses/LICENSE-2.0
//
// Unless required by applicable law or agreed to in writing, software
// distributed under the License is distributed on an "AS IS" BASIS,
// WITHOUT WARRANTIES OR CONDITIONS OF ANY KIND, either express or implied.
// See the License for the specific language governing permissions and
// limitations under the License.

import XCTest

@testable import TensorFlow

final class BasicOperatorTests: XCTestCase {
<<<<<<< HEAD
    func testGathering() {
        let x = Tensor<Float>([[1.0, 2.0, 3.0], [4.0, 5.0, 6.0]])
        let y = x.gathering(atIndices: Tensor<Int32>(2), alongAxis: 1)
        XCTAssertEqual(y, Tensor<Float>([3.0, 6.0]))
    }

    func testBatchGathering() {
        let x = Tensor<Float>([[
            [1.0, 2.0, 3.0],
            [4.0, 5.0, 6.0]]])
        let y1 = x.batchGathering(
            atIndices: Tensor<Int32>([[[1], [0]]]),
            alongAxis: 2,
            batchDimensionCount: 2)
        let y2 = x.batchGathering(
            atIndices: Tensor<Int32>([[[1], [0]]]),
            alongAxis: -1,
            batchDimensionCount: 2)
        XCTAssertEqual(y1, Tensor<Float>([[[2.0], [4.0]]]))
        XCTAssertEqual(y2, Tensor<Float>([[[2.0], [4.0]]]))
    }

    func testPadded() {
        let x = Tensor<Float>(ones: [2, 2])
        let target = Tensor<Float>([[3, 3, 3], [1, 1, 3], [1, 1, 3]])
        let paddedTensor = x.padded(forSizes: [(1, 0), (0, 1)], with: 3.0)
        XCTAssertEqual(paddedTensor, target)
    }

    func testPaddedConstant() {
        let x = Tensor<Float>(ones: [2, 2])
        let target = Tensor<Float>([[3, 3, 3], [1, 1, 3], [1, 1, 3]])
        let paddedTensor = x.padded(forSizes: [(1, 0), (0, 1)], mode: .constant(3.0))
        XCTAssertEqual(paddedTensor, target)
    }

    func testPaddedReflect() {
        let x = Tensor<Float>([[1, 2, 3], [4, 5, 6], [7, 8, 9]])
        let target = Tensor<Float>([
            [7, 8, 9, 8, 7],
            [4, 5, 6, 5, 4],
            [1, 2, 3, 2, 1],
            [4, 5, 6, 5, 4],
            [7, 8, 9, 8, 7]
        ])
        let paddedTensor = x.padded(forSizes: [(2, 0), (0, 2)], mode: .reflect)
        XCTAssertEqual(paddedTensor, target)
    }

    func testPaddedSymmetric() {
        let x = Tensor<Float>([[1, 2, 3], [4, 5, 6], [7, 8, 9]])
        let target = Tensor<Float>([
            [4, 5, 6, 6, 5],
            [1, 2, 3, 3, 2],
            [1, 2, 3, 3, 2],
            [4, 5, 6, 6, 5],
            [7, 8, 9, 9, 8]
        ])
        let paddedTensor = x.padded(forSizes: [(2, 0), (0, 2)], mode: .symmetric)
        XCTAssertEqual(paddedTensor, target)
    }

    func testVJPPadded() {
        let x = Tensor<Float>(ones: [3, 2])
        let target = Tensor<Float>([[2, 2], [2, 2], [2, 2]])
        let grads = gradient(at: x) { x -> Tensor<Float> in
            let paddedTensor = x.padded(forSizes: [(1, 0), (0, 1)], with: 3.0)
            return (paddedTensor * paddedTensor).sum()
        }
        XCTAssertEqual(grads, target)
    }

    func testVJPPaddedConstant() {
        let x = Tensor<Float>(ones: [3, 2])
        let target = Tensor<Float>([[2, 2], [2, 2], [2, 2]])
        let grads = gradient(at: x) { x -> Tensor<Float> in
            let paddedTensor = x.padded(forSizes: [(1, 0), (0, 1)], mode: .constant(3.0))
            return (paddedTensor * paddedTensor).sum()
        }
        XCTAssertEqual(grads, target)
    }

    func testVJPPaddedReflect() {
        let x = Tensor<Float>([[1, 2, 3], [4, 5, 6], [7, 8, 9]])
        let target = Tensor<Float>([[4, 8, 6], [32, 40, 24], [56, 64, 36]])
        let grads = gradient(at: x) { x -> Tensor<Float> in
            let paddedTensor = x.padded(forSizes: [(2, 0), (0, 2)], mode: .reflect)
            return (paddedTensor * paddedTensor).sum()
        }
        XCTAssertEqual(grads, target)
    }

    func testVJPPaddedSymmetric() {
        let x = Tensor<Float>([[1, 2, 3], [4, 5, 6], [7, 8, 9]])
        let target = Tensor<Float>([[4, 16, 24], [16, 40, 48], [14, 32, 36]])
        let grads = gradient(at: x) { x -> Tensor<Float> in
            let paddedTensor = x.padded(forSizes: [(2, 0), (0, 2)], mode: .symmetric)
            return (paddedTensor * paddedTensor).sum()
        }
        XCTAssertEqual(grads, target)
    }

    func testElementIndexing() {
        // NOTE: cannot test multiple `Tensor.shape` or `Tensor.scalars` directly
        // until send and receive are implemented (without writing a bunch of mini
        // tests). Instead, `Tensor.array` is called to make a ShapedArray host copy
        // and the ShapedArray is tested.
        let tensor3D = Tensor<Float>(
            shape: [3, 4, 5], scalars: Array(stride(from: 0.0, to: 60, by: 1)))
        let element2D = tensor3D[2]
        let element1D = tensor3D[1][3]
        let element0D = tensor3D[2][0][3]

        let array2D = element2D.array
        let array1D = element1D.array
        let array0D = element0D.array

        /// Test shapes
        XCTAssertEqual(array2D.shape, [4, 5])
        XCTAssertEqual(array1D.shape, [5])
        XCTAssertEqual(array0D.shape, [])

        /// Test scalars
        XCTAssertEqual(array2D.scalars, Array(stride(from: 40.0, to: 60, by: 1)))
        XCTAssertEqual(array1D.scalars, Array(stride(from: 35.0, to: 40, by: 1)))
        XCTAssertEqual(array0D.scalars, [43])
    }

    func testElementIndexingAssignment() {
        // NOTE: cannot test multiple `Tensor.shape` or `Tensor.scalars` directly
        // until send and receive are implemented (without writing a bunch of mini
        // tests). Instead, `Tensor.array` is called to make a ShapedArray host copy
        // and the ShapedArray is tested.
        var tensor3D = Tensor<Float>(
            shape: [3, 4, 5], scalars: Array(stride(from: 0.0, to: 60, by: 1)))
        tensor3D[2] = Tensor<Float>(
            shape: [4, 5], scalars: Array(stride(from: 20.0, to: 40, by: 1)))
        let element2D = tensor3D[2]
        let element1D = tensor3D[1][3]
        let element0D = tensor3D[2][0][3]

        let array2D = element2D.array
        let array1D = element1D.array
        let array0D = element0D.array

        /// Test shapes
        XCTAssertEqual(array2D.shape, [4, 5])
        XCTAssertEqual(array1D.shape, [5])
        XCTAssertEqual(array0D.shape, [])

        /// Test scalars
        XCTAssertEqual(array2D.scalars, Array(stride(from: 20.0, to: 40, by: 1)))
        XCTAssertEqual(array1D.scalars, Array(stride(from: 35.0, to: 40, by: 1)))
        XCTAssertEqual(array0D.scalars, [23])
    }

    func testNestedElementIndexing() {
        // NOTE: This test could use a clearer name, along with other "indexing"
        // tests. Note to update corresponding test names in other files
        // (shaped_array.test) as well.
        let tensor3D = Tensor<Float>(
            shape: [3, 4, 5], scalars: Array(stride(from: 0.0, to: 60, by: 1)))
        let element1D = tensor3D[1, 3]
        let element0D = tensor3D[2, 0, 3]

        let array1D = element1D.array
        let array0D = element0D.array

        /// Test shapes
        XCTAssertEqual(array1D.shape, [5])
        XCTAssertEqual(array0D.shape, [])

        /// Test scalars
        XCTAssertEqual(array1D.scalars, Array(stride(from: 35.0, to: 40, by: 1)))
        XCTAssertEqual(array0D.scalars, [43])
    }

    func testSliceIndexing() {
        // NOTE: cannot test `Tensor.shape` or `Tensor.scalars` directly until send
        // and receive are implemented (without writing a bunch of mini tests).
        // Instead, `Tensor.array` is called to make a ShapedArray host copy and the
        // ShapedArray is tested instead.
        let tensor3D = Tensor<Float>(
            shape: [3, 4, 5], scalars: Array(stride(from: 0.0, to: 60, by: 1)))
        let slice3D = tensor3D[2...]
        let slice2D = tensor3D[1][0..<2]
        let slice1D = tensor3D[0][0][3..<5]

        let array3D = slice3D.array
        let array2D = slice2D.array
        let array1D = slice1D.array

        /// Test shapes
        XCTAssertEqual(array3D.shape, [1, 4, 5])
        XCTAssertEqual(array2D.shape, [2, 5])
        XCTAssertEqual(array1D.shape, [2])

        /// Test scalars
        XCTAssertEqual(array3D.scalars, Array(stride(from: 40.0, to: 60, by: 1)))
        XCTAssertEqual(array2D.scalars, Array(stride(from: 20.0, to: 30, by: 1)))
        XCTAssertEqual(array1D.scalars, Array(stride(from: 3.0, to: 5, by: 1)))
    }

    func testSliceIndexingAssignment() {
        // NOTE: cannot test `Tensor.shape` or `Tensor.scalars` directly until send
        // and receive are implemented (without writing a bunch of mini tests).
        // Instead, `Tensor.array` is called to make a ShapedArray host copy and the
        // ShapedArray is tested instead.
        var tensor3D = Tensor<Float>(
            shape: [3, 4, 5], scalars: Array(stride(from: 0.0, to: 60, by: 1)))
        tensor3D[2, 0..<5, 0..<6] = Tensor<Float>(
            shape: [4, 5], scalars: Array(stride(from: 20.0, to: 40, by: 1)))
        let slice3D = tensor3D[2...]
        let slice2D = tensor3D[1][0..<2]
        let slice1D = tensor3D[0][0][3..<5]

        let array3D = slice3D.array
        let array2D = slice2D.array
        let array1D = slice1D.array

        /// Test shapes
        XCTAssertEqual(array3D.shape, [1, 4, 5])
        XCTAssertEqual(array2D.shape, [2, 5])
        XCTAssertEqual(array1D.shape, [2])

        /// Test scalars
        XCTAssertEqual(array3D.scalars, Array(stride(from: 20.0, to: 40, by: 1)))
        XCTAssertEqual(array2D.scalars, Array(stride(from: 20.0, to: 30, by: 1)))
        XCTAssertEqual(array1D.scalars, Array(stride(from: 3.0, to: 5, by: 1)))
    }

    func testEllipsisIndexing() {
        // NOTE: cannot test `Tensor.shape` or `Tensor.scalars` directly until send
        // and receive are implemented (without writing a bunch of mini tests).
        // Instead, `Tensor.array` is called to make a ShapedArray host copy and the
        // ShapedArray is tested instead.
        var tensor3D = Tensor<Float>(
            shape: [3, 4, 5], scalars: Array(stride(from: 0.0, to: 60, by: 1)))
        tensor3D[2, TensorRange.ellipsis] = Tensor<Float>(
            shape: [4, 5], scalars: Array(stride(from: 20.0, to: 40, by: 1)))
        let slice3D = tensor3D[2..., TensorRange.ellipsis]
        let slice2D = tensor3D[1][0..<2]
        let slice1D = tensor3D[0][0][3..<5]

        let array3D = slice3D.array
        let array2D = slice2D.array
        let array1D = slice1D.array

        /// Test shapes
        XCTAssertEqual(array3D.shape, [1, 4, 5])
        XCTAssertEqual(array2D.shape, [2, 5])
        XCTAssertEqual(array1D.shape, [2])

        /// Test scalars
        XCTAssertEqual(array3D.scalars, Array(stride(from: 20.0, to: 40, by: 1)))
        XCTAssertEqual(array2D.scalars, Array(stride(from: 20.0, to: 30, by: 1)))
        XCTAssertEqual(array1D.scalars, Array(stride(from: 3.0, to: 5, by: 1)))
    }

    func testNewAxisIndexing() {
        // NOTE: cannot test `Tensor.shape` or `Tensor.scalars` directly until send
        // and receive are implemented (without writing a bunch of mini tests).
        // Instead, `Tensor.array` is called to make a ShapedArray host copy and the
        // ShapedArray is tested instead.
        let tensor3D = Tensor<Float>(
            shape: [3, 4, 5], scalars: Array(stride(from: 0.0, to: 60, by: 1)))
        let newAxis = TensorRange.newAxis
        let ellipsis = TensorRange.ellipsis
        let slice3D = tensor3D[2..., newAxis, ellipsis]
        let slice2D = tensor3D[1, newAxis][0..<1, 0..<2]
        let slice1D = tensor3D[0][newAxis, 0][0..<1, 3..<5, newAxis]

        let array3D = slice3D.array
        let array2D = slice2D.array
        let array1D = slice1D.array

        /// Test shapes
        XCTAssertEqual(array3D.shape, [1, 1, 4, 5])
        XCTAssertEqual(array2D.shape, [1, 2, 5])
        XCTAssertEqual(array1D.shape, [1, 2, 1])

        /// Test scalars
        XCTAssertEqual(array3D.scalars, Array(stride(from: 40.0, to: 60, by: 1)))
        XCTAssertEqual(array2D.scalars, Array(stride(from: 20.0, to: 30, by: 1)))
        XCTAssertEqual(array1D.scalars, Array(stride(from: 3.0, to: 5, by: 1)))
    }

    func testSqueezeAxisIndexing() {
        // NOTE: cannot test `Tensor.shape` or `Tensor.scalars` directly until send
        // and receive are implemented (without writing a bunch of mini tests).
        // Instead, `Tensor.array` is called to make a ShapedArray host copy and the
        // ShapedArray is tested instead.
        let tensor3D = Tensor<Float>(
            shape: [3, 4, 5], scalars: Array(stride(from: 0.0, to: 60, by: 1)))
        let newAxis = TensorRange.newAxis
        let ellipsis = TensorRange.ellipsis
        let squeezeAxis = TensorRange.squeezeAxis
        let slice3D = tensor3D[2..., newAxis, ellipsis][squeezeAxis, squeezeAxis]
        let slice2D = tensor3D[1, newAxis][squeezeAxis, 0..<2]
        let slice1D = tensor3D[0..<1, 0, 3..<5, newAxis][
            squeezeAxis, ellipsis, squeezeAxis]

        let array3D = slice3D.array
        let array2D = slice2D.array
        let array1D = slice1D.array

        /// Test shapes
        XCTAssertEqual(array3D.shape, [4, 5])
        XCTAssertEqual(array2D.shape, [2, 5])
        XCTAssertEqual(array1D.shape, [2])

        /// Test scalars
        XCTAssertEqual(array3D.scalars, Array(stride(from: 40.0, to: 60, by: 1)))
        XCTAssertEqual(array2D.scalars, Array(stride(from: 20.0, to: 30, by: 1)))
        XCTAssertEqual(array1D.scalars, Array(stride(from: 3.0, to: 5, by: 1)))
    }

    func testStridedSliceIndexing() {
        // NOTE: cannot test `Tensor.shape` or `Tensor.scalars` directly until send
        // and receive are implemented (without writing a bunch of mini tests).
        // Instead, `Tensor.array` is called to make a ShapedArray host copy and the
        // ShapedArray is tested instead.
        let tensor3D = Tensor<Float>(
            shape: [3, 4, 5], scalars: Array(stride(from: 0.0, to: 60, by: 1)))
        let slice3D = tensor3D[2...]
        let slice2D = tensor3D[1][0..<3..2]
        let slice1D = tensor3D[0][0][1..<5..2]

        let array3D = slice3D.array
        let array2D = slice2D.array
        let array1D = slice1D.array

        /// Test shapes
        XCTAssertEqual(array3D.shape, [1, 4, 5])
        XCTAssertEqual(array2D.shape, [2, 5])
        XCTAssertEqual(array1D.shape, [2])

        /// Test scalars
        XCTAssertEqual(array3D.scalars, Array(stride(from: 40.0, to: 60, by: 1)))
        XCTAssertEqual(
            array2D.scalars,
            Array(stride(from: 20.0, to: 25, by: 1)) +
            Array(stride(from: 30.0, to: 35, by: 1)))
        XCTAssertEqual(array1D.scalars, Array(stride(from: 1.0, to: 5, by: 2)))
    }

    func testStridedSliceIndexingAssignment() {
        // NOTE: cannot test `Tensor.shape` or `Tensor.scalars` directly until send
        // and receive are implemented (without writing a bunch of mini tests).
        // Instead, `Tensor.array` is called to make a ShapedArray host copy and the
        // ShapedArray is tested instead.
        var tensor3D = Tensor<Float>(
            shape: [3, 4, 5], scalars: Array(stride(from: 0.0, to: 60, by: 1)))
        tensor3D[2, 0..<5..2, 0..<6] = Tensor<Float>(
            shape: [2, 5], scalars: Array(stride(from: 20.0, to: 40, by: 2)))
        let slice3D = tensor3D[2...]
        let slice2D = tensor3D[1][0..<2]
        let slice1D = tensor3D[0][0][3..<5]

        let array3D = slice3D.array
        let array2D = slice2D.array
        let array1D = slice1D.array

        /// Test shapes
        XCTAssertEqual(array3D.shape, [1, 4, 5])
        XCTAssertEqual(array2D.shape, [2, 5])
        XCTAssertEqual(array1D.shape, [2])

        /// Test scalars
        var expected: [Float] = []
        expected.append(contentsOf: stride(from: 20.0, to: 30, by: 2))
        expected.append(contentsOf: stride(from: 45.0, to: 50, by: 1))
        expected.append(contentsOf: stride(from: 30.0, to: 40, by: 2))
        expected.append(contentsOf: stride(from: 55.0, to: 60, by: 1))
        XCTAssertEqual(array3D.scalars, expected)
        
        XCTAssertEqual(array2D.scalars, Array(stride(from: 20.0, to: 30, by: 1)))
        XCTAssertEqual(array1D.scalars, Array(stride(from: 3.0, to: 5, by: 1)))
    }

    func testWholeTensorSlicing() {
        let t: Tensor<Int32> = [[[1, 1, 1], [2, 2, 2]],
                                [[3, 3, 3], [4, 4, 4]],
                                [[5, 5, 5], [6, 6, 6]]]
        let slice2 = t.slice(lowerBounds: [1, 0, 0], upperBounds: [2, 1, 3])
        XCTAssertEqual(slice2.array, ShapedArray(shape: [1, 1, 3], scalars: [3, 3, 3]))
    }

    func testAdvancedIndexing() {
        // NOTE: cannot test multiple `Tensor.shape` or `Tensor.scalars` directly
        // until send and receive are implemented (without writing a bunch of mini
        // tests). Instead, `Tensor.array` is called to make a ShapedArray host copy
        // and the ShapedArray is tested.
        let tensor3D = Tensor<Float>(
            shape: [3, 4, 5], scalars: Array(stride(from: 0.0, to: 60, by: 1)))
        let element2D = tensor3D[1..<3, 0, 3...]
        let array2D = element2D.array

        // Test shape
        XCTAssertEqual(array2D.shape, [2, 2])

        // Test scalars
        XCTAssertEqual(array2D.scalars, Array([23.0, 24.0, 43.0, 44.0]))
    }

    func testConcatenation() {
        // 2 x 3
        let t1 = Tensor<Int32>([[0, 1, 2], [3, 4, 5]])
        // 2 x 3
        let t2 = Tensor<Int32>([[6, 7, 8], [9, 10, 11]])
        let concatenated = t1 ++ t2
        let concatenated0 = t1.concatenated(with: t2)
        let concatenated1 = t1.concatenated(with: t2, alongAxis: 1)
        XCTAssertEqual(concatenated.array, ShapedArray(shape: [4, 3], scalars: Array(0..<12)))
        XCTAssertEqual(concatenated0.array, ShapedArray(shape: [4, 3], scalars: Array(0..<12)))
        XCTAssertEqual(
            concatenated1.array,
            ShapedArray(shape: [2, 6], scalars: [0, 1, 2, 6, 7, 8, 3, 4, 5, 9, 10, 11]))
    }

    func testVJPConcatenation() {
        let a1 = Tensor<Float>([1,2,3,4])
        let b1 = Tensor<Float>([5,6,7,8,9,10])

        let a2 = Tensor<Float>([1,1,1,1])
        let b2 = Tensor<Float>([1,1,1,1,1,1])

        let grads = gradient(at: a2, b2) { a, b in
            return ((a1 * a) ++ (b1 * b)).sum()
        }

        XCTAssertEqual(grads.0, a1)
        XCTAssertEqual(grads.1, b1)
    }

    func testVJPConcatenationNegativeAxis() {
        let a1 = Tensor<Float>([1,2,3,4])
        let b1 = Tensor<Float>([5,6,7,8,9,10])

        let a2 = Tensor<Float>([1,1,1,1])
        let b2 = Tensor<Float>([1,1,1,1,1,1])

        let grads = gradient(at: a2, b2) { a, b in
            return (a1 * a).concatenated(with: b1 * b, alongAxis: -1).sum()
        }

        XCTAssertEqual(grads.0, a1)
        XCTAssertEqual(grads.1, b1)
    }

    func testTranspose() {
        // 3 x 2 x 1 -> 2 x 3 x 1
        let x = Tensor<Float>([[[1], [2]], [[3], [4]], [[5], [6]]])
        let xT = x.transposed(permutation: 1, 0, 2)
        let xTArray = xT.array
        XCTAssertEqual(xTArray.rank, 3)
        XCTAssertEqual(xTArray.shape, [2, 3, 1])
        XCTAssertEqual(xTArray.scalars, [1, 3, 5, 2, 4, 6])

        let grad = gradient(at: x) { $0.transposed(permutation: 1, 0, 2).sum() }
        XCTAssertEqual(grad.rank, 3)
        XCTAssertEqual(grad.shape, [3, 2, 1])
        XCTAssertEqual(grad.scalars, [1, 1, 1, 1, 1, 1])
    }
    
    func testReversed() {
        let x = Tensor<Float>([[1, 2], [3, 4], [5, 6]])
        let reverse0 = x.reversed(inAxes: [0])
        XCTAssertEqual(reverse0, [[5, 6], [3, 4], [1, 2]])
        let reverse1 = x.reversed(inAxes: [1])
        XCTAssertEqual(reverse1, [[2, 1], [4, 3], [6, 5]])
        let reverse01 = x.reversed(inAxes: [0, 1])
        XCTAssertEqual(reverse01, [[6, 5], [4, 3], [2, 1]])
        let reverseNegative = x.reversed(inAxes: [-2, -1])
        XCTAssertEqual(reverseNegative, [[6, 5], [4, 3], [2, 1]])
    }
    
    func testTile() {
        let tensor = Tensor<Int32>([[0, 1, 2], [3, 4, 5]])
        let tiled = tensor.tiled(multiples: [3, 2])
        
        XCTAssertEqual(tiled.shape, [6, 6])
        XCTAssertEqual(tiled, [[0, 1, 2, 0, 1, 2], [3, 4, 5, 3, 4, 5],
                               [0, 1, 2, 0, 1, 2], [3, 4, 5, 3, 4, 5],
                               [0, 1, 2, 0, 1, 2], [3, 4, 5, 3, 4, 5]])
    }

    func testReshape() {
        // 2 x 3 -> 1 x 3 x 1 x 2 x 1
        let matrix = Tensor<Int32>([[0, 1, 2], [3, 4, 5]])
        let reshaped = matrix.reshaped(to: [1, 3, 1, 2, 1])

        XCTAssertEqual(reshaped.shape, [1, 3, 1, 2, 1])
        XCTAssertEqual(reshaped.scalars, Array(0..<6))
    }

    func testFlatten() {
        // 2 x 3 -> 6
        let matrix = Tensor<Int32>([[0, 1, 2], [3, 4, 5]])
        let flattened = matrix.flattened()

        XCTAssertEqual(flattened.shape, [6])
        XCTAssertEqual(flattened.scalars, Array(0..<6))
    }

    func testFlatten0D() {
        let scalar = Tensor<Float>(5)
        let flattened = scalar.flattened()
        XCTAssertEqual(flattened.shape, [1])
        XCTAssertEqual(flattened.scalars, [5])
    }

    func testReshapeToScalar() {
        // 1 x 1 -> scalar
        let z = Tensor<Float>([[10]]).reshaped(to: [])
        XCTAssertEqual(z.shape, [])
    }

    func testReshapeTensor() {
        // 2 x 3 -> 1 x 3 x 1 x 2 x 1
        let x = Tensor<Float>(repeating: 0.0, shape: [2, 3])
        let y = Tensor<Float>(repeating: 0.0, shape: [1, 3, 1, 2, 1])
        let result = x.reshaped(like: y)
        XCTAssertEqual(result.shape, [1, 3, 1, 2, 1])
    }

    func testUnbroadcastRank4ToRank2() {
        let x = Tensor<Float>(repeating: 1, shape: [2, 3, 4, 5])
        let y = Tensor<Float>(repeating: 1, shape: [4, 5])
        let z = x.unbroadcasted(like: y)
        XCTAssertEqual(z.array, ShapedArray<Float>(repeating: 6, shape: [4, 5]))
    }

    func testUnbroadcastRank4ToRank3() {
        let x = Tensor<Float>(repeating: 1, shape: [2, 3, 4, 5])
        let y = Tensor<Float>(repeating: 1, shape: [3, 1, 5])
        let z = x.unbroadcasted(like: y)
        XCTAssertEqual(z.array, ShapedArray<Float>(repeating: 8, shape: [3, 1, 5]))
    }
=======
  func testGathering() {
    let x = Tensor<Float>([[1.0, 2.0, 3.0], [4.0, 5.0, 6.0]])
    let y = x.gathering(atIndices: Tensor<Int32>(2), alongAxis: 1)
    XCTAssertEqual(y, Tensor<Float>([3.0, 6.0]))
  }

  func testBatchGathering() {
    let x = Tensor<Float>([
      [
        [1.0, 2.0, 3.0],
        [4.0, 5.0, 6.0],
      ]
    ])
    let y1 = x.batchGathering(
      atIndices: Tensor<Int32>([[[1], [0]]]),
      alongAxis: 2,
      batchDimensionCount: 2)
    let y2 = x.batchGathering(
      atIndices: Tensor<Int32>([[[1], [0]]]),
      alongAxis: -1,
      batchDimensionCount: 2)
    XCTAssertEqual(y1, Tensor<Float>([[[2.0], [4.0]]]))
    XCTAssertEqual(y2, Tensor<Float>([[[2.0], [4.0]]]))
  }

  func testPadded() {
    let x = Tensor<Float>(ones: [2, 2])
    let target = Tensor<Float>([[3, 3, 3], [1, 1, 3], [1, 1, 3]])
    let paddedTensor = x.padded(forSizes: [(1, 0), (0, 1)], with: 3.0)
    XCTAssertEqual(paddedTensor, target)
  }

  func testPaddedConstant() {
    let x = Tensor<Float>(ones: [2, 2])
    let target = Tensor<Float>([[3, 3, 3], [1, 1, 3], [1, 1, 3]])
    let paddedTensor = x.padded(forSizes: [(1, 0), (0, 1)], mode: .constant(3.0))
    XCTAssertEqual(paddedTensor, target)
  }

  func testPaddedReflect() {
    let x = Tensor<Float>([[1, 2, 3], [4, 5, 6], [7, 8, 9]])
    let target = Tensor<Float>([
      [7, 8, 9, 8, 7],
      [4, 5, 6, 5, 4],
      [1, 2, 3, 2, 1],
      [4, 5, 6, 5, 4],
      [7, 8, 9, 8, 7],
    ])
    let paddedTensor = x.padded(forSizes: [(2, 0), (0, 2)], mode: .reflect)
    XCTAssertEqual(paddedTensor, target)
  }

  func testPaddedSymmetric() {
    let x = Tensor<Float>([[1, 2, 3], [4, 5, 6], [7, 8, 9]])
    let target = Tensor<Float>([
      [4, 5, 6, 6, 5],
      [1, 2, 3, 3, 2],
      [1, 2, 3, 3, 2],
      [4, 5, 6, 6, 5],
      [7, 8, 9, 9, 8],
    ])
    let paddedTensor = x.padded(forSizes: [(2, 0), (0, 2)], mode: .symmetric)
    XCTAssertEqual(paddedTensor, target)
  }

  func testVJPPadded() {
    let x = Tensor<Float>(ones: [3, 2])
    let target = Tensor<Float>([[2, 2], [2, 2], [2, 2]])
    let grads = gradient(at: x) { x -> Tensor<Float> in
      let paddedTensor = x.padded(forSizes: [(1, 0), (0, 1)], with: 3.0)
      return (paddedTensor * paddedTensor).sum()
    }
    XCTAssertEqual(grads, target)
  }

  func testVJPPaddedConstant() {
    let x = Tensor<Float>(ones: [3, 2])
    let target = Tensor<Float>([[2, 2], [2, 2], [2, 2]])
    let grads = gradient(at: x) { x -> Tensor<Float> in
      let paddedTensor = x.padded(forSizes: [(1, 0), (0, 1)], mode: .constant(3.0))
      return (paddedTensor * paddedTensor).sum()
    }
    XCTAssertEqual(grads, target)
  }

  func testVJPPaddedReflect() {
    let x = Tensor<Float>([[1, 2, 3], [4, 5, 6], [7, 8, 9]])
    let target = Tensor<Float>([[4, 8, 6], [32, 40, 24], [56, 64, 36]])
    let grads = gradient(at: x) { x -> Tensor<Float> in
      let paddedTensor = x.padded(forSizes: [(2, 0), (0, 2)], mode: .reflect)
      return (paddedTensor * paddedTensor).sum()
    }
    XCTAssertEqual(grads, target)
  }

  func testVJPPaddedSymmetric() {
    let x = Tensor<Float>([[1, 2, 3], [4, 5, 6], [7, 8, 9]])
    let target = Tensor<Float>([[4, 16, 24], [16, 40, 48], [14, 32, 36]])
    let grads = gradient(at: x) { x -> Tensor<Float> in
      let paddedTensor = x.padded(forSizes: [(2, 0), (0, 2)], mode: .symmetric)
      return (paddedTensor * paddedTensor).sum()
    }
    XCTAssertEqual(grads, target)
  }

  func testElementIndexing() {
    // NOTE: cannot test multiple `Tensor.shape` or `Tensor.scalars` directly
    // until send and receive are implemented (without writing a bunch of mini
    // tests). Instead, `Tensor.array` is called to make a ShapedArray host copy
    // and the ShapedArray is tested.
    let tensor3D = Tensor<Float>(
      shape: [3, 4, 5], scalars: Array(stride(from: 0.0, to: 60, by: 1)))
    let element2D = tensor3D[2]
    let element1D = tensor3D[1][3]
    let element0D = tensor3D[2][0][3]

    let array2D = element2D.array
    let array1D = element1D.array
    let array0D = element0D.array

    /// Test shapes
    XCTAssertEqual(array2D.shape, [4, 5])
    XCTAssertEqual(array1D.shape, [5])
    XCTAssertEqual(array0D.shape, [])

    /// Test scalars
    XCTAssertEqual(array2D.scalars, Array(stride(from: 40.0, to: 60, by: 1)))
    XCTAssertEqual(array1D.scalars, Array(stride(from: 35.0, to: 40, by: 1)))
    XCTAssertEqual(array0D.scalars, [43])
  }

  func testElementIndexingAssignment() {
    // NOTE: cannot test multiple `Tensor.shape` or `Tensor.scalars` directly
    // until send and receive are implemented (without writing a bunch of mini
    // tests). Instead, `Tensor.array` is called to make a ShapedArray host copy
    // and the ShapedArray is tested.
    var tensor3D = Tensor<Float>(
      shape: [3, 4, 5], scalars: Array(stride(from: 0.0, to: 60, by: 1)))
    tensor3D[2] = Tensor<Float>(
      shape: [4, 5], scalars: Array(stride(from: 20.0, to: 40, by: 1)))
    let element2D = tensor3D[2]
    let element1D = tensor3D[1][3]
    let element0D = tensor3D[2][0][3]

    let array2D = element2D.array
    let array1D = element1D.array
    let array0D = element0D.array

    /// Test shapes
    XCTAssertEqual(array2D.shape, [4, 5])
    XCTAssertEqual(array1D.shape, [5])
    XCTAssertEqual(array0D.shape, [])

    /// Test scalars
    XCTAssertEqual(array2D.scalars, Array(stride(from: 20.0, to: 40, by: 1)))
    XCTAssertEqual(array1D.scalars, Array(stride(from: 35.0, to: 40, by: 1)))
    XCTAssertEqual(array0D.scalars, [23])
  }

  func testNestedElementIndexing() {
    // NOTE: This test could use a clearer name, along with other "indexing"
    // tests. Note to update corresponding test names in other files
    // (shaped_array.test) as well.
    let tensor3D = Tensor<Float>(
      shape: [3, 4, 5], scalars: Array(stride(from: 0.0, to: 60, by: 1)))
    let element1D = tensor3D[1, 3]
    let element0D = tensor3D[2, 0, 3]

    let array1D = element1D.array
    let array0D = element0D.array

    /// Test shapes
    XCTAssertEqual(array1D.shape, [5])
    XCTAssertEqual(array0D.shape, [])

    /// Test scalars
    XCTAssertEqual(array1D.scalars, Array(stride(from: 35.0, to: 40, by: 1)))
    XCTAssertEqual(array0D.scalars, [43])
  }

  func testSliceIndexing() {
    // NOTE: cannot test `Tensor.shape` or `Tensor.scalars` directly until send
    // and receive are implemented (without writing a bunch of mini tests).
    // Instead, `Tensor.array` is called to make a ShapedArray host copy and the
    // ShapedArray is tested instead.
    let tensor3D = Tensor<Float>(
      shape: [3, 4, 5], scalars: Array(stride(from: 0.0, to: 60, by: 1)))
    let slice3D = tensor3D[2...]
    let slice2D = tensor3D[1][0..<2]
    let slice1D = tensor3D[0][0][3..<5]

    let array3D = slice3D.array
    let array2D = slice2D.array
    let array1D = slice1D.array

    /// Test shapes
    XCTAssertEqual(array3D.shape, [1, 4, 5])
    XCTAssertEqual(array2D.shape, [2, 5])
    XCTAssertEqual(array1D.shape, [2])

    /// Test scalars
    XCTAssertEqual(array3D.scalars, Array(stride(from: 40.0, to: 60, by: 1)))
    XCTAssertEqual(array2D.scalars, Array(stride(from: 20.0, to: 30, by: 1)))
    XCTAssertEqual(array1D.scalars, Array(stride(from: 3.0, to: 5, by: 1)))
  }

  func testSliceIndexingAssignment() {
    // NOTE: cannot test `Tensor.shape` or `Tensor.scalars` directly until send
    // and receive are implemented (without writing a bunch of mini tests).
    // Instead, `Tensor.array` is called to make a ShapedArray host copy and the
    // ShapedArray is tested instead.
    var tensor3D = Tensor<Float>(
      shape: [3, 4, 5], scalars: Array(stride(from: 0.0, to: 60, by: 1)))
    tensor3D[2, 0..<5, 0..<6] = Tensor<Float>(
      shape: [4, 5], scalars: Array(stride(from: 20.0, to: 40, by: 1)))
    let slice3D = tensor3D[2...]
    let slice2D = tensor3D[1][0..<2]
    let slice1D = tensor3D[0][0][3..<5]

    let array3D = slice3D.array
    let array2D = slice2D.array
    let array1D = slice1D.array

    /// Test shapes
    XCTAssertEqual(array3D.shape, [1, 4, 5])
    XCTAssertEqual(array2D.shape, [2, 5])
    XCTAssertEqual(array1D.shape, [2])

    /// Test scalars
    XCTAssertEqual(array3D.scalars, Array(stride(from: 20.0, to: 40, by: 1)))
    XCTAssertEqual(array2D.scalars, Array(stride(from: 20.0, to: 30, by: 1)))
    XCTAssertEqual(array1D.scalars, Array(stride(from: 3.0, to: 5, by: 1)))
  }

  func testEllipsisIndexing() {
    // NOTE: cannot test `Tensor.shape` or `Tensor.scalars` directly until send
    // and receive are implemented (without writing a bunch of mini tests).
    // Instead, `Tensor.array` is called to make a ShapedArray host copy and the
    // ShapedArray is tested instead.
    var tensor3D = Tensor<Float>(
      shape: [3, 4, 5], scalars: Array(stride(from: 0.0, to: 60, by: 1)))
    tensor3D[2, TensorRange.ellipsis] = Tensor<Float>(
      shape: [4, 5], scalars: Array(stride(from: 20.0, to: 40, by: 1)))
    let slice3D = tensor3D[2..., TensorRange.ellipsis]
    let slice2D = tensor3D[1][0..<2]
    let slice1D = tensor3D[0][0][3..<5]

    let array3D = slice3D.array
    let array2D = slice2D.array
    let array1D = slice1D.array

    /// Test shapes
    XCTAssertEqual(array3D.shape, [1, 4, 5])
    XCTAssertEqual(array2D.shape, [2, 5])
    XCTAssertEqual(array1D.shape, [2])

    /// Test scalars
    XCTAssertEqual(array3D.scalars, Array(stride(from: 20.0, to: 40, by: 1)))
    XCTAssertEqual(array2D.scalars, Array(stride(from: 20.0, to: 30, by: 1)))
    XCTAssertEqual(array1D.scalars, Array(stride(from: 3.0, to: 5, by: 1)))
  }

  func testNewAxisIndexing() {
    // NOTE: cannot test `Tensor.shape` or `Tensor.scalars` directly until send
    // and receive are implemented (without writing a bunch of mini tests).
    // Instead, `Tensor.array` is called to make a ShapedArray host copy and the
    // ShapedArray is tested instead.
    let tensor3D = Tensor<Float>(
      shape: [3, 4, 5], scalars: Array(stride(from: 0.0, to: 60, by: 1)))
    let newAxis = TensorRange.newAxis
    let ellipsis = TensorRange.ellipsis
    let slice3D = tensor3D[2..., newAxis, ellipsis]
    let slice2D = tensor3D[1, newAxis][0..<1, 0..<2]
    let slice1D = tensor3D[0][newAxis, 0][0..<1, 3..<5, newAxis]

    let array3D = slice3D.array
    let array2D = slice2D.array
    let array1D = slice1D.array

    /// Test shapes
    XCTAssertEqual(array3D.shape, [1, 1, 4, 5])
    XCTAssertEqual(array2D.shape, [1, 2, 5])
    XCTAssertEqual(array1D.shape, [1, 2, 1])

    /// Test scalars
    XCTAssertEqual(array3D.scalars, Array(stride(from: 40.0, to: 60, by: 1)))
    XCTAssertEqual(array2D.scalars, Array(stride(from: 20.0, to: 30, by: 1)))
    XCTAssertEqual(array1D.scalars, Array(stride(from: 3.0, to: 5, by: 1)))
  }

  func testSqueezeAxisIndexing() {
    // NOTE: cannot test `Tensor.shape` or `Tensor.scalars` directly until send
    // and receive are implemented (without writing a bunch of mini tests).
    // Instead, `Tensor.array` is called to make a ShapedArray host copy and the
    // ShapedArray is tested instead.
    let tensor3D = Tensor<Float>(
      shape: [3, 4, 5], scalars: Array(stride(from: 0.0, to: 60, by: 1)))
    let newAxis = TensorRange.newAxis
    let ellipsis = TensorRange.ellipsis
    let squeezeAxis = TensorRange.squeezeAxis
    let slice3D = tensor3D[2..., newAxis, ellipsis][squeezeAxis, squeezeAxis]
    let slice2D = tensor3D[1, newAxis][squeezeAxis, 0..<2]
    let slice1D = tensor3D[0..<1, 0, 3..<5, newAxis][
      squeezeAxis, ellipsis, squeezeAxis]

    let array3D = slice3D.array
    let array2D = slice2D.array
    let array1D = slice1D.array

    /// Test shapes
    XCTAssertEqual(array3D.shape, [4, 5])
    XCTAssertEqual(array2D.shape, [2, 5])
    XCTAssertEqual(array1D.shape, [2])

    /// Test scalars
    XCTAssertEqual(array3D.scalars, Array(stride(from: 40.0, to: 60, by: 1)))
    XCTAssertEqual(array2D.scalars, Array(stride(from: 20.0, to: 30, by: 1)))
    XCTAssertEqual(array1D.scalars, Array(stride(from: 3.0, to: 5, by: 1)))
  }

  func testStridedSliceIndexing() {
    // NOTE: cannot test `Tensor.shape` or `Tensor.scalars` directly until send
    // and receive are implemented (without writing a bunch of mini tests).
    // Instead, `Tensor.array` is called to make a ShapedArray host copy and the
    // ShapedArray is tested instead.
    let tensor3D = Tensor<Float>(
      shape: [3, 4, 5], scalars: Array(stride(from: 0.0, to: 60, by: 1)))
    let slice3D = tensor3D[2...]
    let slice2D = tensor3D[1][0..<3 .. 2]
    let slice1D = tensor3D[0][0][1..<5 .. 2]

    let array3D = slice3D.array
    let array2D = slice2D.array
    let array1D = slice1D.array

    /// Test shapes
    XCTAssertEqual(array3D.shape, [1, 4, 5])
    XCTAssertEqual(array2D.shape, [2, 5])
    XCTAssertEqual(array1D.shape, [2])

    /// Test scalars
    XCTAssertEqual(array3D.scalars, Array(stride(from: 40.0, to: 60, by: 1)))
    XCTAssertEqual(
      array2D.scalars,
      Array(stride(from: 20.0, to: 25, by: 1)) + Array(stride(from: 30.0, to: 35, by: 1)))
    XCTAssertEqual(array1D.scalars, Array(stride(from: 1.0, to: 5, by: 2)))
  }

  func testStridedSliceIndexingAssignment() {
    // NOTE: cannot test `Tensor.shape` or `Tensor.scalars` directly until send
    // and receive are implemented (without writing a bunch of mini tests).
    // Instead, `Tensor.array` is called to make a ShapedArray host copy and the
    // ShapedArray is tested instead.
    var tensor3D = Tensor<Float>(
      shape: [3, 4, 5], scalars: Array(stride(from: 0.0, to: 60, by: 1)))
    tensor3D[2, 0..<5 .. 2, 0..<6] = Tensor<Float>(
      shape: [2, 5], scalars: Array(stride(from: 20.0, to: 40, by: 2)))
    let slice3D = tensor3D[2...]
    let slice2D = tensor3D[1][0..<2]
    let slice1D = tensor3D[0][0][3..<5]

    let array3D = slice3D.array
    let array2D = slice2D.array
    let array1D = slice1D.array

    /// Test shapes
    XCTAssertEqual(array3D.shape, [1, 4, 5])
    XCTAssertEqual(array2D.shape, [2, 5])
    XCTAssertEqual(array1D.shape, [2])

    /// Test scalars
    var expected: [Float] = []
    expected.append(contentsOf: stride(from: 20.0, to: 30, by: 2))
    expected.append(contentsOf: stride(from: 45.0, to: 50, by: 1))
    expected.append(contentsOf: stride(from: 30.0, to: 40, by: 2))
    expected.append(contentsOf: stride(from: 55.0, to: 60, by: 1))
    XCTAssertEqual(array3D.scalars, expected)

    XCTAssertEqual(array2D.scalars, Array(stride(from: 20.0, to: 30, by: 1)))
    XCTAssertEqual(array1D.scalars, Array(stride(from: 3.0, to: 5, by: 1)))
  }

  func testWholeTensorSlicing() {
    let t: Tensor<Int32> = [
      [[1, 1, 1], [2, 2, 2]],
      [[3, 3, 3], [4, 4, 4]],
      [[5, 5, 5], [6, 6, 6]],
    ]
    let slice2 = t.slice(lowerBounds: [1, 0, 0], upperBounds: [2, 1, 3])
    XCTAssertEqual(slice2.array, ShapedArray(shape: [1, 1, 3], scalars: [3, 3, 3]))
  }

  func testAdvancedIndexing() {
    // NOTE: cannot test multiple `Tensor.shape` or `Tensor.scalars` directly
    // until send and receive are implemented (without writing a bunch of mini
    // tests). Instead, `Tensor.array` is called to make a ShapedArray host copy
    // and the ShapedArray is tested.
    let tensor3D = Tensor<Float>(
      shape: [3, 4, 5], scalars: Array(stride(from: 0.0, to: 60, by: 1)))
    let element2D = tensor3D[1..<3, 0, 3...]
    let array2D = element2D.array

    // Test shape
    XCTAssertEqual(array2D.shape, [2, 2])

    // Test scalars
    XCTAssertEqual(array2D.scalars, Array([23.0, 24.0, 43.0, 44.0]))
  }

  func testConcatenation() {
    // 2 x 3
    let t1 = Tensor<Int32>([[0, 1, 2], [3, 4, 5]])
    // 2 x 3
    let t2 = Tensor<Int32>([[6, 7, 8], [9, 10, 11]])
    let concatenated = t1 ++ t2
    let concatenated0 = t1.concatenated(with: t2)
    let concatenated1 = t1.concatenated(with: t2, alongAxis: 1)
    XCTAssertEqual(concatenated.array, ShapedArray(shape: [4, 3], scalars: Array(0..<12)))
    XCTAssertEqual(concatenated0.array, ShapedArray(shape: [4, 3], scalars: Array(0..<12)))
    XCTAssertEqual(
      concatenated1.array,
      ShapedArray(shape: [2, 6], scalars: [0, 1, 2, 6, 7, 8, 3, 4, 5, 9, 10, 11]))
  }

  func testVJPConcatenation() {
    let a1 = Tensor<Float>([1, 2, 3, 4])
    let b1 = Tensor<Float>([5, 6, 7, 8, 9, 10])

    let a2 = Tensor<Float>([1, 1, 1, 1])
    let b2 = Tensor<Float>([1, 1, 1, 1, 1, 1])

    let grads = gradient(at: a2, b2) { a, b in
      return ((a1 * a) ++ (b1 * b)).sum()
    }

    XCTAssertEqual(grads.0, a1)
    XCTAssertEqual(grads.1, b1)
  }

  func testVJPConcatenationNegativeAxis() {
    let a1 = Tensor<Float>([1, 2, 3, 4])
    let b1 = Tensor<Float>([5, 6, 7, 8, 9, 10])

    let a2 = Tensor<Float>([1, 1, 1, 1])
    let b2 = Tensor<Float>([1, 1, 1, 1, 1, 1])

    let grads = gradient(at: a2, b2) { a, b in
      return (a1 * a).concatenated(with: b1 * b, alongAxis: -1).sum()
    }

    XCTAssertEqual(grads.0, a1)
    XCTAssertEqual(grads.1, b1)
  }

  func testTranspose() {
    // 3 x 2 x 1 -> 2 x 3 x 1
    let x = Tensor<Float>([[[1], [2]], [[3], [4]], [[5], [6]]])
    let xT = x.transposed(permutation: 1, 0, 2)
    let xTArray = xT.array
    XCTAssertEqual(xTArray.rank, 3)
    XCTAssertEqual(xTArray.shape, [2, 3, 1])
    XCTAssertEqual(xTArray.scalars, [1, 3, 5, 2, 4, 6])

    let grad = gradient(at: x) { $0.transposed(permutation: 1, 0, 2).sum() }
    XCTAssertEqual(grad.rank, 3)
    XCTAssertEqual(grad.shape, [3, 2, 1])
    XCTAssertEqual(grad.scalars, [1, 1, 1, 1, 1, 1])
  }

  func testTile() {
    let tensor = Tensor<Int32>([[0, 1, 2], [3, 4, 5]])
    let tiled = tensor.tiled(multiples: [3, 2])

    XCTAssertEqual(tiled.shape, [6, 6])
    XCTAssertEqual(
      tiled,
      [
        [0, 1, 2, 0, 1, 2], [3, 4, 5, 3, 4, 5],
        [0, 1, 2, 0, 1, 2], [3, 4, 5, 3, 4, 5],
        [0, 1, 2, 0, 1, 2], [3, 4, 5, 3, 4, 5],
      ])
  }

  func testReshape() {
    // 2 x 3 -> 1 x 3 x 1 x 2 x 1
    let matrix = Tensor<Int32>([[0, 1, 2], [3, 4, 5]])
    let reshaped = matrix.reshaped(to: [1, 3, 1, 2, 1])

    XCTAssertEqual(reshaped.shape, [1, 3, 1, 2, 1])
    XCTAssertEqual(reshaped.scalars, Array(0..<6))
  }

  func testFlatten() {
    // 2 x 3 -> 6
    let matrix = Tensor<Int32>([[0, 1, 2], [3, 4, 5]])
    let flattened = matrix.flattened()

    XCTAssertEqual(flattened.shape, [6])
    XCTAssertEqual(flattened.scalars, Array(0..<6))
  }

  func testFlatten0D() {
    let scalar = Tensor<Float>(5)
    let flattened = scalar.flattened()
    XCTAssertEqual(flattened.shape, [1])
    XCTAssertEqual(flattened.scalars, [5])
  }

  func testReshapeToScalar() {
    // 1 x 1 -> scalar
    let z = Tensor<Float>([[10]]).reshaped(to: [])
    XCTAssertEqual(z.shape, [])
  }

  func testReshapeTensor() {
    // 2 x 3 -> 1 x 3 x 1 x 2 x 1
    let x = Tensor<Float>(repeating: 0.0, shape: [2, 3])
    let y = Tensor<Float>(repeating: 0.0, shape: [1, 3, 1, 2, 1])
    let result = x.reshaped(like: y)
    XCTAssertEqual(result.shape, [1, 3, 1, 2, 1])
  }

  func testUnbroadcastRank4ToRank2() {
    let x = Tensor<Float>(repeating: 1, shape: [2, 3, 4, 5])
    let y = Tensor<Float>(repeating: 1, shape: [4, 5])
    let z = x.unbroadcasted(like: y)
    XCTAssertEqual(z.array, ShapedArray<Float>(repeating: 6, shape: [4, 5]))
  }

  func testUnbroadcastRank4ToRank3() {
    let x = Tensor<Float>(repeating: 1, shape: [2, 3, 4, 5])
    let y = Tensor<Float>(repeating: 1, shape: [3, 1, 5])
    let z = x.unbroadcasted(like: y)
    XCTAssertEqual(z.array, ShapedArray<Float>(repeating: 8, shape: [3, 1, 5]))
  }

  func testUnbroadcast3x3To1x3() {
    func foo(tensor: Tensor<Float>, shape: Tensor<Int32>) -> Tensor<Float> {
      tensor.unbroadcasted(toShape: shape)
    }

    // [3,3] -> [1,3]
    let atTensor: Tensor<Float> = [
      [1, 2, 3],
      [1, 2, 3],
      [1, 2, 3],
    ]
    let pb: (Tensor<Float>) -> Tensor<Float> = pullback(at: atTensor) { x in
      foo(tensor: x, shape: [1, 3])
    }

    // Same shape as parameter of pullback
    var inputTensor: Tensor<Float> = [[1, 2, 3]]
    var expected: Tensor<Float> = atTensor
    XCTAssertEqual(pb(inputTensor), expected)
    // Different shape than parameter of pullback
    inputTensor = [2]
    expected = [
      [2, 2, 2],
      [2, 2, 2],
      [2, 2, 2],
    ]
    XCTAssertEqual(pb(inputTensor), expected)
>>>>>>> 608c911b

    // Same shape as tensor we are differentiating at
    inputTensor = [
      [8, 1, 3],
      [8, 1, 3],
      [8, 1, 3],
    ]
    expected = inputTensor
    XCTAssertEqual(pb(inputTensor), expected)
  }

  func testSliceUpdate() {
    var t1 = Tensor<Float>([[1, 2, 3], [4, 5, 6]])
    t1[0] = Tensor(zeros: [3])
    XCTAssertEqual(t1.array, ShapedArray(shape: [2, 3], scalars: [0, 0, 0, 4, 5, 6]))
    var t2 = t1
    t2[0][2] = Tensor(3)
    XCTAssertEqual(t2.array, ShapedArray(shape: [2, 3], scalars: [0, 0, 3, 4, 5, 6]))
    var t3 = Tensor<Bool>([[true, true, true], [false, false, false]])
    t3[0][1] = Tensor(false)
    XCTAssertEqual(
      t3.array,
      ShapedArray(
        shape: [2, 3], scalars: [true, false, true, false, false, false]))
    var t4 = Tensor<Bool>([[true, true, true], [false, false, false]])
    t4[0] = Tensor(repeating: false, shape: [3])
    XCTAssertEqual(t4.array, ShapedArray(repeating: false, shape: [2, 3]))
  }

  func testBroadcastTensor() {
    // 1 -> 2 x 3 x 4
    let one = Tensor<Float>(1)
    var target = Tensor<Float>(repeating: 0.0, shape: [2, 3, 4])
    let broadcasted = one.broadcasted(like: target)
    XCTAssertEqual(broadcasted, Tensor(repeating: 1, shape: [2, 3, 4]))
    target .= Tensor(repeating: 1, shape: [1, 3, 1])
    XCTAssertEqual(target, Tensor(repeating: 1, shape: [2, 3, 4]))
  }

  func testBroadcast3x0To3x3() {
    func foo(tensor: Tensor<Float>, shape: Tensor<Int32>) -> Tensor<Float> {
      tensor.broadcasted(toShape: shape)
    }

    // [3,] -> [3,3]
    let pb: (Tensor<Float>) -> Tensor<Float> = pullback(at: [99, 33, 55]) { x in
      foo(tensor: x, shape: [3, 3])
    }

    // Same shape as parameter of pullback
    var inputTensor: Tensor<Float> = [
      [1, 2, 3],
      [1, 2, 3],
      [1, 2, 3],
    ]
    var expected: Tensor<Float> = [3, 6, 9]
    XCTAssertEqual(pb(inputTensor), expected)

    // Different shape than parameter of pullback
    inputTensor = [
      [1, 2, 3],
      [1, 2, 3],
      [1, 2, 3],
      [1, 2, 3],
    ]
    expected = [4, 8, 12]
    XCTAssertEqual(pb(inputTensor), expected)

    // Same shape as tensor we are differentiating at
    inputTensor = [1, 2, 3]
    expected = [1, 2, 3]
    XCTAssertEqual(pb(inputTensor), expected)

    // Extremely padded shape as tensor we are differentiating at
    inputTensor = [[[[[[1, 2, 3]]]]]]
    expected = [1, 2, 3]
    XCTAssertEqual(pb(inputTensor), expected)
  }

  func testBroadcast3x1To3x3() {
    func foo(tensor: Tensor<Float>, shape: Tensor<Int32>) -> Tensor<Float> {
      tensor.broadcasted(toShape: shape)
    }

    // [3,1] -> [3x3]
    let pb: (Tensor<Float>) -> Tensor<Float> = pullback(at: [[99, 33, 55]]) { x in
      foo(tensor: x, shape: [3, 3])
    }

<<<<<<< HEAD
    static var allTests = [
        ("testGathering", testGathering),
        ("testBatchGathering", testBatchGathering),
        ("testPadded", testPadded),
        ("testPaddedConstant", testPaddedConstant),
        ("testPaddedReflect", testPaddedReflect),
        ("testPaddedSymmetric", testPaddedSymmetric),
        ("testVJPPadded", testVJPPadded),
        ("testVJPPaddedConstant", testVJPPaddedConstant),
        ("testVJPPaddedReflect", testVJPPaddedReflect),
        ("testVJPPaddedSymmetric", testVJPPaddedSymmetric),
        ("testElementIndexing", testElementIndexing),
        ("testElementIndexingAssignment", testElementIndexingAssignment),
        ("testNestedElementIndexing", testNestedElementIndexing),
        ("testSliceIndexing", testSliceIndexing),
        ("testSliceIndexingAssignment", testSliceIndexingAssignment),
        ("testEllipsisIndexing", testEllipsisIndexing),
        ("testNewAxisIndexing", testNewAxisIndexing),
        ("testSqueezeAxisIndexing", testSqueezeAxisIndexing),
        ("testStridedSliceIndexing", testStridedSliceIndexing),
        ("testStridedSliceIndexingAssignment", testStridedSliceIndexingAssignment),
        ("testWholeTensorSlicing", testWholeTensorSlicing),
        ("testAdvancedIndexing", testAdvancedIndexing),
        ("testConcatenation", testConcatenation),
        ("testVJPConcatenation", testVJPConcatenation),
        ("testTranspose", testTranspose),
        ("testReversed", testReversed),
        ("testTile", testTile),
        ("testReshape", testReshape),
        ("testFlatten", testFlatten),
        ("testFlatten0D", testFlatten0D),
        ("testReshapeToScalar", testReshapeToScalar),
        ("testReshapeTensor", testReshapeTensor),
        ("testUnbroadcastRank4ToRank2", testUnbroadcastRank4ToRank2),
        ("testUnbroadcastRank4ToRank3", testUnbroadcastRank4ToRank3),
        ("testUnbroadcast3x3To1x3", testUnbroadcast3x3To1x3),
        ("testSliceUpdate", testSliceUpdate),
        ("testBroadcast3x0To3x3", testBroadcast3x0To3x3),
        ("testBroadcast3x1To3x3", testBroadcast3x1To3x3),
        ("testBroadcastTensor", testBroadcastTensor)
=======
    // Same shape as parameter of pullback
    var inputTensor: Tensor<Float> = [
      [1, 2, 3],
      [1, 2, 3],
      [1, 2, 3],
    ]
    var expected: Tensor<Float> = [[3, 6, 9]]
    XCTAssertEqual(pb(inputTensor), expected)

    // Different shape than parameter of pullback
    inputTensor = [
      [1, 2, 3],
      [1, 2, 3],
      [1, 2, 3],
      [1, 2, 3],
>>>>>>> 608c911b
    ]
    expected = [[4, 8, 12]]
    XCTAssertEqual(pb(inputTensor), expected)

    // Same shape as tensor we are differentiating at
    inputTensor = [[1, 2, 3]]
    expected = [[1, 2, 3]]
    XCTAssertEqual(pb(inputTensor), expected)

    // Extremely padded shape of tensor we are differentiating at
    inputTensor = [[[[[[1, 2, 3]]]]]]
    expected = [[1, 2, 3]]
    XCTAssertEqual(pb(inputTensor), expected)
  }

  static var allTests = [
    ("testGathering", testGathering),
    ("testBatchGathering", testBatchGathering),
    ("testPadded", testPadded),
    ("testPaddedConstant", testPaddedConstant),
    ("testPaddedReflect", testPaddedReflect),
    ("testPaddedSymmetric", testPaddedSymmetric),
    ("testVJPPadded", testVJPPadded),
    ("testVJPPaddedConstant", testVJPPaddedConstant),
    ("testVJPPaddedReflect", testVJPPaddedReflect),
    ("testVJPPaddedSymmetric", testVJPPaddedSymmetric),
    ("testElementIndexing", testElementIndexing),
    ("testElementIndexingAssignment", testElementIndexingAssignment),
    ("testNestedElementIndexing", testNestedElementIndexing),
    ("testSliceIndexing", testSliceIndexing),
    ("testSliceIndexingAssignment", testSliceIndexingAssignment),
    ("testEllipsisIndexing", testEllipsisIndexing),
    ("testNewAxisIndexing", testNewAxisIndexing),
    ("testSqueezeAxisIndexing", testSqueezeAxisIndexing),
    ("testStridedSliceIndexing", testStridedSliceIndexing),
    ("testStridedSliceIndexingAssignment", testStridedSliceIndexingAssignment),
    ("testWholeTensorSlicing", testWholeTensorSlicing),
    ("testAdvancedIndexing", testAdvancedIndexing),
    ("testConcatenation", testConcatenation),
    ("testVJPConcatenation", testVJPConcatenation),
    ("testTranspose", testTranspose),
    ("testTile", testTile),
    ("testReshape", testReshape),
    ("testFlatten", testFlatten),
    ("testFlatten0D", testFlatten0D),
    ("testReshapeToScalar", testReshapeToScalar),
    ("testReshapeTensor", testReshapeTensor),
    ("testUnbroadcastRank4ToRank2", testUnbroadcastRank4ToRank2),
    ("testUnbroadcastRank4ToRank3", testUnbroadcastRank4ToRank3),
    ("testUnbroadcast3x3To1x3", testUnbroadcast3x3To1x3),
    ("testSliceUpdate", testSliceUpdate),
    ("testBroadcast3x0To3x3", testBroadcast3x0To3x3),
    ("testBroadcast3x1To3x3", testBroadcast3x1To3x3),
    ("testBroadcastTensor", testBroadcastTensor),
  ]
}<|MERGE_RESOLUTION|>--- conflicted
+++ resolved
@@ -17,547 +17,6 @@
 @testable import TensorFlow
 
 final class BasicOperatorTests: XCTestCase {
-<<<<<<< HEAD
-    func testGathering() {
-        let x = Tensor<Float>([[1.0, 2.0, 3.0], [4.0, 5.0, 6.0]])
-        let y = x.gathering(atIndices: Tensor<Int32>(2), alongAxis: 1)
-        XCTAssertEqual(y, Tensor<Float>([3.0, 6.0]))
-    }
-
-    func testBatchGathering() {
-        let x = Tensor<Float>([[
-            [1.0, 2.0, 3.0],
-            [4.0, 5.0, 6.0]]])
-        let y1 = x.batchGathering(
-            atIndices: Tensor<Int32>([[[1], [0]]]),
-            alongAxis: 2,
-            batchDimensionCount: 2)
-        let y2 = x.batchGathering(
-            atIndices: Tensor<Int32>([[[1], [0]]]),
-            alongAxis: -1,
-            batchDimensionCount: 2)
-        XCTAssertEqual(y1, Tensor<Float>([[[2.0], [4.0]]]))
-        XCTAssertEqual(y2, Tensor<Float>([[[2.0], [4.0]]]))
-    }
-
-    func testPadded() {
-        let x = Tensor<Float>(ones: [2, 2])
-        let target = Tensor<Float>([[3, 3, 3], [1, 1, 3], [1, 1, 3]])
-        let paddedTensor = x.padded(forSizes: [(1, 0), (0, 1)], with: 3.0)
-        XCTAssertEqual(paddedTensor, target)
-    }
-
-    func testPaddedConstant() {
-        let x = Tensor<Float>(ones: [2, 2])
-        let target = Tensor<Float>([[3, 3, 3], [1, 1, 3], [1, 1, 3]])
-        let paddedTensor = x.padded(forSizes: [(1, 0), (0, 1)], mode: .constant(3.0))
-        XCTAssertEqual(paddedTensor, target)
-    }
-
-    func testPaddedReflect() {
-        let x = Tensor<Float>([[1, 2, 3], [4, 5, 6], [7, 8, 9]])
-        let target = Tensor<Float>([
-            [7, 8, 9, 8, 7],
-            [4, 5, 6, 5, 4],
-            [1, 2, 3, 2, 1],
-            [4, 5, 6, 5, 4],
-            [7, 8, 9, 8, 7]
-        ])
-        let paddedTensor = x.padded(forSizes: [(2, 0), (0, 2)], mode: .reflect)
-        XCTAssertEqual(paddedTensor, target)
-    }
-
-    func testPaddedSymmetric() {
-        let x = Tensor<Float>([[1, 2, 3], [4, 5, 6], [7, 8, 9]])
-        let target = Tensor<Float>([
-            [4, 5, 6, 6, 5],
-            [1, 2, 3, 3, 2],
-            [1, 2, 3, 3, 2],
-            [4, 5, 6, 6, 5],
-            [7, 8, 9, 9, 8]
-        ])
-        let paddedTensor = x.padded(forSizes: [(2, 0), (0, 2)], mode: .symmetric)
-        XCTAssertEqual(paddedTensor, target)
-    }
-
-    func testVJPPadded() {
-        let x = Tensor<Float>(ones: [3, 2])
-        let target = Tensor<Float>([[2, 2], [2, 2], [2, 2]])
-        let grads = gradient(at: x) { x -> Tensor<Float> in
-            let paddedTensor = x.padded(forSizes: [(1, 0), (0, 1)], with: 3.0)
-            return (paddedTensor * paddedTensor).sum()
-        }
-        XCTAssertEqual(grads, target)
-    }
-
-    func testVJPPaddedConstant() {
-        let x = Tensor<Float>(ones: [3, 2])
-        let target = Tensor<Float>([[2, 2], [2, 2], [2, 2]])
-        let grads = gradient(at: x) { x -> Tensor<Float> in
-            let paddedTensor = x.padded(forSizes: [(1, 0), (0, 1)], mode: .constant(3.0))
-            return (paddedTensor * paddedTensor).sum()
-        }
-        XCTAssertEqual(grads, target)
-    }
-
-    func testVJPPaddedReflect() {
-        let x = Tensor<Float>([[1, 2, 3], [4, 5, 6], [7, 8, 9]])
-        let target = Tensor<Float>([[4, 8, 6], [32, 40, 24], [56, 64, 36]])
-        let grads = gradient(at: x) { x -> Tensor<Float> in
-            let paddedTensor = x.padded(forSizes: [(2, 0), (0, 2)], mode: .reflect)
-            return (paddedTensor * paddedTensor).sum()
-        }
-        XCTAssertEqual(grads, target)
-    }
-
-    func testVJPPaddedSymmetric() {
-        let x = Tensor<Float>([[1, 2, 3], [4, 5, 6], [7, 8, 9]])
-        let target = Tensor<Float>([[4, 16, 24], [16, 40, 48], [14, 32, 36]])
-        let grads = gradient(at: x) { x -> Tensor<Float> in
-            let paddedTensor = x.padded(forSizes: [(2, 0), (0, 2)], mode: .symmetric)
-            return (paddedTensor * paddedTensor).sum()
-        }
-        XCTAssertEqual(grads, target)
-    }
-
-    func testElementIndexing() {
-        // NOTE: cannot test multiple `Tensor.shape` or `Tensor.scalars` directly
-        // until send and receive are implemented (without writing a bunch of mini
-        // tests). Instead, `Tensor.array` is called to make a ShapedArray host copy
-        // and the ShapedArray is tested.
-        let tensor3D = Tensor<Float>(
-            shape: [3, 4, 5], scalars: Array(stride(from: 0.0, to: 60, by: 1)))
-        let element2D = tensor3D[2]
-        let element1D = tensor3D[1][3]
-        let element0D = tensor3D[2][0][3]
-
-        let array2D = element2D.array
-        let array1D = element1D.array
-        let array0D = element0D.array
-
-        /// Test shapes
-        XCTAssertEqual(array2D.shape, [4, 5])
-        XCTAssertEqual(array1D.shape, [5])
-        XCTAssertEqual(array0D.shape, [])
-
-        /// Test scalars
-        XCTAssertEqual(array2D.scalars, Array(stride(from: 40.0, to: 60, by: 1)))
-        XCTAssertEqual(array1D.scalars, Array(stride(from: 35.0, to: 40, by: 1)))
-        XCTAssertEqual(array0D.scalars, [43])
-    }
-
-    func testElementIndexingAssignment() {
-        // NOTE: cannot test multiple `Tensor.shape` or `Tensor.scalars` directly
-        // until send and receive are implemented (without writing a bunch of mini
-        // tests). Instead, `Tensor.array` is called to make a ShapedArray host copy
-        // and the ShapedArray is tested.
-        var tensor3D = Tensor<Float>(
-            shape: [3, 4, 5], scalars: Array(stride(from: 0.0, to: 60, by: 1)))
-        tensor3D[2] = Tensor<Float>(
-            shape: [4, 5], scalars: Array(stride(from: 20.0, to: 40, by: 1)))
-        let element2D = tensor3D[2]
-        let element1D = tensor3D[1][3]
-        let element0D = tensor3D[2][0][3]
-
-        let array2D = element2D.array
-        let array1D = element1D.array
-        let array0D = element0D.array
-
-        /// Test shapes
-        XCTAssertEqual(array2D.shape, [4, 5])
-        XCTAssertEqual(array1D.shape, [5])
-        XCTAssertEqual(array0D.shape, [])
-
-        /// Test scalars
-        XCTAssertEqual(array2D.scalars, Array(stride(from: 20.0, to: 40, by: 1)))
-        XCTAssertEqual(array1D.scalars, Array(stride(from: 35.0, to: 40, by: 1)))
-        XCTAssertEqual(array0D.scalars, [23])
-    }
-
-    func testNestedElementIndexing() {
-        // NOTE: This test could use a clearer name, along with other "indexing"
-        // tests. Note to update corresponding test names in other files
-        // (shaped_array.test) as well.
-        let tensor3D = Tensor<Float>(
-            shape: [3, 4, 5], scalars: Array(stride(from: 0.0, to: 60, by: 1)))
-        let element1D = tensor3D[1, 3]
-        let element0D = tensor3D[2, 0, 3]
-
-        let array1D = element1D.array
-        let array0D = element0D.array
-
-        /// Test shapes
-        XCTAssertEqual(array1D.shape, [5])
-        XCTAssertEqual(array0D.shape, [])
-
-        /// Test scalars
-        XCTAssertEqual(array1D.scalars, Array(stride(from: 35.0, to: 40, by: 1)))
-        XCTAssertEqual(array0D.scalars, [43])
-    }
-
-    func testSliceIndexing() {
-        // NOTE: cannot test `Tensor.shape` or `Tensor.scalars` directly until send
-        // and receive are implemented (without writing a bunch of mini tests).
-        // Instead, `Tensor.array` is called to make a ShapedArray host copy and the
-        // ShapedArray is tested instead.
-        let tensor3D = Tensor<Float>(
-            shape: [3, 4, 5], scalars: Array(stride(from: 0.0, to: 60, by: 1)))
-        let slice3D = tensor3D[2...]
-        let slice2D = tensor3D[1][0..<2]
-        let slice1D = tensor3D[0][0][3..<5]
-
-        let array3D = slice3D.array
-        let array2D = slice2D.array
-        let array1D = slice1D.array
-
-        /// Test shapes
-        XCTAssertEqual(array3D.shape, [1, 4, 5])
-        XCTAssertEqual(array2D.shape, [2, 5])
-        XCTAssertEqual(array1D.shape, [2])
-
-        /// Test scalars
-        XCTAssertEqual(array3D.scalars, Array(stride(from: 40.0, to: 60, by: 1)))
-        XCTAssertEqual(array2D.scalars, Array(stride(from: 20.0, to: 30, by: 1)))
-        XCTAssertEqual(array1D.scalars, Array(stride(from: 3.0, to: 5, by: 1)))
-    }
-
-    func testSliceIndexingAssignment() {
-        // NOTE: cannot test `Tensor.shape` or `Tensor.scalars` directly until send
-        // and receive are implemented (without writing a bunch of mini tests).
-        // Instead, `Tensor.array` is called to make a ShapedArray host copy and the
-        // ShapedArray is tested instead.
-        var tensor3D = Tensor<Float>(
-            shape: [3, 4, 5], scalars: Array(stride(from: 0.0, to: 60, by: 1)))
-        tensor3D[2, 0..<5, 0..<6] = Tensor<Float>(
-            shape: [4, 5], scalars: Array(stride(from: 20.0, to: 40, by: 1)))
-        let slice3D = tensor3D[2...]
-        let slice2D = tensor3D[1][0..<2]
-        let slice1D = tensor3D[0][0][3..<5]
-
-        let array3D = slice3D.array
-        let array2D = slice2D.array
-        let array1D = slice1D.array
-
-        /// Test shapes
-        XCTAssertEqual(array3D.shape, [1, 4, 5])
-        XCTAssertEqual(array2D.shape, [2, 5])
-        XCTAssertEqual(array1D.shape, [2])
-
-        /// Test scalars
-        XCTAssertEqual(array3D.scalars, Array(stride(from: 20.0, to: 40, by: 1)))
-        XCTAssertEqual(array2D.scalars, Array(stride(from: 20.0, to: 30, by: 1)))
-        XCTAssertEqual(array1D.scalars, Array(stride(from: 3.0, to: 5, by: 1)))
-    }
-
-    func testEllipsisIndexing() {
-        // NOTE: cannot test `Tensor.shape` or `Tensor.scalars` directly until send
-        // and receive are implemented (without writing a bunch of mini tests).
-        // Instead, `Tensor.array` is called to make a ShapedArray host copy and the
-        // ShapedArray is tested instead.
-        var tensor3D = Tensor<Float>(
-            shape: [3, 4, 5], scalars: Array(stride(from: 0.0, to: 60, by: 1)))
-        tensor3D[2, TensorRange.ellipsis] = Tensor<Float>(
-            shape: [4, 5], scalars: Array(stride(from: 20.0, to: 40, by: 1)))
-        let slice3D = tensor3D[2..., TensorRange.ellipsis]
-        let slice2D = tensor3D[1][0..<2]
-        let slice1D = tensor3D[0][0][3..<5]
-
-        let array3D = slice3D.array
-        let array2D = slice2D.array
-        let array1D = slice1D.array
-
-        /// Test shapes
-        XCTAssertEqual(array3D.shape, [1, 4, 5])
-        XCTAssertEqual(array2D.shape, [2, 5])
-        XCTAssertEqual(array1D.shape, [2])
-
-        /// Test scalars
-        XCTAssertEqual(array3D.scalars, Array(stride(from: 20.0, to: 40, by: 1)))
-        XCTAssertEqual(array2D.scalars, Array(stride(from: 20.0, to: 30, by: 1)))
-        XCTAssertEqual(array1D.scalars, Array(stride(from: 3.0, to: 5, by: 1)))
-    }
-
-    func testNewAxisIndexing() {
-        // NOTE: cannot test `Tensor.shape` or `Tensor.scalars` directly until send
-        // and receive are implemented (without writing a bunch of mini tests).
-        // Instead, `Tensor.array` is called to make a ShapedArray host copy and the
-        // ShapedArray is tested instead.
-        let tensor3D = Tensor<Float>(
-            shape: [3, 4, 5], scalars: Array(stride(from: 0.0, to: 60, by: 1)))
-        let newAxis = TensorRange.newAxis
-        let ellipsis = TensorRange.ellipsis
-        let slice3D = tensor3D[2..., newAxis, ellipsis]
-        let slice2D = tensor3D[1, newAxis][0..<1, 0..<2]
-        let slice1D = tensor3D[0][newAxis, 0][0..<1, 3..<5, newAxis]
-
-        let array3D = slice3D.array
-        let array2D = slice2D.array
-        let array1D = slice1D.array
-
-        /// Test shapes
-        XCTAssertEqual(array3D.shape, [1, 1, 4, 5])
-        XCTAssertEqual(array2D.shape, [1, 2, 5])
-        XCTAssertEqual(array1D.shape, [1, 2, 1])
-
-        /// Test scalars
-        XCTAssertEqual(array3D.scalars, Array(stride(from: 40.0, to: 60, by: 1)))
-        XCTAssertEqual(array2D.scalars, Array(stride(from: 20.0, to: 30, by: 1)))
-        XCTAssertEqual(array1D.scalars, Array(stride(from: 3.0, to: 5, by: 1)))
-    }
-
-    func testSqueezeAxisIndexing() {
-        // NOTE: cannot test `Tensor.shape` or `Tensor.scalars` directly until send
-        // and receive are implemented (without writing a bunch of mini tests).
-        // Instead, `Tensor.array` is called to make a ShapedArray host copy and the
-        // ShapedArray is tested instead.
-        let tensor3D = Tensor<Float>(
-            shape: [3, 4, 5], scalars: Array(stride(from: 0.0, to: 60, by: 1)))
-        let newAxis = TensorRange.newAxis
-        let ellipsis = TensorRange.ellipsis
-        let squeezeAxis = TensorRange.squeezeAxis
-        let slice3D = tensor3D[2..., newAxis, ellipsis][squeezeAxis, squeezeAxis]
-        let slice2D = tensor3D[1, newAxis][squeezeAxis, 0..<2]
-        let slice1D = tensor3D[0..<1, 0, 3..<5, newAxis][
-            squeezeAxis, ellipsis, squeezeAxis]
-
-        let array3D = slice3D.array
-        let array2D = slice2D.array
-        let array1D = slice1D.array
-
-        /// Test shapes
-        XCTAssertEqual(array3D.shape, [4, 5])
-        XCTAssertEqual(array2D.shape, [2, 5])
-        XCTAssertEqual(array1D.shape, [2])
-
-        /// Test scalars
-        XCTAssertEqual(array3D.scalars, Array(stride(from: 40.0, to: 60, by: 1)))
-        XCTAssertEqual(array2D.scalars, Array(stride(from: 20.0, to: 30, by: 1)))
-        XCTAssertEqual(array1D.scalars, Array(stride(from: 3.0, to: 5, by: 1)))
-    }
-
-    func testStridedSliceIndexing() {
-        // NOTE: cannot test `Tensor.shape` or `Tensor.scalars` directly until send
-        // and receive are implemented (without writing a bunch of mini tests).
-        // Instead, `Tensor.array` is called to make a ShapedArray host copy and the
-        // ShapedArray is tested instead.
-        let tensor3D = Tensor<Float>(
-            shape: [3, 4, 5], scalars: Array(stride(from: 0.0, to: 60, by: 1)))
-        let slice3D = tensor3D[2...]
-        let slice2D = tensor3D[1][0..<3..2]
-        let slice1D = tensor3D[0][0][1..<5..2]
-
-        let array3D = slice3D.array
-        let array2D = slice2D.array
-        let array1D = slice1D.array
-
-        /// Test shapes
-        XCTAssertEqual(array3D.shape, [1, 4, 5])
-        XCTAssertEqual(array2D.shape, [2, 5])
-        XCTAssertEqual(array1D.shape, [2])
-
-        /// Test scalars
-        XCTAssertEqual(array3D.scalars, Array(stride(from: 40.0, to: 60, by: 1)))
-        XCTAssertEqual(
-            array2D.scalars,
-            Array(stride(from: 20.0, to: 25, by: 1)) +
-            Array(stride(from: 30.0, to: 35, by: 1)))
-        XCTAssertEqual(array1D.scalars, Array(stride(from: 1.0, to: 5, by: 2)))
-    }
-
-    func testStridedSliceIndexingAssignment() {
-        // NOTE: cannot test `Tensor.shape` or `Tensor.scalars` directly until send
-        // and receive are implemented (without writing a bunch of mini tests).
-        // Instead, `Tensor.array` is called to make a ShapedArray host copy and the
-        // ShapedArray is tested instead.
-        var tensor3D = Tensor<Float>(
-            shape: [3, 4, 5], scalars: Array(stride(from: 0.0, to: 60, by: 1)))
-        tensor3D[2, 0..<5..2, 0..<6] = Tensor<Float>(
-            shape: [2, 5], scalars: Array(stride(from: 20.0, to: 40, by: 2)))
-        let slice3D = tensor3D[2...]
-        let slice2D = tensor3D[1][0..<2]
-        let slice1D = tensor3D[0][0][3..<5]
-
-        let array3D = slice3D.array
-        let array2D = slice2D.array
-        let array1D = slice1D.array
-
-        /// Test shapes
-        XCTAssertEqual(array3D.shape, [1, 4, 5])
-        XCTAssertEqual(array2D.shape, [2, 5])
-        XCTAssertEqual(array1D.shape, [2])
-
-        /// Test scalars
-        var expected: [Float] = []
-        expected.append(contentsOf: stride(from: 20.0, to: 30, by: 2))
-        expected.append(contentsOf: stride(from: 45.0, to: 50, by: 1))
-        expected.append(contentsOf: stride(from: 30.0, to: 40, by: 2))
-        expected.append(contentsOf: stride(from: 55.0, to: 60, by: 1))
-        XCTAssertEqual(array3D.scalars, expected)
-        
-        XCTAssertEqual(array2D.scalars, Array(stride(from: 20.0, to: 30, by: 1)))
-        XCTAssertEqual(array1D.scalars, Array(stride(from: 3.0, to: 5, by: 1)))
-    }
-
-    func testWholeTensorSlicing() {
-        let t: Tensor<Int32> = [[[1, 1, 1], [2, 2, 2]],
-                                [[3, 3, 3], [4, 4, 4]],
-                                [[5, 5, 5], [6, 6, 6]]]
-        let slice2 = t.slice(lowerBounds: [1, 0, 0], upperBounds: [2, 1, 3])
-        XCTAssertEqual(slice2.array, ShapedArray(shape: [1, 1, 3], scalars: [3, 3, 3]))
-    }
-
-    func testAdvancedIndexing() {
-        // NOTE: cannot test multiple `Tensor.shape` or `Tensor.scalars` directly
-        // until send and receive are implemented (without writing a bunch of mini
-        // tests). Instead, `Tensor.array` is called to make a ShapedArray host copy
-        // and the ShapedArray is tested.
-        let tensor3D = Tensor<Float>(
-            shape: [3, 4, 5], scalars: Array(stride(from: 0.0, to: 60, by: 1)))
-        let element2D = tensor3D[1..<3, 0, 3...]
-        let array2D = element2D.array
-
-        // Test shape
-        XCTAssertEqual(array2D.shape, [2, 2])
-
-        // Test scalars
-        XCTAssertEqual(array2D.scalars, Array([23.0, 24.0, 43.0, 44.0]))
-    }
-
-    func testConcatenation() {
-        // 2 x 3
-        let t1 = Tensor<Int32>([[0, 1, 2], [3, 4, 5]])
-        // 2 x 3
-        let t2 = Tensor<Int32>([[6, 7, 8], [9, 10, 11]])
-        let concatenated = t1 ++ t2
-        let concatenated0 = t1.concatenated(with: t2)
-        let concatenated1 = t1.concatenated(with: t2, alongAxis: 1)
-        XCTAssertEqual(concatenated.array, ShapedArray(shape: [4, 3], scalars: Array(0..<12)))
-        XCTAssertEqual(concatenated0.array, ShapedArray(shape: [4, 3], scalars: Array(0..<12)))
-        XCTAssertEqual(
-            concatenated1.array,
-            ShapedArray(shape: [2, 6], scalars: [0, 1, 2, 6, 7, 8, 3, 4, 5, 9, 10, 11]))
-    }
-
-    func testVJPConcatenation() {
-        let a1 = Tensor<Float>([1,2,3,4])
-        let b1 = Tensor<Float>([5,6,7,8,9,10])
-
-        let a2 = Tensor<Float>([1,1,1,1])
-        let b2 = Tensor<Float>([1,1,1,1,1,1])
-
-        let grads = gradient(at: a2, b2) { a, b in
-            return ((a1 * a) ++ (b1 * b)).sum()
-        }
-
-        XCTAssertEqual(grads.0, a1)
-        XCTAssertEqual(grads.1, b1)
-    }
-
-    func testVJPConcatenationNegativeAxis() {
-        let a1 = Tensor<Float>([1,2,3,4])
-        let b1 = Tensor<Float>([5,6,7,8,9,10])
-
-        let a2 = Tensor<Float>([1,1,1,1])
-        let b2 = Tensor<Float>([1,1,1,1,1,1])
-
-        let grads = gradient(at: a2, b2) { a, b in
-            return (a1 * a).concatenated(with: b1 * b, alongAxis: -1).sum()
-        }
-
-        XCTAssertEqual(grads.0, a1)
-        XCTAssertEqual(grads.1, b1)
-    }
-
-    func testTranspose() {
-        // 3 x 2 x 1 -> 2 x 3 x 1
-        let x = Tensor<Float>([[[1], [2]], [[3], [4]], [[5], [6]]])
-        let xT = x.transposed(permutation: 1, 0, 2)
-        let xTArray = xT.array
-        XCTAssertEqual(xTArray.rank, 3)
-        XCTAssertEqual(xTArray.shape, [2, 3, 1])
-        XCTAssertEqual(xTArray.scalars, [1, 3, 5, 2, 4, 6])
-
-        let grad = gradient(at: x) { $0.transposed(permutation: 1, 0, 2).sum() }
-        XCTAssertEqual(grad.rank, 3)
-        XCTAssertEqual(grad.shape, [3, 2, 1])
-        XCTAssertEqual(grad.scalars, [1, 1, 1, 1, 1, 1])
-    }
-    
-    func testReversed() {
-        let x = Tensor<Float>([[1, 2], [3, 4], [5, 6]])
-        let reverse0 = x.reversed(inAxes: [0])
-        XCTAssertEqual(reverse0, [[5, 6], [3, 4], [1, 2]])
-        let reverse1 = x.reversed(inAxes: [1])
-        XCTAssertEqual(reverse1, [[2, 1], [4, 3], [6, 5]])
-        let reverse01 = x.reversed(inAxes: [0, 1])
-        XCTAssertEqual(reverse01, [[6, 5], [4, 3], [2, 1]])
-        let reverseNegative = x.reversed(inAxes: [-2, -1])
-        XCTAssertEqual(reverseNegative, [[6, 5], [4, 3], [2, 1]])
-    }
-    
-    func testTile() {
-        let tensor = Tensor<Int32>([[0, 1, 2], [3, 4, 5]])
-        let tiled = tensor.tiled(multiples: [3, 2])
-        
-        XCTAssertEqual(tiled.shape, [6, 6])
-        XCTAssertEqual(tiled, [[0, 1, 2, 0, 1, 2], [3, 4, 5, 3, 4, 5],
-                               [0, 1, 2, 0, 1, 2], [3, 4, 5, 3, 4, 5],
-                               [0, 1, 2, 0, 1, 2], [3, 4, 5, 3, 4, 5]])
-    }
-
-    func testReshape() {
-        // 2 x 3 -> 1 x 3 x 1 x 2 x 1
-        let matrix = Tensor<Int32>([[0, 1, 2], [3, 4, 5]])
-        let reshaped = matrix.reshaped(to: [1, 3, 1, 2, 1])
-
-        XCTAssertEqual(reshaped.shape, [1, 3, 1, 2, 1])
-        XCTAssertEqual(reshaped.scalars, Array(0..<6))
-    }
-
-    func testFlatten() {
-        // 2 x 3 -> 6
-        let matrix = Tensor<Int32>([[0, 1, 2], [3, 4, 5]])
-        let flattened = matrix.flattened()
-
-        XCTAssertEqual(flattened.shape, [6])
-        XCTAssertEqual(flattened.scalars, Array(0..<6))
-    }
-
-    func testFlatten0D() {
-        let scalar = Tensor<Float>(5)
-        let flattened = scalar.flattened()
-        XCTAssertEqual(flattened.shape, [1])
-        XCTAssertEqual(flattened.scalars, [5])
-    }
-
-    func testReshapeToScalar() {
-        // 1 x 1 -> scalar
-        let z = Tensor<Float>([[10]]).reshaped(to: [])
-        XCTAssertEqual(z.shape, [])
-    }
-
-    func testReshapeTensor() {
-        // 2 x 3 -> 1 x 3 x 1 x 2 x 1
-        let x = Tensor<Float>(repeating: 0.0, shape: [2, 3])
-        let y = Tensor<Float>(repeating: 0.0, shape: [1, 3, 1, 2, 1])
-        let result = x.reshaped(like: y)
-        XCTAssertEqual(result.shape, [1, 3, 1, 2, 1])
-    }
-
-    func testUnbroadcastRank4ToRank2() {
-        let x = Tensor<Float>(repeating: 1, shape: [2, 3, 4, 5])
-        let y = Tensor<Float>(repeating: 1, shape: [4, 5])
-        let z = x.unbroadcasted(like: y)
-        XCTAssertEqual(z.array, ShapedArray<Float>(repeating: 6, shape: [4, 5]))
-    }
-
-    func testUnbroadcastRank4ToRank3() {
-        let x = Tensor<Float>(repeating: 1, shape: [2, 3, 4, 5])
-        let y = Tensor<Float>(repeating: 1, shape: [3, 1, 5])
-        let z = x.unbroadcasted(like: y)
-        XCTAssertEqual(z.array, ShapedArray<Float>(repeating: 8, shape: [3, 1, 5]))
-    }
-=======
   func testGathering() {
     let x = Tensor<Float>([[1.0, 2.0, 3.0], [4.0, 5.0, 6.0]])
     let y = x.gathering(atIndices: Tensor<Int32>(2), alongAxis: 1)
@@ -1027,6 +486,18 @@
     XCTAssertEqual(grad.scalars, [1, 1, 1, 1, 1, 1])
   }
 
+  func testReversed() {
+    let x = Tensor<Float>([[1, 2], [3, 4], [5, 6]])
+    let reverse0 = x.reversed(inAxes: [0])
+    XCTAssertEqual(reverse0, [[5, 6], [3, 4], [1, 2]])
+    let reverse1 = x.reversed(inAxes: [1])
+    XCTAssertEqual(reverse1, [[2, 1], [4, 3], [6, 5]])
+    let reverse01 = x.reversed(inAxes: [0, 1])
+    XCTAssertEqual(reverse01, [[6, 5], [4, 3], [2, 1]])
+    let reverseNegative = x.reversed(inAxes: [-2, -1])
+    XCTAssertEqual(reverseNegative, [[6, 5], [4, 3], [2, 1]])
+  }
+
   func testTile() {
     let tensor = Tensor<Int32>([[0, 1, 2], [3, 4, 5]])
     let tiled = tensor.tiled(multiples: [3, 2])
@@ -1121,7 +592,6 @@
       [2, 2, 2],
     ]
     XCTAssertEqual(pb(inputTensor), expected)
->>>>>>> 608c911b
 
     // Same shape as tensor we are differentiating at
     inputTensor = [
@@ -1211,48 +681,6 @@
       foo(tensor: x, shape: [3, 3])
     }
 
-<<<<<<< HEAD
-    static var allTests = [
-        ("testGathering", testGathering),
-        ("testBatchGathering", testBatchGathering),
-        ("testPadded", testPadded),
-        ("testPaddedConstant", testPaddedConstant),
-        ("testPaddedReflect", testPaddedReflect),
-        ("testPaddedSymmetric", testPaddedSymmetric),
-        ("testVJPPadded", testVJPPadded),
-        ("testVJPPaddedConstant", testVJPPaddedConstant),
-        ("testVJPPaddedReflect", testVJPPaddedReflect),
-        ("testVJPPaddedSymmetric", testVJPPaddedSymmetric),
-        ("testElementIndexing", testElementIndexing),
-        ("testElementIndexingAssignment", testElementIndexingAssignment),
-        ("testNestedElementIndexing", testNestedElementIndexing),
-        ("testSliceIndexing", testSliceIndexing),
-        ("testSliceIndexingAssignment", testSliceIndexingAssignment),
-        ("testEllipsisIndexing", testEllipsisIndexing),
-        ("testNewAxisIndexing", testNewAxisIndexing),
-        ("testSqueezeAxisIndexing", testSqueezeAxisIndexing),
-        ("testStridedSliceIndexing", testStridedSliceIndexing),
-        ("testStridedSliceIndexingAssignment", testStridedSliceIndexingAssignment),
-        ("testWholeTensorSlicing", testWholeTensorSlicing),
-        ("testAdvancedIndexing", testAdvancedIndexing),
-        ("testConcatenation", testConcatenation),
-        ("testVJPConcatenation", testVJPConcatenation),
-        ("testTranspose", testTranspose),
-        ("testReversed", testReversed),
-        ("testTile", testTile),
-        ("testReshape", testReshape),
-        ("testFlatten", testFlatten),
-        ("testFlatten0D", testFlatten0D),
-        ("testReshapeToScalar", testReshapeToScalar),
-        ("testReshapeTensor", testReshapeTensor),
-        ("testUnbroadcastRank4ToRank2", testUnbroadcastRank4ToRank2),
-        ("testUnbroadcastRank4ToRank3", testUnbroadcastRank4ToRank3),
-        ("testUnbroadcast3x3To1x3", testUnbroadcast3x3To1x3),
-        ("testSliceUpdate", testSliceUpdate),
-        ("testBroadcast3x0To3x3", testBroadcast3x0To3x3),
-        ("testBroadcast3x1To3x3", testBroadcast3x1To3x3),
-        ("testBroadcastTensor", testBroadcastTensor)
-=======
     // Same shape as parameter of pullback
     var inputTensor: Tensor<Float> = [
       [1, 2, 3],
@@ -1268,7 +696,6 @@
       [1, 2, 3],
       [1, 2, 3],
       [1, 2, 3],
->>>>>>> 608c911b
     ]
     expected = [[4, 8, 12]]
     XCTAssertEqual(pb(inputTensor), expected)
@@ -1310,6 +737,7 @@
     ("testConcatenation", testConcatenation),
     ("testVJPConcatenation", testVJPConcatenation),
     ("testTranspose", testTranspose),
+    ("testReversed", testReversed),
     ("testTile", testTile),
     ("testReshape", testReshape),
     ("testFlatten", testFlatten),
