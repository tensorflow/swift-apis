// Copyright 2019 The TensorFlow Authors. All Rights Reserved.
//
// Licensed under the Apache License, Version 2.0 (the "License");
// you may not use this file except in compliance with the License.
// You may obtain a copy of the License at
//
//     http://www.apache.org/licenses/LICENSE-2.0
//
// Unless required by applicable law or agreed to in writing, software
// distributed under the License is distributed on an "AS IS" BASIS,
// WITHOUT WARRANTIES OR CONDITIONS OF ANY KIND, either express or implied.
// See the License for the specific language governing permissions and
// limitations under the License.

import XCTest
@testable import TensorFlow

final class MathOperatorTests: XCTestCase {
    func testElementaryFunction(
        name: String,
        _ tensorOperator: (Tensor<Float>) -> Tensor<Float>,
        _ scalarOperator: (Float) -> Float,
        accuracy: Float = 1e-4,
        file: StaticString = #file, line: UInt = #line
    ) {
        let x = Tensor<Float>(randomNormal: [20], seed: (0, 0))
        let actual = tensorOperator(x).scalars
        let expected = x.scalars.map(scalarOperator)
        assertEqual(actual, expected, accuracy: accuracy, name, file: file, line: line)
    }

    func testElementaryFunctions() {
        testElementaryFunction(name: "sqrt", sqrt, Float.sqrt)
        testElementaryFunction(name: "cos", cos, Float.cos)
        testElementaryFunction(name: "sin", sin, Float.sin)
        testElementaryFunction(name: "tan", tan, Float.tan)
        testElementaryFunction(name: "cosh", cosh, Float.cosh)
        testElementaryFunction(name: "sinh", sinh, Float.sinh)
        testElementaryFunction(name: "tanh", tanh, Float.tanh)
        testElementaryFunction(name: "acos", acos, Float.acos)
        testElementaryFunction(name: "asin", asin, Float.asin)
        testElementaryFunction(name: "atan", atan, Float.atan)
        testElementaryFunction(name: "acosh", acosh, Float.acosh)
        testElementaryFunction(name: "asinh", asinh, Float.asinh)
        testElementaryFunction(name: "atanh", atanh, Float.atanh)
        testElementaryFunction(name: "exp", exp, Float.exp)
        testElementaryFunction(name: "exp2", exp2, Float.exp2)
        testElementaryFunction(name: "exp10", exp10, Float.exp10)
        testElementaryFunction(name: "expm1", expm1, Float.expm1)
        testElementaryFunction(name: "log", log, Float.log)
        testElementaryFunction(name: "log2", log2, Float.log2)
        testElementaryFunction(name: "log10", log10, Float.log10)
        testElementaryFunction(name: "log1p", log1p, Float.log1p)
        testElementaryFunction(name: "pow",
                               { x in pow(x, x) }, { x in Float.pow(x, x) })
        testElementaryFunction(name: "pow",
                               { x in pow(x, 3) }, { x in Float.pow(x, 3) })
        testElementaryFunction(name: "root",
                               { x in root(x, 3) }, { x in Float.root(x, 3) })
    }

    func testLog1p() {
        let x = Tensor<Float>([1, 2, 3, 4, 5])
        let y = log1p(x)
        let expectedY = Tensor<Float>([0.69315, 1.09861, 1.38629, 1.60944, 1.79176])
        assertEqual(y, expectedY, accuracy: 0.0001)
    }

    func testExpm1() {
        let x = Tensor<Float>([1, 2, 3, 4, 5])
        let y = expm1(x)
        let expectedY = Tensor<Float>([1.71828, 6.38906, 19.08554, 53.59815, 147.41316])
        assertEqual(y, expectedY, accuracy: 0.0001)
    }

    func testSign() {
        let x = Tensor<Float>([[1, 2, -3, 4, 5], [1, 2, 3, 4, -5]])
        let y = sign(x)
        XCTAssertEqual(y, Tensor<Float>([[1, 1, -1, 1, 1], [1, 1, 1, 1, -1]]))
    }

    func testLogSigmoid() {
        let x = Tensor<Float>([[1, 2, 3, 4, 5], [1, 2, 3, 4, 5]])
        let y = logSigmoid(x)
        assertEqual(y, log(sigmoid(x)), accuracy: 0.0001)
    }

    func testSoftplus() {
        let x = Tensor<Float>([1.0, 2.0, 3.0])
        let y = softplus(x)
        let expected = Tensor<Float>([1.3132616,  2.126928, 3.0485873])
        XCTAssertEqual(y, expected)
    }

    func testSoftsign() {
        let x = Tensor<Float>([1.0, 4.0, 3.0])
        let y = softsign(x)
        let expected = Tensor<Float>([0.5 , 0.8 , 0.75])
        XCTAssertEqual(y, expected)
    }

    func testElu() {
        let x = Tensor<Float>([-1.0, 2.0, 3.0])
        let y = elu(x)
        let expected = Tensor<Float>([-0.63212055, 2, 3])
        XCTAssertEqual(y, expected)
    }

    func testLeakyRelu() {
        let x = Tensor<Float>([[-1.0, 2.0, 3.0]])
        let y = leakyRelu(x, alpha: 0.4)
        let expected = Tensor<Float>([-0.4, 2, 3])
        XCTAssertEqual(y, expected)
    }

    func testIsFinite() {
        let x = Tensor<Float>([1, 2, 3, 4, -Float.infinity])
        let y = x.isFinite
        XCTAssertEqual(y, Tensor([true, true, true, true, false]))
    }

    func testIsInfinite() {
        let x = Tensor<Float>([1, 2, 3, 4, log(0.0)])
        let y = x.isInfinite
        XCTAssertEqual(y, Tensor([false, false, false, false, true]))
    }

    func testIsNaN() {
        let x = Tensor<Float>([1, 2, 3, 4, log(-5.0)])
        let y = x.isNaN
        XCTAssertEqual(y, Tensor([false, false, false, false, true]))
    }

    func testCosineSimilarity() {
        let x = Tensor<Float>([1, 2, 3, 4, 5, 6, 7, 8])
        let y = Tensor<Float>([0.5, 1, 1.5, 2.0, 2.5, 3.0, 3.5, 4.0])
        let z = cosineSimilarity(x, y)
        let output: Float = 1.0
        XCTAssertEqual(z, Tensor(output))
    }

    func testReduction() {
        // 2 x 5
        let x = Tensor<Float>([[1, 2, 3, 4, 5], [1, 2, 3, 4, 5]])
        XCTAssertEqual(x.sum(), Tensor(30))
        XCTAssertEqual(
            x.sum(squeezingAxes: 0),
            Tensor(shape: [5], scalars: [2, 4, 6, 8, 10]))
        XCTAssertEqual(
            x.sum(alongAxes: 0),
            Tensor(shape: [1, 5], scalars: [2, 4, 6, 8, 10]))

        XCTAssertEqual(x.product(), Tensor(14400))
        XCTAssertEqual(
            x.product(squeezingAxes: 0),
            Tensor(shape: [5], scalars: [1, 4, 9, 16, 25]))
        XCTAssertEqual(
            x.product(alongAxes: 0),
            Tensor(shape: [1, 5], scalars: [1, 4, 9, 16, 25]))

        XCTAssertEqual(x.mean(), Tensor(3))
        XCTAssertEqual(
            x.mean(squeezingAxes: 0),
            Tensor(shape: [5], scalars: [1, 2, 3, 4, 5]))
        XCTAssertEqual(
            x.mean(alongAxes: 0),
            Tensor(shape: [5], scalars: [1, 2, 3, 4, 5]))
        XCTAssertEqual(
            x.mean(squeezingAxes: 1),
            Tensor(shape: [2], scalars: [3, 3]))
        XCTAssertEqual(
            x.mean(alongAxes: 1),
            Tensor(shape: [1, 2], scalars: [3, 3]))

        XCTAssertEqual(x.variance(), Tensor(2))
        XCTAssertEqual(
            x.variance(squeezingAxes: 0),
            Tensor(shape: [5], scalars: [0, 0, 0, 0, 0]))
        XCTAssertEqual(
            x.variance(alongAxes: 0),
            Tensor(shape: [5], scalars: [0, 0, 0, 0, 0]))
        XCTAssertEqual(
            x.variance(squeezingAxes: 1),
            Tensor(shape: [2], scalars: [2, 2]))
        XCTAssertEqual(
            x.variance(alongAxes: 1),
            Tensor(shape: [1, 2], scalars: [2, 2]))
    }

    func testArgmax() {
        // 2 x 3
        let x = Tensor<Float>([[0, 1, 2], [3, 4, 5]])
        let argmax0 = x.argmax(squeezingAxis: 0)
        let argmax1 = x.argmax(squeezingAxis: 1)
        let scalarsArgmax = x.argmax()
        XCTAssertEqual(argmax0.array, ShapedArray(shape: [3], scalars: [1, 1, 1]))
        XCTAssertEqual(argmax1.array, ShapedArray(shape: [2], scalars: [2, 2]))
        XCTAssertEqual(scalarsArgmax.array, ShapedArray(shape: [], scalars: [5]))
    }

    func testCeilAndFloor() {
        let x = Tensor<Float>([-1.3, -0.4, 0.5, 1.6])
        let xFloor = floor(x)
        let xCeil = ceil(x)
        XCTAssertEqual(xFloor.array, ShapedArray(shape: [4], scalars: [-2, -1, 0, 1]))
        XCTAssertEqual(xCeil.array, ShapedArray(shape: [4], scalars: [-1, 0, 1, 2]))
    }

    func testSimpleMath() {
        let x = Tensor<Float>([1.2, 1.2])
        let y = tanh(x)
        let array = y.array
        XCTAssertEqual([2], array.shape)
        XCTAssertEqual(Double(array.scalars[0]), 0.833655, accuracy: 0.0001)
        XCTAssertEqual(Double(array.scalars[1]), 0.833655, accuracy: 0.0001)
    }

    func testStandardDeviation() {
        XCTAssertEqual(Tensor<Float>([1]).standardDeviation(), Tensor(0))
        XCTAssertEqual(Tensor<Float>([0, 1]).standardDeviation(alongAxes: 0), Tensor(0.5))
        XCTAssertEqual(Tensor<Float>([0, 1]).standardDeviation(), Tensor(0.5))
        XCTAssertEqual(
            Tensor<Float>(rangeFrom: 0, to: 10, stride: 1).standardDeviation().scalarized(),
            2.87228132,
            accuracy: 0.001)
        let matrix = Tensor<Float>(rangeFrom: 0, to: 10, stride: 1).reshaped(to: [2, 5])
        XCTAssertEqual(matrix.standardDeviation().scalarized(), 2.87228132, accuracy: 0.001)
        let values = matrix.standardDeviation(alongAxes: 1).array.scalars
        XCTAssertEqual(Double(values[0]), 1.4142, accuracy: 0.0001)
        XCTAssertEqual(Double(values[1]), 1.4142, accuracy: 0.0001)
    }

    func test3Adds() {
        let a = Tensor<Float>([1])
        let b = Tensor<Float>([2])
        let c = Tensor<Float>([3])

        let o = a + b + c
        XCTAssertEqual(o.scalars, [6])
    }

    func testMultiOpMath() {
        let x = Tensor<Float>([1.2, 1.2])
        let y = Tensor<Float>([2.4, 2.4])
        let t1 = x + y
        let t2 = t1 * t1
        let t3 = sqrt(t2)

        let array1 = t1.array
        let array2 = t2.array
        let array3 = t3.array
        XCTAssertEqual(array1.shape, [2])
        XCTAssertEqual(array2.shape, [2])
        XCTAssertEqual(array3.shape, [2])
        XCTAssertEqual(Double(array1.scalars[0]), 3.6 , accuracy: 0.0001)
        XCTAssertEqual(Double(array1.scalars[1]), 3.6,  accuracy: 0.0001)
        XCTAssertEqual(Double(array2.scalars[0]), 12.96, accuracy: 0.0001)
        XCTAssertEqual(Double(array2.scalars[1]), 12.96, accuracy: 0.0001)
        XCTAssertEqual(Double(array3.scalars[0]), 3.6, accuracy: 0.0001)
        XCTAssertEqual(Double(array3.scalars[1]), 3.6, accuracy: 0.0001)
    }

    func testXWPlusB() {
        // Shape: 1 x 4
        let x = Tensor<Float>([[1.0, 2.0, 2.0, 1.0]])
        // Shape: 4 x 2
        let w = Tensor<Float>([[1.0, 0.0], [3.0, 0.0], [2.0, 3.0], [1.0, 0.0]])
        // Shape: 2
        let b = Tensor<Float>([0.5, 0.5])
        // Shape: 1 x 2 (broadcasted)
        let result = matmul(x, w) + b
        XCTAssertEqual(result.shape, [1, 2])
        XCTAssertEqual(result.scalars, [12.5, 6.5])
    }

<<<<<<< HEAD
=======
    func testSoftplus() {
        let x = Tensor<Float>([1.0, 2.0, 3.0])
        let y = softplus(x)
        let expected = Tensor<Float>([1.3132616,  2.126928, 3.0485873])
        XCTAssertEqual(y, expected)
    }

    func testSoftsign() {
        let x = Tensor<Float>([1.0, 4.0, 3.0])
        let y = softsign(x)
        let expected = Tensor<Float>([0.5 , 0.8 , 0.75])
        XCTAssertEqual(y, expected)
    }

    func testElu() {
        let x = Tensor<Float>([-1.0, 2.0, 3.0])
        let y = elu(x)
        let expected = Tensor<Float>([-0.63212055, 2, 3])
        XCTAssertEqual(y, expected)
    }

    func testGelu() {
        let x = Tensor<Float>([2.0, 1.0, 7.0])
        let y = gelu(x)
        let expected = Tensor<Float>([1.95459769, 0.84119199, 7.0])
        XCTAssertEqual(y, expected)
    }
    
    func testLeakyRelu() {
        let x = Tensor<Float>([[-1.0, 2.0, 3.0]])
        let y = leakyRelu(x, alpha: 0.4)
        let expected = Tensor<Float>([-0.4, 2, 3])
        XCTAssertEqual(y, expected)
    }

>>>>>>> b32d2898
    func testXORInference() {
        func xor(_ x: Float, _ y: Float) -> Float {
            let x = Tensor<Float>([x, y]).reshaped(to: [1, 2])

            // FIXME: If params are declared outside of `xor`, it would crash.
            // 2 x 4
            let w1 = Tensor<Float>(
                [[-1.83586664, -0.20809225, 0.47667537, 1.90780607],
                [-1.83523219, -0.51167348, 0.15490439, 1.91018065]])
            // 1 x 4
            let b1 = Tensor<Float>([[2.54353216, 0.25132703, -0.16503136, -0.85754058]])
            // 4 x 1
            let w2 = Tensor<Float>([[3.04350065], [0.35590511], [-0.3252157], [3.49349223]])
            // 1 x 1
            let b2 = Tensor<Float>([[-0.74635993]])

            let o1 = tanh(matmul(x, w1) + b1)
            let y = tanh(matmul(o1, w2) + b2)
            return y.array.scalars[0] // TODO: use better scalar getter
        }

        XCTAssertEqual(xor(0.0, 0.0), 0.0, accuracy: 0.1)
        XCTAssertEqual(xor(0.0, 1.0), 1.0, accuracy: 0.1)
        XCTAssertEqual(xor(1.0, 0.0), 1.0, accuracy: 0.1)
        XCTAssertEqual(xor(1.0, 1.0), 0.0, accuracy: 0.1)
    }

    func testMLPClassifierStruct() {
        struct MLPClassifier {
            // 2 x 4
            var w1 = Tensor<Float>([[1.0, 0.8, 0.4, 0.4],
                                    [0.4, 0.3, 0.2, 0.1]])
            // 4 x 1
            var w2 = Tensor<Float>([[0.4], [0.4], [0.3], [0.9]])
            var b1 = Tensor<Float>(zeros: [1, 4])
            var b2 = Tensor<Float>(zeros: [1, 1])

            func prediction(for x: Tensor<Float>) -> Tensor<Float> {
                let o1 = tanh(matmul(x, w1) + b1)
                return tanh(matmul(o1, w2) + b2)
            }
        }

        let input = Tensor<Float>([[1, 0.5]])
        let classifier = MLPClassifier()
        let prediction = classifier.prediction(for: input)
        XCTAssertEqual(Double(prediction.scalars[0]), 0.816997, accuracy: 0.0001)
    }
    
    func testBroadcastedAddGradient() {
	  func foo(_ x: Tensor<Float>, _ y: Tensor<Float>) -> Tensor<Float> {
	    return (x + y).sum()
	  }
	  let x = Tensor<Float>(ones: [1, 2, 1, 4])
	  let y = Tensor<Float>(ones: [4, 1, 3, 1])
	  let (dx, dy) = gradient(at: x, y, in: foo)
	  XCTAssertEqual(x.shape, dx.shape)
	  XCTAssertEqual(y.shape, dy.shape)
	}

    static var allTests = [
        ("testElementaryFunctions", testElementaryFunctions),
        ("testLog1p", testLog1p),
        ("testExpm1", testExpm1),
        ("testSign", testSign),
<<<<<<< HEAD
        ("testLogSigmoid", testLogSigmoid),
=======
        ("testReduction", testReduction),
        ("testCosineSimilarity", testCosineSimilarity),
        ("testElu",testElu),
        ("testGelu", testGelu),
        ("testArgmax", testArgmax),
>>>>>>> b32d2898
        ("testSoftplus", testSoftplus),
        ("testSoftsign", testSoftsign),
        ("testElu",testElu),
        ("testLeakyRelu", testLeakyRelu),
        ("testIsFinite", testIsFinite),
        ("testIsInfinite", testIsInfinite),
        ("testIsNaN", testIsNaN),
        ("testCosineSimilarity", testCosineSimilarity),
        ("testReduction", testReduction),
        ("testArgmax", testArgmax),
        ("testCeilAndFloor", testCeilAndFloor),
        ("testSimpleMath", testSimpleMath),
        ("testStandardDeviation", testStandardDeviation),
        ("test3Adds", test3Adds),
        ("testMultiOpMath", testMultiOpMath),
        ("testXWPlusB", testXWPlusB),
        ("testXORInference", testXORInference),
        ("testMLPClassifierStruct", testMLPClassifierStruct),
        ("testBroadcastedAddGradient", testBroadcastedAddGradient)
    ]
}<|MERGE_RESOLUTION|>--- conflicted
+++ resolved
@@ -106,6 +106,13 @@
         XCTAssertEqual(y, expected)
     }
 
+    func testGelu() {
+        let x = Tensor<Float>([2.0, 1.0, 7.0])
+        let y = gelu(x)
+        let expected = Tensor<Float>([1.95459769, 0.84119199, 7.0])
+        XCTAssertEqual(y, expected)
+    }
+
     func testLeakyRelu() {
         let x = Tensor<Float>([[-1.0, 2.0, 3.0]])
         let y = leakyRelu(x, alpha: 0.4)
@@ -273,44 +280,6 @@
         XCTAssertEqual(result.scalars, [12.5, 6.5])
     }
 
-<<<<<<< HEAD
-=======
-    func testSoftplus() {
-        let x = Tensor<Float>([1.0, 2.0, 3.0])
-        let y = softplus(x)
-        let expected = Tensor<Float>([1.3132616,  2.126928, 3.0485873])
-        XCTAssertEqual(y, expected)
-    }
-
-    func testSoftsign() {
-        let x = Tensor<Float>([1.0, 4.0, 3.0])
-        let y = softsign(x)
-        let expected = Tensor<Float>([0.5 , 0.8 , 0.75])
-        XCTAssertEqual(y, expected)
-    }
-
-    func testElu() {
-        let x = Tensor<Float>([-1.0, 2.0, 3.0])
-        let y = elu(x)
-        let expected = Tensor<Float>([-0.63212055, 2, 3])
-        XCTAssertEqual(y, expected)
-    }
-
-    func testGelu() {
-        let x = Tensor<Float>([2.0, 1.0, 7.0])
-        let y = gelu(x)
-        let expected = Tensor<Float>([1.95459769, 0.84119199, 7.0])
-        XCTAssertEqual(y, expected)
-    }
-    
-    func testLeakyRelu() {
-        let x = Tensor<Float>([[-1.0, 2.0, 3.0]])
-        let y = leakyRelu(x, alpha: 0.4)
-        let expected = Tensor<Float>([-0.4, 2, 3])
-        XCTAssertEqual(y, expected)
-    }
-
->>>>>>> b32d2898
     func testXORInference() {
         func xor(_ x: Float, _ y: Float) -> Float {
             let x = Tensor<Float>([x, y]).reshaped(to: [1, 2])
@@ -376,15 +345,12 @@
         ("testLog1p", testLog1p),
         ("testExpm1", testExpm1),
         ("testSign", testSign),
-<<<<<<< HEAD
         ("testLogSigmoid", testLogSigmoid),
-=======
         ("testReduction", testReduction),
         ("testCosineSimilarity", testCosineSimilarity),
         ("testElu",testElu),
         ("testGelu", testGelu),
         ("testArgmax", testArgmax),
->>>>>>> b32d2898
         ("testSoftplus", testSoftplus),
         ("testSoftsign", testSoftsign),
         ("testElu",testElu),
