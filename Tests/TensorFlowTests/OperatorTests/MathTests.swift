// Copyright 2019 The TensorFlow Authors. All Rights Reserved.
//
// Licensed under the Apache License, Version 2.0 (the "License");
// you may not use this file except in compliance with the License.
// You may obtain a copy of the License at
//
//     http://www.apache.org/licenses/LICENSE-2.0
//
// Unless required by applicable law or agreed to in writing, software
// distributed under the License is distributed on an "AS IS" BASIS,
// WITHOUT WARRANTIES OR CONDITIONS OF ANY KIND, either express or implied.
// See the License for the specific language governing permissions and
// limitations under the License.

import XCTest
@testable import TensorFlow

final class MathOperatorTests: XCTestCase {
<<<<<<< HEAD
    func testLog1mexp() {
        let x = Tensor<Float>([[-1, -2, -3, -4, -5], [-1, -2, -3, -4, -5]])
        let y = log1mexp(x)
        assertEqual(y, log(1 - exp(x)), accuracy: 0.0001)
=======
    func testLog1p() {
        let x = Tensor<Float>([[1, 2, 3, 4, 5], [1, 2, 3, 4, 5]])
        let y = log1p(x)
        assertEqual(y, log(1 + x), accuracy: 0.0001)
    }

    func testExpm1() {
        let x = Tensor<Float>([[1, 2, 3, 4, 5], [1, 2, 3, 4, 5]])
        let y = expm1(x)
        assertEqual(y, exp(x - 1), accuracy: 0.0001)
    }

    func testSign() {
        let x = Tensor<Float>([[1, 2, -3, 4, 5], [1, 2, 3, 4, -5]])
        let y = sign(x)
        XCTAssertEqual(y, Tensor<Float>([[1, 1, -1, 1, 1], [1, 1, 1, 1, -1]]))
>>>>>>> c1b18f73
    }

    func testReduction() {
        // 2 x 5
        let x = Tensor<Float>([[1, 2, 3, 4, 5], [1, 2, 3, 4, 5]])
        XCTAssertEqual(Tensor(30), x.sum())
        XCTAssertEqual(
            Tensor(shape: [5], scalars: [2, 4, 6, 8, 10]),
            x.sum(squeezingAxes: 0))
        XCTAssertEqual(
            Tensor(shape: [1, 5], scalars: [2, 4, 6, 8, 10]),
            x.sum(alongAxes: 0))

        XCTAssertEqual(Tensor(14400), x.product())
        XCTAssertEqual(
            Tensor(shape: [5], scalars: [1, 4, 9, 16, 25]),
            x.product(squeezingAxes: 0))
        XCTAssertEqual(
            Tensor(shape: [1, 5], scalars: [1, 4, 9, 16, 25]),
            x.product(alongAxes: 0))

        XCTAssertEqual(Tensor(3), x.mean())
        XCTAssertEqual(
            Tensor(shape: [5], scalars: [1, 2, 3, 4, 5]),
            x.mean(squeezingAxes: 0))
        XCTAssertEqual(
            Tensor(shape: [5], scalars: [1, 2, 3, 4, 5]),
            x.mean(alongAxes: 0))
        XCTAssertEqual(
            Tensor(shape: [2], scalars: [3, 3]),
            x.mean(squeezingAxes: 1))
        XCTAssertEqual(
            Tensor(shape: [1, 2], scalars: [3, 3]),
            x.mean(alongAxes: 1))

        XCTAssertEqual(Tensor(2), x.variance())
        XCTAssertEqual(
            Tensor(shape: [5], scalars: [0, 0, 0, 0, 0]),
            x.variance(squeezingAxes: 0))
        XCTAssertEqual(
            Tensor(shape: [5], scalars: [0, 0, 0, 0, 0]),
            x.variance(alongAxes: 0))
        XCTAssertEqual(
            Tensor(shape: [2], scalars: [2, 2]),
            x.variance(squeezingAxes: 1))
        XCTAssertEqual(
            Tensor(shape: [1, 2], scalars: [2, 2]),
            x.variance(alongAxes: 1))
    }

    func testArgmax() {
        // 2 x 3
        let x = Tensor<Float>([[0, 1, 2], [3, 4, 5]])
        let argmax0 = x.argmax(squeezingAxis: 0)
        let argmax1 = x.argmax(squeezingAxis: 1)
        let scalarsArgmax = x.argmax()
        XCTAssertEqual(ShapedArray(shape: [3], scalars: [1, 1, 1]), argmax0.array)
        XCTAssertEqual(ShapedArray(shape: [2], scalars: [2, 2]), argmax1.array)
        XCTAssertEqual(ShapedArray(shape: [], scalars: [5]), scalarsArgmax.array)
    }

    func testCeilAndFloor() {
        let x = Tensor<Float>([-1.3, -0.4, 0.5, 1.6])
        let xFloor = floor(x)
        let xCeil = ceil(x)
        XCTAssertEqual(ShapedArray(shape: [4], scalars: [-2, -1, 0, 1]), xFloor.array)
        XCTAssertEqual(ShapedArray(shape: [4], scalars: [-1, 0, 1, 2]), xCeil.array)
    }

    func testSimpleMath() {
        let x = Tensor<Float>([1.2, 1.2])
        let y = tanh(x)
        let array = y.array
        XCTAssertEqual([2], array.shape)
        XCTAssertEqual(0.833655, Double(array.scalars[0]), accuracy: 0.0001)
        XCTAssertEqual(0.833655, Double(array.scalars[1]), accuracy: 0.0001)
    }

    func testStandardDeviation() {
        XCTAssertEqual(Tensor(0), Tensor<Float>([1]).standardDeviation())
        XCTAssertEqual(Tensor(0.5), Tensor<Float>([0, 1]).standardDeviation(alongAxes: 0))
        XCTAssertEqual(Tensor(0.5), Tensor<Float>([0, 1]).standardDeviation())
        XCTAssertEqual(
            2.87228132,
            Tensor<Float>(rangeFrom: 0, to: 10, stride: 1).standardDeviation().scalarized(),
            accuracy: 0.001)
        let matrix = Tensor<Float>(rangeFrom: 0, to: 10, stride: 1).reshaped(to: [2, 5])
        XCTAssertEqual(2.87228132, matrix.standardDeviation().scalarized(), accuracy: 0.001)
        let values = matrix.standardDeviation(alongAxes: 1).array.scalars
        XCTAssertEqual(1.4142, Double(values[0]), accuracy: 0.0001)
        XCTAssertEqual(1.4142, Double(values[1]), accuracy: 0.0001)
    }

    func test3Adds() {
        let a = Tensor<Float>([1])
        let b = Tensor<Float>([2])
        let c = Tensor<Float>([3])

        let o = a + b + c
        XCTAssertEqual([6], o.scalars)
    }

    func testMultiOpMath() {
        let x = Tensor<Float>([1.2, 1.2])
        let y = Tensor<Float>([2.4, 2.4])
        let t1 = x + y
        let t2 = t1 * t1
        let t3 = sqrt(t2)

        let array1 = t1.array
        let array2 = t2.array
        let array3 = t3.array
        XCTAssertEqual([2], array1.shape)
        XCTAssertEqual([2], array2.shape)
        XCTAssertEqual([2], array3.shape)
        XCTAssertEqual(3.6, Double(array1.scalars[0]), accuracy: 0.0001)
        XCTAssertEqual(3.6, Double(array1.scalars[1]), accuracy: 0.0001)
        XCTAssertEqual(12.96, Double(array2.scalars[0]), accuracy: 0.0001)
        XCTAssertEqual(12.96, Double(array2.scalars[1]), accuracy: 0.0001)
        XCTAssertEqual(3.6, Double(array3.scalars[0]), accuracy: 0.0001)
        XCTAssertEqual(3.6, Double(array3.scalars[1]), accuracy: 0.0001)
    }

    func testXWPlusB() {
        // Shape: 1 x 4
        let x = Tensor<Float>([[1.0, 2.0, 2.0, 1.0]])
        // Shape: 4 x 2
        let w = Tensor<Float>([[1.0, 0.0], [3.0, 0.0], [2.0, 3.0], [1.0, 0.0]])
        // Shape: 2
        let b = Tensor<Float>([0.5, 0.5])
        // Shape: 1 x 2 (broadcasted)
        let result = matmul(x, w) + b
        XCTAssertEqual([1, 2], result.shape)
        XCTAssertEqual([12.5, 6.5], result.scalars)
    }

    func testXORInference() {
        func xor(_ x: Float, _ y: Float) -> Float {
            let x = Tensor<Float>([x, y]).reshaped(to: [1, 2])

            // FIXME: If params are declared outside of `xor`, it would crash.
            // 2 x 4
            let w1 = Tensor<Float>(
                [[-1.83586664, -0.20809225, 0.47667537, 1.90780607],
                [-1.83523219, -0.51167348, 0.15490439, 1.91018065]])
            // 1 x 4
            let b1 = Tensor<Float>([[2.54353216, 0.25132703, -0.16503136, -0.85754058]])
            // 4 x 1
            let w2 = Tensor<Float>([[3.04350065], [0.35590511], [-0.3252157], [3.49349223]])
            // 1 x 1
            let b2 = Tensor<Float>([[-0.74635993]])

            let o1 = tanh(matmul(x, w1) + b1)
            let y = tanh(matmul(o1, w2) + b2)
            return y.array.scalars[0] // TODO: use better scalar getter
        }

        XCTAssertEqual(0.0, xor(0.0, 0.0), accuracy: 0.1)
        XCTAssertEqual(1.0, xor(0.0, 1.0), accuracy: 0.1)
        XCTAssertEqual(1.0, xor(1.0, 0.0), accuracy: 0.1)
        XCTAssertEqual(0.0, xor(1.0, 1.0), accuracy: 0.1)
    }

    func testMLPClassifierStruct() {
        struct MLPClassifier {
            // 2 x 4
            var w1 = Tensor<Float>([[1.0, 0.8, 0.4, 0.4],
                                    [0.4, 0.3, 0.2, 0.1]])
            // 4 x 1
            var w2 = Tensor<Float>([[0.4], [0.4], [0.3], [0.9]])
            var b1 = Tensor<Float>(zeros: [1, 4])
            var b2 = Tensor<Float>(zeros: [1, 1])

            func prediction(for x: Tensor<Float>) -> Tensor<Float> {
                let o1 = tanh(matmul(x, w1) + b1)
                return tanh(matmul(o1, w2) + b2)
            }
        }

        let input = Tensor<Float>([[1, 0.5]])
        let classifier = MLPClassifier()
        let prediction = classifier.prediction(for: input)
        XCTAssertEqual(0.816997, Double(prediction.scalars[0]), accuracy: 0.0001)
    }

<<<<<<< HEAD
    func testLog1mexp() {
        let x = Tensor<Float>(-0.05)
        let y = logm1exp(x)
        XCTAssertEqual(-1.3118, Double(prediction.scalars[0]), accuracy: 0.0001)
    }
=======
    func testBroadcastedAddGradient() {
	  func foo(_ x: Tensor<Float>, _ y: Tensor<Float>) -> Tensor<Float> {
	    return (x + y).sum()
	  }
	  let x = Tensor<Float>(ones: [1, 2, 1, 4])
	  let y = Tensor<Float>(ones: [4, 1, 3, 1])
	  let (dx, dy) = gradient(at: x, y, in: foo)
	  XCTAssertEqual(x.shape, dx.shape)
	  XCTAssertEqual(y.shape, dy.shape)
	}
>>>>>>> c1b18f73

    static var allTests = [
        ("testLog1p", testLog1p),
        ("testExpm1", testExpm1),
        ("testSign", testSign),
        ("testReduction", testReduction),
        ("testArgmax", testArgmax),
        ("testCeilAndFloor", testCeilAndFloor),
        ("testSimpleMath", testSimpleMath),
        ("testStandardDeviation", testStandardDeviation),
        ("test3Adds", test3Adds),
        ("testMultiOpMath", testMultiOpMath),
        ("testXWPlusB", testXWPlusB),
        ("testXORInference", testXORInference),
        ("testMLPClassifierStruct", testMLPClassifierStruct),
        ("testBroadcastedAddGradient", testBroadcastedAddGradient)
    ]
}<|MERGE_RESOLUTION|>--- conflicted
+++ resolved
@@ -16,16 +16,16 @@
 @testable import TensorFlow
 
 final class MathOperatorTests: XCTestCase {
-<<<<<<< HEAD
+    func testLog1p() {
+        let x = Tensor<Float>([[1, 2, 3, 4, 5], [1, 2, 3, 4, 5]])
+        let y = log1p(x)
+        assertEqual(y, log(1 + x), accuracy: 0.0001)
+    }
+
     func testLog1mexp() {
         let x = Tensor<Float>([[-1, -2, -3, -4, -5], [-1, -2, -3, -4, -5]])
         let y = log1mexp(x)
         assertEqual(y, log(1 - exp(x)), accuracy: 0.0001)
-=======
-    func testLog1p() {
-        let x = Tensor<Float>([[1, 2, 3, 4, 5], [1, 2, 3, 4, 5]])
-        let y = log1p(x)
-        assertEqual(y, log(1 + x), accuracy: 0.0001)
     }
 
     func testExpm1() {
@@ -38,7 +38,6 @@
         let x = Tensor<Float>([[1, 2, -3, 4, 5], [1, 2, 3, 4, -5]])
         let y = sign(x)
         XCTAssertEqual(y, Tensor<Float>([[1, 1, -1, 1, 1], [1, 1, 1, 1, -1]]))
->>>>>>> c1b18f73
     }
 
     func testReduction() {
@@ -223,14 +222,7 @@
         let prediction = classifier.prediction(for: input)
         XCTAssertEqual(0.816997, Double(prediction.scalars[0]), accuracy: 0.0001)
     }
-
-<<<<<<< HEAD
-    func testLog1mexp() {
-        let x = Tensor<Float>(-0.05)
-        let y = logm1exp(x)
-        XCTAssertEqual(-1.3118, Double(prediction.scalars[0]), accuracy: 0.0001)
-    }
-=======
+    
     func testBroadcastedAddGradient() {
 	  func foo(_ x: Tensor<Float>, _ y: Tensor<Float>) -> Tensor<Float> {
 	    return (x + y).sum()
@@ -241,7 +233,6 @@
 	  XCTAssertEqual(x.shape, dx.shape)
 	  XCTAssertEqual(y.shape, dy.shape)
 	}
->>>>>>> c1b18f73
 
     static var allTests = [
         ("testLog1p", testLog1p),
