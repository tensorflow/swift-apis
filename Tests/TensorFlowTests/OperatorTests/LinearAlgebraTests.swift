// Copyright 2019 The TensorFlow Authors. All Rights Reserved.
//
// Licensed under the Apache License, Version 2.0 (the "License");
// you may not use this file except in compliance with the License.
// You may obtain a copy of the License at
//
//     http://www.apache.org/licenses/LICENSE-2.0
//
// Unless required by applicable law or agreed to in writing, software
// distributed under the License is distributed on an "AS IS" BASIS,
// WITHOUT WARRANTIES OR CONDITIONS OF ANY KIND, either express or implied.
// See the License for the specific language governing permissions and
// limitations under the License.

import XCTest
@testable import TensorFlow

final class LinearAlgebraTests: XCTestCase {
    func testCholesky() {
        let shapes = [[3, 3], [4, 2, 2], [2, 1, 16, 16]]
        let permutations = [[1, 0], [0, 2, 1], [0, 1, 3, 2]] // To avoid permuting batch dimensions.
        for (shape, permutation) in zip(shapes, permutations) {
            let a = Tensor<Float>(randomNormal: TensorShape(shape))
            let x = matmul(a, a.transposed(permutation: permutation)) // Make `a` positive-definite.
            let l = cholesky(x)
            let xReconstructed = matmul(l, l.transposed(permutation: permutation))
            assertEqual(xReconstructed, x, accuracy: 1e-5)
        }

        // The expected value of the gradient was computed using the following Python code:
        // ```
        // import tensorflow as tf
        // x = tf.constant([[[6., 4.], [4., 6.]], [[2., 6.], [6., 20.]]])
        // with tf.GradientTape() as tape:
        //    tape.watch(x)
        //    l = tf.reduce_sum(tf.linalg.cholesky(x))
        // print(tape.gradient(l, x))
        // ```
        let x = Tensor<Float>([[[6, 4], [4, 6]], [[2, 6], [6, 20]]])
        let computedGradient = gradient(at: x) { cholesky($0).sum() }
        let expectedGradient = Tensor<Float>([
            [[0.1897575, 0.02154995],
             [0.02154995, 0.2738613]],
            [[2.4748755, -0.7071073],
             [-0.7071073, 0.3535535]]])
        assertEqual(computedGradient, expectedGradient, accuracy: 1e-5) 
    }
    
    func testQRDecompositionApproximation() {
        let shapes = [[5, 8], [3, 4, 4], [3, 3, 32, 64]]
        for shape in shapes {
            let a = Tensor<Float>(randomNormal: TensorShape(shape))
            let (q, r) = a.qrDecomposition()
            let aReconstituted = matmul(q,r)
            assertEqual(aReconstituted, a, accuracy: 1e-5)

            let (qFull, rFull) = a.qrDecomposition(fullMatrices: true)
            let aReconstitutedFull = matmul(qFull, rFull)
            assertEqual(aReconstitutedFull, a, accuracy: 1e-5)
        }
    }
    
    func testTrace() {
        assertEqual(trace(Tensor<Float>(ones: [3, 3])), Tensor(3.0), accuracy: 1e-16)
        assertEqual(trace(Tensor<Float>(ones: [5, 6])), Tensor(5.0), accuracy: 1e-16)
        let shapes = [[1, 3, 3], [2, 4, 4], [2, 3, 5, 5]]
        for shape in shapes {
            let x = Tensor<Float>(ones: TensorShape(shape))
            let computedTrace = trace(x)
            let leadingShape = TensorShape(shape.dropLast(2))
            let value = Float(shape.last!)
            let expectedTrace = Tensor<Float>(repeating: value, shape: leadingShape)
            assertEqual(computedTrace, expectedTrace, accuracy: 1e-16)
        }
    }

    func testTraceGradient() {
        let shape: TensorShape = [2, 4, 4]
        let scalars = (0..<shape.contiguousSize).map(Float.init)
        let x = Tensor<Float>(shape: shape, scalars: scalars)
        let computedGradient = gradient(at: x) { (trace($0) * [2.0, 3.0]).sum() }
        let a = Tensor<Float>(repeating: 2.0, shape: [4]).diagonal()
        let b = Tensor<Float>(repeating: 3.0, shape: [4]).diagonal()
        let expectedGradient = Tensor([a, b])
        assertEqual(computedGradient, expectedGradient, accuracy: 1e-16)
    }

    func testLogdet() {
        let input = Tensor<Float>([[[6.0, 4.0], [4.0, 6.0]], [[2.0, 6.0], [6.0, 20.0]]])
        let expected = Tensor<Float>([2.9957323, 1.3862934])
        let computed = logdet(input)
        assertEqual(computed, expected, accuracy: 1e-5)
    }
    
<<<<<<< HEAD
    func testTriangularSolve() {
        let a = Tensor<Float>([
            [1, 0, 0],
            [2, 1, 0],
            [3, 2, 1]
        ])
        let y = Tensor<Float>([1, 1, 3]).reshaped(to: [-1, 1])
        let y2 = Tensor<Float>([y, y])
        let x = triangularSolve(matrix: a, rhs: y2)
        print(x)
    }
    
    /// To compute the 
    ///
    /// ```
    /// import tensorflow as tf
    /// a = tf.Variable([[1., 0., 0.],
    ///                  [2., 1., 0.],
    ///                  [3., 2., 1.]])
    /// y = tf.Variable([[1.], [1.], [3.]])
    /// with tf.GradientTape() as tape:
    ///     x = tf.linalg.triangular_solve(a, y)
    /// grad = tape.gradient(x, [a, y])
    /// ```
    func testTriangularSolveGrad() {
        typealias IntList = [Int]
        typealias PairIntList = (IntList, IntList)

        let a = Tensor<Float>([
            [1, 0, 0],
            [2, 1, 0],
            [3, 2, 1]
        ])
        let y = Tensor<Float>([1, 1, 3]).reshaped(to: [-1, 1])
        let aGrad = Tensor<Float>([
            [ 0,  0,  0],
            [ 1, -1,  0],
            [-1,  1, -2]
        ])
        let yGrad = Tensor<Float>([0, -1, 1]).reshaped(to: [-1, 1])
        let dimEmpty: IntList = []
        let dimOne: IntList = [2]
        let dimTwo: IntList = [3, 2]
        let dims: [IntList] = [dimEmpty, dimOne, dimTwo]
        let leadingShapes: [PairIntList] = Array(zip(dims, dims))
            + Array(zip([dimEmpty, dimEmpty, dimOne,   dimTwo],
                        [dimOne,   dimTwo,   dimEmpty, dimEmpty]))
            + Array(zip([dimOne, dimTwo],
                        [dimTwo, dimOne]))
        
        for (aLeadingShape, yLeadingShape) in leadingShapes {
            let aNewShape = aLeadingShape + a.shape
            let yNewShape = yLeadingShape + y.shape
            let atA = a.broadcasted(to: aNewShape)
            let atY = y.broadcasted(to: yNewShape)
            let multiplier = Float(extractLeadingDims(atA, atY, ignoreLast: 2).contiguousSize)
            let (computedGradA, computedGradY) = gradient(at: atA, atY) {
                triangularSolve(matrix: $0, rhs: $1).sum()
            }
            let expectedGradA = (atA.rank > atY.rank ? aGrad : multiplier * aGrad).broadcasted(like: atA)
            let expectedGradY = (atY.rank > atA.rank ? yGrad : multiplier * yGrad).broadcasted(like: atY)
            assertEqual(computedGradA, expectedGradA, accuracy: 1e-16)
            assertEqual(computedGradY, expectedGradY, accuracy: 1e-16)
        }
    }
    
=======
    // The expected value of the gradient was computed using the following Python code:
    // ```
    // import tensorflow as tf
    // x = tf.constant([[[6., 4.], [4., 6.]], [[2., 6.], [6., 20.]]])
    // with tf.GradientTape() as tape:
    //     tape.watch(x)
    //     y = tf.reduce_sum(tf.linalg.logdet(x))
    // print(tape.gradient(y, x))
    // ```
    func testLogdetGradient() {
        let input = Tensor<Float>([[[6.0, 4.0], [4.0, 6.0]], [[2.0, 6.0], [6.0, 20.0]]])
        let expectedGradient = Tensor<Float>([
            [[ 0.29999998, -0.2       ],
             [-0.2       ,  0.3       ]],
            [[ 5.0000043 , -1.5000012 ],
             [-1.5000012 ,  0.50000036]]])
        let computedGradient = gradient(at: input) { logdet($0).sum() }
        assertEqual(computedGradient, expectedGradient, accuracy: 1e-5)
    }

>>>>>>> 7330b8d7
    static var allTests = [
        ("testCholesky", testCholesky),
        ("testQRDecompositionApproximation", testQRDecompositionApproximation),
        ("testTrace", testTrace),
        ("testTraceGradient", testTraceGradient),
<<<<<<< HEAD
        ("testTriangularSolveGrad", testTriangularSolveGrad)
=======
        ("testLogdet", testLogdet),
        ("testLogdetGradient", testLogdetGradient)
>>>>>>> 7330b8d7
    ]
}<|MERGE_RESOLUTION|>--- conflicted
+++ resolved
@@ -92,7 +92,26 @@
         assertEqual(computed, expected, accuracy: 1e-5)
     }
     
-<<<<<<< HEAD
+    // The expected value of the gradient was computed using the following Python code:
+    // ```
+    // import tensorflow as tf
+    // x = tf.constant([[[6., 4.], [4., 6.]], [[2., 6.], [6., 20.]]])
+    // with tf.GradientTape() as tape:
+    //     tape.watch(x)
+    //     y = tf.reduce_sum(tf.linalg.logdet(x))
+    // print(tape.gradient(y, x))
+    // ```
+    func testLogdetGradient() {
+        let input = Tensor<Float>([[[6.0, 4.0], [4.0, 6.0]], [[2.0, 6.0], [6.0, 20.0]]])
+        let expectedGradient = Tensor<Float>([
+            [[ 0.29999998, -0.2       ],
+             [-0.2       ,  0.3       ]],
+            [[ 5.0000043 , -1.5000012 ],
+             [-1.5000012 ,  0.50000036]]])
+        let computedGradient = gradient(at: input) { logdet($0).sum() }
+        assertEqual(computedGradient, expectedGradient, accuracy: 1e-5)
+    }
+    
     func testTriangularSolve() {
         let a = Tensor<Float>([
             [1, 0, 0],
@@ -102,11 +121,9 @@
         let y = Tensor<Float>([1, 1, 3]).reshaped(to: [-1, 1])
         let y2 = Tensor<Float>([y, y])
         let x = triangularSolve(matrix: a, rhs: y2)
-        print(x)
     }
     
-    /// To compute the 
-    ///
+    /// Value of the gradient was computed using the following code:
     /// ```
     /// import tensorflow as tf
     /// a = tf.Variable([[1., 0., 0.],
@@ -159,38 +176,13 @@
         }
     }
     
-=======
-    // The expected value of the gradient was computed using the following Python code:
-    // ```
-    // import tensorflow as tf
-    // x = tf.constant([[[6., 4.], [4., 6.]], [[2., 6.], [6., 20.]]])
-    // with tf.GradientTape() as tape:
-    //     tape.watch(x)
-    //     y = tf.reduce_sum(tf.linalg.logdet(x))
-    // print(tape.gradient(y, x))
-    // ```
-    func testLogdetGradient() {
-        let input = Tensor<Float>([[[6.0, 4.0], [4.0, 6.0]], [[2.0, 6.0], [6.0, 20.0]]])
-        let expectedGradient = Tensor<Float>([
-            [[ 0.29999998, -0.2       ],
-             [-0.2       ,  0.3       ]],
-            [[ 5.0000043 , -1.5000012 ],
-             [-1.5000012 ,  0.50000036]]])
-        let computedGradient = gradient(at: input) { logdet($0).sum() }
-        assertEqual(computedGradient, expectedGradient, accuracy: 1e-5)
-    }
-
->>>>>>> 7330b8d7
     static var allTests = [
         ("testCholesky", testCholesky),
         ("testQRDecompositionApproximation", testQRDecompositionApproximation),
         ("testTrace", testTrace),
         ("testTraceGradient", testTraceGradient),
-<<<<<<< HEAD
+        ("testLogdet", testLogdet),
+        ("testLogdetGradient", testLogdetGradient),
         ("testTriangularSolveGrad", testTriangularSolveGrad)
-=======
-        ("testLogdet", testLogdet),
-        ("testLogdetGradient", testLogdetGradient)
->>>>>>> 7330b8d7
     ]
 }