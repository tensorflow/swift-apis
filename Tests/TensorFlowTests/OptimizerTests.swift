// Copyright 2019 The TensorFlow Authors. All Rights Reserved.
//
// Licensed under the Apache License, Version 2.0 (the "License");
// you may not use this file except in compliance with the License.
// You may obtain a copy of the License at
//
//     http://www.apache.org/licenses/LICENSE-2.0
//
// Unless required by applicable law or agreed to in writing, software
// distributed under the License is distributed on an "AS IS" BASIS,
// WITHOUT WARRANTIES OR CONDITIONS OF ANY KIND, either express or implied.
// See the License for the specific language governing permissions and
// limitations under the License.

import TensorFlow
import XCTest

class OptimizerTests: XCTestCase {
  struct Model: Layer {
    var dense1 = Dense<Float>(weight: [[0.8]], bias: [0.8], activation: identity)

    @differentiable
    func callAsFunction(_ input: Tensor<Float>) -> Tensor<Float> {
      dense1(input)
    }
  }

  func convergenceTest<Opt: Optimizer>(
    optimizer: Opt,
    model: Model,
    file: StaticString = #file,
    line: UInt = #line
  ) where Opt.Model == Model {
    var optimizer = optimizer
    var model = model
    let x: Tensor<Float> = Tensor(rangeFrom: -1, to: 1, stride: 0.01)
      .reshaped(to: [-1, 1])
    let y: Tensor<Float> = x + 1

    for _ in 0..<1000 {
      let grad = gradient(at: model) { model -> Tensor<Float> in
        let yy = model(x)
        return meanSquaredError(predicted: yy, expected: y)
      }
      optimizer.update(&model, along: grad)

      if model(x).isAlmostEqual(to: y) {
        break
      }
    }

    XCTAssertTrue(model(x).isAlmostEqual(to: y), file: file, line: line)
  }

  func testSGD() {
    let model = Model()
    let optimizer = SGD(for: model)
    convergenceTest(optimizer: optimizer, model: model)
  }

  func testRMSProp() {
    let model = Model()
    let optimizer = RMSProp(for: model)
    convergenceTest(optimizer: optimizer, model: model)
  }

  func testAdaGrad() {
    let model = Model()
    let optimizer = AdaGrad(for: model, learningRate: 0.01)
    convergenceTest(optimizer: optimizer, model: model)
  }

  func testAdaDelta() {
    let model = Model()
    let optimizer = AdaDelta(for: model)
    convergenceTest(optimizer: optimizer, model: model)
  }

  func testAdam() {
    let model = Model()
    let optimizer = Adam(for: model)
    convergenceTest(optimizer: optimizer, model: model)
  }

  func testAdaMax() {
    let model = Model()
    let optimizer = AdaMax(for: model)
    convergenceTest(optimizer: optimizer, model: model)
  }

  func testAMSGrad() {
    let model = Model()
    let optimizer = AMSGrad(for: model)
    convergenceTest(optimizer: optimizer, model: model)
  }

  func testRAdam() {
    let model = Model()
    let optimizer = RAdam(for: model)
    convergenceTest(optimizer: optimizer, model: model)
  }

  struct ModelNumerical: Differentiable, KeyPathIterable {
    var tensor = Tensor<Float>([0, 1, 2])
    static let grad = ModelNumerical.TangentVector(tensor: [0.0, 0.1, 0.2])
  }

<<<<<<< HEAD
  func testAdaGradNumerical() {
=======
  func testSGDNumerical() {
>>>>>>> 8a45bea9
    // The expected value was computed using the following Python code:
    // ```
    // import tensorflow as tf
    // var = tf.Variable([0, 1, 2], dtype=tf.float32)
    // grad = tf.Variable([0, 0.1, 0.2], dtype=tf.dtypes.float32)
<<<<<<< HEAD
    // optimizer = tf.keras.optimizers.Adagrad()
=======
    // optimizer = tf.keras.optimizers.SGD()
>>>>>>> 8a45bea9
    // optimizer.apply_gradients(list(zip([grad], [var])))
    // print(var.read_value())
    // for i in range(10):
    //     optimizer.apply_gradients(list(zip([grad], [var])))
    // print(var.read_value())
    // ```
    var model = ModelNumerical()
<<<<<<< HEAD
    let opt = AdaGrad(for: model, learningRate: 1e-3, epsilon: 1e-7)
    opt.update(&model, along: ModelNumerical.grad)
    XCTAssertEqual(model.tensor, [0, 0.99969846, 1.9994655])
    for _ in 0..<10 {
      opt.update(&model, along: ModelNumerical.grad)
    }
    XCTAssertEqual(model.tensor, [0, 0.9972076, 1.9959843])
=======
    let opt = SGD(for: model)
    opt.update(&model, along: ModelNumerical.grad)
    XCTAssertEqual(model.tensor, [0, 0.999, 1.998])
    for _ in 0..<10 {
      opt.update(&model, along: ModelNumerical.grad)
    }
    XCTAssertEqual(model.tensor, [0, 0.98900014, 1.9780003])
  }

  func testRMSPropNumerical() {
    // The expected value was computed using the following Python code:
    // ```
    // import tensorflow as tf
    // var = tf.Variable([0, 1, 2], dtype=tf.float32)
    // grad = tf.Variable([0, 0.1, 0.2], dtype=tf.dtypes.float32)
    // optimizer = tf.keras.optimizers.RMSProp()
    // optimizer.apply_gradients(list(zip([grad], [var])))
    // print(var.read_value())
    // for i in range(10):
    //     optimizer.apply_gradients(list(zip([grad], [var])))
    // print(var.read_value())
    // ```
    var model = ModelNumerical()
    let opt = RMSProp(for: model, epsilon: 1e-7)
    opt.update(&model, along: ModelNumerical.grad)
    XCTAssertEqual(model.tensor, [0, 0.99683774, 1.9968377])
    for _ in 0..<10 {
      opt.update(&model, along: ModelNumerical.grad)
    }
    XCTAssertEqual(model.tensor, [0, 0.9814604, 1.9814601])
  }

  func testAdamNumerical() {
    // The expected value was computed using the following Python code:
    // ```
    // import tensorflow as tf
    // var = tf.Variable([0, 1, 2], dtype=tf.float32)
    // grad = tf.Variable([0, 0.1, 0.2], dtype=tf.dtypes.float32)
    // optimizer = tf.keras.optimizers.Adam()
    // optimizer.apply_gradients(list(zip([grad], [var])))
    // print(var.read_value())
    // for i in range(10):
    //     optimizer.apply_gradients(list(zip([grad], [var])))
    // print(var.read_value())
    // ```
    var model = ModelNumerical()
    let opt = Adam(for: model, epsilon: 1e-7)
    opt.update(&model, along: ModelNumerical.grad)
    XCTAssertEqual(model.tensor, [0, 0.999, 1.9990001])
    for _ in 0..<10 {
      opt.update(&model, along: ModelNumerical.grad)
    }
    XCTAssertEqual(model.tensor, [0, 0.98900014, 1.9889997])
  }

  func testAdaDeltaNumerical() {
    // The expected value was computed using the following Python code:
    // ```
    // import tensorflow as tf
    // var = tf.Variable([0, 1, 2], dtype=tf.float32)
    // grad = tf.Variable([0, 0.1, 0.2], dtype=tf.dtypes.float32)
    // optimizer = tf.keras.optimizers.Adadelta()
    // optimizer.apply_gradients(list(zip([grad], [var])))
    // print(var.read_value())
    // for i in range(10):
    //     optimizer.apply_gradients(list(zip([grad], [var])))
    // print(var.read_value())
    // ```
    var model = ModelNumerical()
    let opt = AdaDelta(for: model, learningRate: 1e-3, epsilon: 1e-7)
    opt.update(&model, along: ModelNumerical.grad)
    XCTAssertEqual(model.tensor, [0, 0.99999857, 1.9999986])
    for _ in 0..<10 {
      opt.update(&model, along: ModelNumerical.grad)
    }
    XCTAssertEqual(model.tensor, [0, 0.99998385, 1.9999841])
  }

  func testAMSGradNumerical() {
    // The expected value was computed using the following Python code:
    // ```
    // import tensorflow as tf
    // var = tf.Variable([0, 1, 2], dtype=tf.float32)
    // grad = tf.Variable([0, 0.1, 0.2], dtype=tf.dtypes.float32)
    // optimizer = tf.keras.optimizers.Adam(amsgrad=True)
    // optimizer.apply_gradients(list(zip([grad], [var])))
    // print(var.read_value())
    // for i in range(10):
    //     optimizer.apply_gradients(list(zip([grad], [var])))
    // print(var.read_value())
    // ```
    var model = ModelNumerical()
    let opt = AMSGrad(for: model, epsilon: 1e-7)
    opt.update(&model, along: ModelNumerical.grad)
    XCTAssertEqual(model.tensor, [0, 0.999, 1.9990001])
    for _ in 0..<10 {
      opt.update(&model, along: ModelNumerical.grad)
    }
    XCTAssertEqual(model.tensor, [0, 0.98900014, 1.9889997])
  }

  func testAdaMaxNumerical() {
    // The expected value was computed using the following Python code:
    // ```
    // import tensorflow as tf
    // var = tf.Variable([0, 1, 2], dtype=tf.float32)
    // grad = tf.Variable([0, 0.1, 0.2], dtype=tf.dtypes.float32)
    // optimizer = tf.keras.optimizers.Adamax()
    // optimizer.apply_gradients(list(zip([grad], [var])))
    // print(var.read_value())
    // for i in range(10):
    //     optimizer.apply_gradients(list(zip([grad], [var])))
    // print(var.read_value())
    // ```
    var model = ModelNumerical()
    let opt = AdaMax(for: model, learningRate: 1e-3, epsilon: 1e-7)
    opt.update(&model, along: ModelNumerical.grad)
    XCTAssertEqual(model.tensor, [0, 0.999, 1.999])
    for _ in 0..<10 {
      opt.update(&model, along: ModelNumerical.grad)
    }
    XCTAssertEqual(model.tensor, [0, 0.98900014, 1.9889995])
>>>>>>> 8a45bea9
  }

  static var allTests = [
    ("testSGD", testSGD),
    ("testRMSProp", testRMSProp),
    ("testAdaGrad", testAdaGrad),
    ("testAdaDelta", testAdaDelta),
    ("testAdam", testAdam),
    ("testAdaMax", testAdaMax),
    ("testAMSGrad", testAMSGrad),
    ("testRAdam", testRAdam),
<<<<<<< HEAD
    ("testAdaGradNumerical", testAdaGradNumerical)
=======
    ("testSGDNumerical", testSGDNumerical),
    ("testRMSPropNumerical", testRMSPropNumerical),
    ("testAdamNumerical", testAdamNumerical),
    ("testAdaDeltaNumerical", testAdaDeltaNumerical),
    ("testAMSGradNumerical", testAMSGradNumerical),
    ("testAdaMaxNumerical", testAdaMaxNumerical),
>>>>>>> 8a45bea9
  ]
}<|MERGE_RESOLUTION|>--- conflicted
+++ resolved
@@ -105,29 +105,158 @@
     static let grad = ModelNumerical.TangentVector(tensor: [0.0, 0.1, 0.2])
   }
 
-<<<<<<< HEAD
+  func testSGDNumerical() {
+    // The expected value was computed using the following Python code:
+    // ```
+    // import tensorflow as tf
+    // var = tf.Variable([0, 1, 2], dtype=tf.float32)
+    // grad = tf.Variable([0, 0.1, 0.2], dtype=tf.dtypes.float32)
+    // optimizer = tf.keras.optimizers.SGD()
+    // optimizer.apply_gradients(list(zip([grad], [var])))
+    // print(var.read_value())
+    // for i in range(10):
+    //     optimizer.apply_gradients(list(zip([grad], [var])))
+    // print(var.read_value())
+    // ```
+    var model = ModelNumerical()
+    let opt = SGD(for: model)
+    opt.update(&model, along: ModelNumerical.grad)
+    XCTAssertEqual(model.tensor, [0, 0.999, 1.998])
+    for _ in 0..<10 {
+      opt.update(&model, along: ModelNumerical.grad)
+    }
+    XCTAssertEqual(model.tensor, [0, 0.98900014, 1.9780003])
+  }
+
+  func testRMSPropNumerical() {
+    // The expected value was computed using the following Python code:
+    // ```
+    // import tensorflow as tf
+    // var = tf.Variable([0, 1, 2], dtype=tf.float32)
+    // grad = tf.Variable([0, 0.1, 0.2], dtype=tf.dtypes.float32)
+    // optimizer = tf.keras.optimizers.RMSProp()
+    // optimizer.apply_gradients(list(zip([grad], [var])))
+    // print(var.read_value())
+    // for i in range(10):
+    //     optimizer.apply_gradients(list(zip([grad], [var])))
+    // print(var.read_value())
+    // ```
+    var model = ModelNumerical()
+    let opt = RMSProp(for: model, epsilon: 1e-7)
+    opt.update(&model, along: ModelNumerical.grad)
+    XCTAssertEqual(model.tensor, [0, 0.99683774, 1.9968377])
+    for _ in 0..<10 {
+      opt.update(&model, along: ModelNumerical.grad)
+    }
+    XCTAssertEqual(model.tensor, [0, 0.9814604, 1.9814601])
+  }
+
+  func testAdamNumerical() {
+    // The expected value was computed using the following Python code:
+    // ```
+    // import tensorflow as tf
+    // var = tf.Variable([0, 1, 2], dtype=tf.float32)
+    // grad = tf.Variable([0, 0.1, 0.2], dtype=tf.dtypes.float32)
+    // optimizer = tf.keras.optimizers.Adam()
+    // optimizer.apply_gradients(list(zip([grad], [var])))
+    // print(var.read_value())
+    // for i in range(10):
+    //     optimizer.apply_gradients(list(zip([grad], [var])))
+    // print(var.read_value())
+    // ```
+    var model = ModelNumerical()
+    let opt = Adam(for: model, epsilon: 1e-7)
+    opt.update(&model, along: ModelNumerical.grad)
+    XCTAssertEqual(model.tensor, [0, 0.999, 1.9990001])
+    for _ in 0..<10 {
+      opt.update(&model, along: ModelNumerical.grad)
+    }
+    XCTAssertEqual(model.tensor, [0, 0.98900014, 1.9889997])
+  }
+
+  func testAdaDeltaNumerical() {
+    // The expected value was computed using the following Python code:
+    // ```
+    // import tensorflow as tf
+    // var = tf.Variable([0, 1, 2], dtype=tf.float32)
+    // grad = tf.Variable([0, 0.1, 0.2], dtype=tf.dtypes.float32)
+    // optimizer = tf.keras.optimizers.Adadelta()
+    // optimizer.apply_gradients(list(zip([grad], [var])))
+    // print(var.read_value())
+    // for i in range(10):
+    //     optimizer.apply_gradients(list(zip([grad], [var])))
+    // print(var.read_value())
+    // ```
+    var model = ModelNumerical()
+    let opt = AdaDelta(for: model, learningRate: 1e-3, epsilon: 1e-7)
+    opt.update(&model, along: ModelNumerical.grad)
+    XCTAssertEqual(model.tensor, [0, 0.99999857, 1.9999986])
+    for _ in 0..<10 {
+      opt.update(&model, along: ModelNumerical.grad)
+    }
+    XCTAssertEqual(model.tensor, [0, 0.99998385, 1.9999841])
+  }
+
+  func testAMSGradNumerical() {
+    // The expected value was computed using the following Python code:
+    // ```
+    // import tensorflow as tf
+    // var = tf.Variable([0, 1, 2], dtype=tf.float32)
+    // grad = tf.Variable([0, 0.1, 0.2], dtype=tf.dtypes.float32)
+    // optimizer = tf.keras.optimizers.Adam(amsgrad=True)
+    // optimizer.apply_gradients(list(zip([grad], [var])))
+    // print(var.read_value())
+    // for i in range(10):
+    //     optimizer.apply_gradients(list(zip([grad], [var])))
+    // print(var.read_value())
+    // ```
+    var model = ModelNumerical()
+    let opt = AMSGrad(for: model, epsilon: 1e-7)
+    opt.update(&model, along: ModelNumerical.grad)
+    XCTAssertEqual(model.tensor, [0, 0.999, 1.9990001])
+    for _ in 0..<10 {
+      opt.update(&model, along: ModelNumerical.grad)
+    }
+    XCTAssertEqual(model.tensor, [0, 0.98900014, 1.9889997])
+  }
+
+  func testAdaMaxNumerical() {
+    // The expected value was computed using the following Python code:
+    // ```
+    // import tensorflow as tf
+    // var = tf.Variable([0, 1, 2], dtype=tf.float32)
+    // grad = tf.Variable([0, 0.1, 0.2], dtype=tf.dtypes.float32)
+    // optimizer = tf.keras.optimizers.Adamax()
+    // optimizer.apply_gradients(list(zip([grad], [var])))
+    // print(var.read_value())
+    // for i in range(10):
+    //     optimizer.apply_gradients(list(zip([grad], [var])))
+    // print(var.read_value())
+    // ```
+    var model = ModelNumerical()
+    let opt = AdaMax(for: model, learningRate: 1e-3, epsilon: 1e-7)
+    opt.update(&model, along: ModelNumerical.grad)
+    XCTAssertEqual(model.tensor, [0, 0.999, 1.999])
+    for _ in 0..<10 {
+      opt.update(&model, along: ModelNumerical.grad)
+    }
+    XCTAssertEqual(model.tensor, [0, 0.98900014, 1.9889995])
+  }
+
   func testAdaGradNumerical() {
-=======
-  func testSGDNumerical() {
->>>>>>> 8a45bea9
-    // The expected value was computed using the following Python code:
-    // ```
-    // import tensorflow as tf
-    // var = tf.Variable([0, 1, 2], dtype=tf.float32)
-    // grad = tf.Variable([0, 0.1, 0.2], dtype=tf.dtypes.float32)
-<<<<<<< HEAD
+    // The expected value was computed using the following Python code:
+    // ```
+    // import tensorflow as tf
+    // var = tf.Variable([0, 1, 2], dtype=tf.float32)
+    // grad = tf.Variable([0, 0.1, 0.2], dtype=tf.dtypes.float32)
     // optimizer = tf.keras.optimizers.Adagrad()
-=======
-    // optimizer = tf.keras.optimizers.SGD()
->>>>>>> 8a45bea9
-    // optimizer.apply_gradients(list(zip([grad], [var])))
-    // print(var.read_value())
-    // for i in range(10):
-    //     optimizer.apply_gradients(list(zip([grad], [var])))
-    // print(var.read_value())
-    // ```
-    var model = ModelNumerical()
-<<<<<<< HEAD
+    // optimizer.apply_gradients(list(zip([grad], [var])))
+    // print(var.read_value())
+    // for i in range(10):
+    //     optimizer.apply_gradients(list(zip([grad], [var])))
+    // print(var.read_value())
+    // ```
+    var model = ModelNumerical()
     let opt = AdaGrad(for: model, learningRate: 1e-3, epsilon: 1e-7)
     opt.update(&model, along: ModelNumerical.grad)
     XCTAssertEqual(model.tensor, [0, 0.99969846, 1.9994655])
@@ -135,130 +264,6 @@
       opt.update(&model, along: ModelNumerical.grad)
     }
     XCTAssertEqual(model.tensor, [0, 0.9972076, 1.9959843])
-=======
-    let opt = SGD(for: model)
-    opt.update(&model, along: ModelNumerical.grad)
-    XCTAssertEqual(model.tensor, [0, 0.999, 1.998])
-    for _ in 0..<10 {
-      opt.update(&model, along: ModelNumerical.grad)
-    }
-    XCTAssertEqual(model.tensor, [0, 0.98900014, 1.9780003])
-  }
-
-  func testRMSPropNumerical() {
-    // The expected value was computed using the following Python code:
-    // ```
-    // import tensorflow as tf
-    // var = tf.Variable([0, 1, 2], dtype=tf.float32)
-    // grad = tf.Variable([0, 0.1, 0.2], dtype=tf.dtypes.float32)
-    // optimizer = tf.keras.optimizers.RMSProp()
-    // optimizer.apply_gradients(list(zip([grad], [var])))
-    // print(var.read_value())
-    // for i in range(10):
-    //     optimizer.apply_gradients(list(zip([grad], [var])))
-    // print(var.read_value())
-    // ```
-    var model = ModelNumerical()
-    let opt = RMSProp(for: model, epsilon: 1e-7)
-    opt.update(&model, along: ModelNumerical.grad)
-    XCTAssertEqual(model.tensor, [0, 0.99683774, 1.9968377])
-    for _ in 0..<10 {
-      opt.update(&model, along: ModelNumerical.grad)
-    }
-    XCTAssertEqual(model.tensor, [0, 0.9814604, 1.9814601])
-  }
-
-  func testAdamNumerical() {
-    // The expected value was computed using the following Python code:
-    // ```
-    // import tensorflow as tf
-    // var = tf.Variable([0, 1, 2], dtype=tf.float32)
-    // grad = tf.Variable([0, 0.1, 0.2], dtype=tf.dtypes.float32)
-    // optimizer = tf.keras.optimizers.Adam()
-    // optimizer.apply_gradients(list(zip([grad], [var])))
-    // print(var.read_value())
-    // for i in range(10):
-    //     optimizer.apply_gradients(list(zip([grad], [var])))
-    // print(var.read_value())
-    // ```
-    var model = ModelNumerical()
-    let opt = Adam(for: model, epsilon: 1e-7)
-    opt.update(&model, along: ModelNumerical.grad)
-    XCTAssertEqual(model.tensor, [0, 0.999, 1.9990001])
-    for _ in 0..<10 {
-      opt.update(&model, along: ModelNumerical.grad)
-    }
-    XCTAssertEqual(model.tensor, [0, 0.98900014, 1.9889997])
-  }
-
-  func testAdaDeltaNumerical() {
-    // The expected value was computed using the following Python code:
-    // ```
-    // import tensorflow as tf
-    // var = tf.Variable([0, 1, 2], dtype=tf.float32)
-    // grad = tf.Variable([0, 0.1, 0.2], dtype=tf.dtypes.float32)
-    // optimizer = tf.keras.optimizers.Adadelta()
-    // optimizer.apply_gradients(list(zip([grad], [var])))
-    // print(var.read_value())
-    // for i in range(10):
-    //     optimizer.apply_gradients(list(zip([grad], [var])))
-    // print(var.read_value())
-    // ```
-    var model = ModelNumerical()
-    let opt = AdaDelta(for: model, learningRate: 1e-3, epsilon: 1e-7)
-    opt.update(&model, along: ModelNumerical.grad)
-    XCTAssertEqual(model.tensor, [0, 0.99999857, 1.9999986])
-    for _ in 0..<10 {
-      opt.update(&model, along: ModelNumerical.grad)
-    }
-    XCTAssertEqual(model.tensor, [0, 0.99998385, 1.9999841])
-  }
-
-  func testAMSGradNumerical() {
-    // The expected value was computed using the following Python code:
-    // ```
-    // import tensorflow as tf
-    // var = tf.Variable([0, 1, 2], dtype=tf.float32)
-    // grad = tf.Variable([0, 0.1, 0.2], dtype=tf.dtypes.float32)
-    // optimizer = tf.keras.optimizers.Adam(amsgrad=True)
-    // optimizer.apply_gradients(list(zip([grad], [var])))
-    // print(var.read_value())
-    // for i in range(10):
-    //     optimizer.apply_gradients(list(zip([grad], [var])))
-    // print(var.read_value())
-    // ```
-    var model = ModelNumerical()
-    let opt = AMSGrad(for: model, epsilon: 1e-7)
-    opt.update(&model, along: ModelNumerical.grad)
-    XCTAssertEqual(model.tensor, [0, 0.999, 1.9990001])
-    for _ in 0..<10 {
-      opt.update(&model, along: ModelNumerical.grad)
-    }
-    XCTAssertEqual(model.tensor, [0, 0.98900014, 1.9889997])
-  }
-
-  func testAdaMaxNumerical() {
-    // The expected value was computed using the following Python code:
-    // ```
-    // import tensorflow as tf
-    // var = tf.Variable([0, 1, 2], dtype=tf.float32)
-    // grad = tf.Variable([0, 0.1, 0.2], dtype=tf.dtypes.float32)
-    // optimizer = tf.keras.optimizers.Adamax()
-    // optimizer.apply_gradients(list(zip([grad], [var])))
-    // print(var.read_value())
-    // for i in range(10):
-    //     optimizer.apply_gradients(list(zip([grad], [var])))
-    // print(var.read_value())
-    // ```
-    var model = ModelNumerical()
-    let opt = AdaMax(for: model, learningRate: 1e-3, epsilon: 1e-7)
-    opt.update(&model, along: ModelNumerical.grad)
-    XCTAssertEqual(model.tensor, [0, 0.999, 1.999])
-    for _ in 0..<10 {
-      opt.update(&model, along: ModelNumerical.grad)
-    }
-    XCTAssertEqual(model.tensor, [0, 0.98900014, 1.9889995])
->>>>>>> 8a45bea9
   }
 
   static var allTests = [
@@ -270,15 +275,12 @@
     ("testAdaMax", testAdaMax),
     ("testAMSGrad", testAMSGrad),
     ("testRAdam", testRAdam),
-<<<<<<< HEAD
-    ("testAdaGradNumerical", testAdaGradNumerical)
-=======
     ("testSGDNumerical", testSGDNumerical),
     ("testRMSPropNumerical", testRMSPropNumerical),
     ("testAdamNumerical", testAdamNumerical),
     ("testAdaDeltaNumerical", testAdaDeltaNumerical),
     ("testAMSGradNumerical", testAMSGradNumerical),
     ("testAdaMaxNumerical", testAdaMaxNumerical),
->>>>>>> 8a45bea9
+    ("testAdaGradNumerical", testAdaGradNumerical),
   ]
 }