// Copyright 2019 The TensorFlow Authors. All Rights Reserved.
//
// Licensed under the Apache License, Version 2.0 (the "License");
// you may not use this file except in compliance with the License.
// You may obtain a copy of the License at
//
//     http://www.apache.org/licenses/LICENSE-2.0
//
// Unless required by applicable law or agreed to in writing, software
// distributed under the License is distributed on an "AS IS" BASIS,
// WITHOUT WARRANTIES OR CONDITIONS OF ANY KIND, either express or implied.
// See the License for the specific language governing permissions and
// limitations under the License.

import TensorFlow
import XCTest

class OptimizerTests: XCTestCase {
  /// A dense layer for testing optimizer convergence.
  // TODO: Consider replacing users with `Dense`.
  struct Model: Layer {
    var dense: Dense<Float>

    init() {
      self.init(weight: [[0.8]], bias: [0.8])
    }

    init(weight: Tensor<Float>, bias: Tensor<Float>) {
      dense = Dense<Float>(weight: weight, bias: bias, activation: identity)
    }

    @differentiable
    func callAsFunction(_ input: Tensor<Float>) -> Tensor<Float> {
      dense(input)
    }
  }

<<<<<<< HEAD
  /// Check expected weight and bias after updating `model` with `optimizer` `stepCount` times.
  ///
  /// - Note: optimizer correctness reference implementations exist at
  ///   `Utilities/ReferenceImplementations/optimizers.py`.
  func testCorrectness<Opt: Optimizer>(
=======
  /// Check that `model` converges after updating it with `optimizer` `stepCount` times.
  func testConvergence<Opt: Optimizer>(
>>>>>>> a89e7454
    optimizer: Opt,
    model: Model,
    expectedWeight: Tensor<Float>,
    expectedBias: Tensor<Float>,
    stepCount: Int = 1000,
    file: StaticString = #file,
    line: UInt = #line
  ) where Opt.Model == Model {
    var optimizer = optimizer
    var model = model
    let grad = Model.TangentVector(dense: .init(weight: [[0.1]], bias: [0.2]))
    for _ in 0..<stepCount {
      optimizer.update(&model, along: grad)
    }
    XCTAssertEqual(model.dense.weight, expectedWeight, file: file, line: line)
    XCTAssertEqual(model.dense.bias, expectedBias, file: file, line: line)
  }

  /// Check that `model` converges after updating it with `optimizer` `stepCount` times.
  func testConvergence<Opt: Optimizer>(
    optimizer: Opt,
    model: Model,
    stepCount: Int = 1000,
    file: StaticString = #file,
    line: UInt = #line
  ) where Opt.Model == Model {
    var optimizer = optimizer
    var model = model
    let x: Tensor<Float> = Tensor(rangeFrom: -1, to: 1, stride: 0.01)
      .reshaped(to: [-1, 1])
    let y: Tensor<Float> = x + 1

    for _ in 0..<stepCount {
      let grad = gradient(at: model) { model -> Tensor<Float> in
        let yy = model(x)
        return meanSquaredError(predicted: yy, expected: y)
      }
      optimizer.update(&model, along: grad)

      // Break if model has converged.
      if model(x).isAlmostEqual(to: y) {
        break
      }
    }

    // Check that model has converged.
    XCTAssertTrue(model(x).isAlmostEqual(to: y), file: file, line: line)
  }

  func testSGD() {
    let model = Model()
    let optimizer = SGD(for: model)
    testConvergence(optimizer: optimizer, model: model)
  }

  func testRMSProp() {
    let model = Model()
    let optimizer = RMSProp(for: model)
    testConvergence(optimizer: optimizer, model: model)
  }

  func testAdaGrad() {
    let model = Model()
    let optimizer = AdaGrad(for: model, learningRate: 0.01)
    testConvergence(optimizer: optimizer, model: model)
  }

  func testAdaDelta() {
    let model = Model()
    let optimizer = AdaDelta(for: model)
    testConvergence(optimizer: optimizer, model: model)
  }

  func testAdam() {
    let model = Model()
    let optimizer = Adam(for: model)
    testConvergence(optimizer: optimizer, model: model)
  }

  func testAdaMax() {
    let model = Model()
    let optimizer = AdaMax(for: model)
    testConvergence(optimizer: optimizer, model: model)
  }

  func testAMSGrad() {
    let model = Model()
    let optimizer = AMSGrad(for: model)
    testConvergence(optimizer: optimizer, model: model)
  }

  func testRAdam() {
    let model = Model()
<<<<<<< HEAD

    // Test convergence.
    do {
      let optimizer = RAdam(for: model)
      testConvergence(optimizer: optimizer, model: model, stepCount: 1400)
    }

    // Test correctness.
    do {
      let optimizer = RAdam(for: model)
      testCorrectness(
        optimizer: optimizer, model: model,
        expectedWeight: [[0.35536084]], expectedBias: [0.3548611])
    }
=======
    let optimizer = RAdam(for: model)
    testConvergence(optimizer: optimizer, model: model)
>>>>>>> a89e7454
  }

  /// A `Tensor<Float>` wrapper for testing optimizer numerical correctness.
  /// - Note: `KeyPathIterable` conformance is needed for `SGD`.
  struct NumericalValues: Differentiable & KeyPathIterable {
    var value = Tensor<Float>([0, 0, 0])
  }

  /// Check expected weight and bias after updating `model` with `optimizer` `stepCount` times.
  ///
  /// - Note: optimizer correctness reference implementations exist at
  ///   `Utilities/ReferenceImplementations/optimizers.py`.
  func testNumericalCorrectness<Opt: Optimizer>(
    optimizer: Opt,
    startingValues: NumericalValues,
    expectedValues: Tensor<Float>,
    stepCount: Int = 1000,
    file: StaticString = #file,
    line: UInt = #line
  ) where Opt.Model == NumericalValues {
    var optimizer = optimizer
    var values = startingValues
    let gradient = NumericalValues.TangentVector(value: [-0.5, 0.1, 3])
    for _ in 0..<stepCount {
      optimizer.update(&values, along: gradient)
    }
    XCTAssertEqual(values.value, expectedValues, file: file, line: line)
  }

  func testSGDNumerical() {
    let values = NumericalValues()
    let optimizer = SGD(for: values, learningRate: 1e-3)
    // FIXME(TF-759): Investigate large differences with Python reference implementation results:
    // `[ 0.49999967, -0.00999999, -0.01999998]`.
    testNumericalCorrectness(
      optimizer: optimizer, startingValues: values,
      expectedValues: [0.49999535, -0.10000112, -3.000017])
  }

  func testRMSPropNumerical() {
    let values = NumericalValues()
    let optimizer = RMSProp(for: values, learningRate: 1e-3, epsilon: 1e-7)
    // FIXME(TF-759): Investigate small differences with Python reference implementation results:
    // `[ 1.0091327, -1.0091326, -1.0091326]`.
    testNumericalCorrectness(
      optimizer: optimizer, startingValues: values,
      expectedValues: [1.0091327, -1.0091326, -1.0091327])
  }

  func testAdamNumerical() {
    let values = NumericalValues()
    let optimizer = Adam(for: values, learningRate: 1e-3, epsilon: 1e-7)
    // FIXME(TF-759): Investigate small differences with Python reference implementation results:
    // `[ 0.9999907, -0.9999898, -0.9999904]`.
    testNumericalCorrectness(
      optimizer: optimizer, startingValues: values,
      expectedValues: [0.9999906, -0.9999898, -0.99999064])
  }

  func testAdaDeltaNumerical() {
    let values = NumericalValues()
    let optimizer = AdaDelta(for: values, learningRate: 1e-3, epsilon: 1e-7)
    // FIXME(TF-759): Investigate small differences with Python reference implementation results:
    // `[ 0.00215183, -0.00215151, -0.00215175]`.
    testNumericalCorrectness(
      optimizer: optimizer, startingValues: values,
      expectedValues: [0.0021518078, -0.002151505, -0.0021518408])
  }

  func testAMSGradNumerical() {
    let values = NumericalValues()
    let optimizer = AMSGrad(for: values, learningRate: 1e-3, epsilon: 1e-7)
    // FIXME(TF-759): Investigate small differences with Python reference implementation results:
    // `[ 0.9999907, -0.9999898, -0.9999904]`.
    testNumericalCorrectness(
      optimizer: optimizer, startingValues: values,
      expectedValues: [0.9999906, -0.9999898, -0.99999064])
  }

  func testAdaMaxNumerical() {
    let values = NumericalValues()
    let optimizer = AdaMax(for: values, learningRate: 1e-3, epsilon: 1e-7)
    // FIXME(TF-759): Investigate small differences with Python reference implementation results:
    // `[ 0.99999076, -0.99999064, -0.99999064]`.
    testNumericalCorrectness(
      optimizer: optimizer, startingValues: values,
      expectedValues: [0.9999907, -0.99999064, -0.9999907])
  }

  func testAdaGradNumerical() {
    let values = NumericalValues()
    let optimizer = AdaGrad(for: values, learningRate: 1e-3, epsilon: 1e-7)
    // FIXME(TF-759): Investigate large differences with Python reference implementation results:
    // `[ 0.06179592, -0.05709525, -0.05987222]`.
    testNumericalCorrectness(
      optimizer: optimizer, startingValues: values,
      expectedValues: [0.061354622, -0.057095252, -0.061786927])
  }

  func testRAdamNumerical() {
    let values = NumericalValues()
    let optimizer = RAdam(for: values, learningRate: 1e-3, epsilon: 1e-7)
    // FIXME(TF-759): Investigate large differences with Python reference implementation results:
    // `[ 0.46914074, -0.44463935, -0.44513944]`.
    // Pending fix: https://github.com/tensorflow/swift-apis/pull/700
    testNumericalCorrectness(
      optimizer: optimizer, startingValues: values,
      expectedValues: [ 443.81192, -443.80478, -443.85016])
  }

  static var allTests = [
    ("testSGD", testSGD),
    ("testRMSProp", testRMSProp),
    ("testAdaGrad", testAdaGrad),
    ("testAdaDelta", testAdaDelta),
    ("testAdam", testAdam),
    ("testAdaMax", testAdaMax),
    ("testAMSGrad", testAMSGrad),
    ("testRAdam", testRAdam),
    ("testSGDNumerical", testSGDNumerical),
    ("testRMSPropNumerical", testRMSPropNumerical),
    ("testAdamNumerical", testAdamNumerical),
    ("testAdaDeltaNumerical", testAdaDeltaNumerical),
    ("testAMSGradNumerical", testAMSGradNumerical),
    ("testAdaMaxNumerical", testAdaMaxNumerical),
    ("testAdaGradNumerical", testAdaGradNumerical),
  ]
}<|MERGE_RESOLUTION|>--- conflicted
+++ resolved
@@ -19,15 +19,7 @@
   /// A dense layer for testing optimizer convergence.
   // TODO: Consider replacing users with `Dense`.
   struct Model: Layer {
-    var dense: Dense<Float>
-
-    init() {
-      self.init(weight: [[0.8]], bias: [0.8])
-    }
-
-    init(weight: Tensor<Float>, bias: Tensor<Float>) {
-      dense = Dense<Float>(weight: weight, bias: bias, activation: identity)
-    }
+    var dense = Dense<Float>(weight: [[0.8]], bias: [0.8], activation: identity)
 
     @differentiable
     func callAsFunction(_ input: Tensor<Float>) -> Tensor<Float> {
@@ -35,16 +27,11 @@
     }
   }
 
-<<<<<<< HEAD
   /// Check expected weight and bias after updating `model` with `optimizer` `stepCount` times.
   ///
   /// - Note: optimizer correctness reference implementations exist at
   ///   `Utilities/ReferenceImplementations/optimizers.py`.
   func testCorrectness<Opt: Optimizer>(
-=======
-  /// Check that `model` converges after updating it with `optimizer` `stepCount` times.
-  func testConvergence<Opt: Optimizer>(
->>>>>>> a89e7454
     optimizer: Opt,
     model: Model,
     expectedWeight: Tensor<Float>,
@@ -138,25 +125,8 @@
 
   func testRAdam() {
     let model = Model()
-<<<<<<< HEAD
-
-    // Test convergence.
-    do {
-      let optimizer = RAdam(for: model)
-      testConvergence(optimizer: optimizer, model: model, stepCount: 1400)
-    }
-
-    // Test correctness.
-    do {
-      let optimizer = RAdam(for: model)
-      testCorrectness(
-        optimizer: optimizer, model: model,
-        expectedWeight: [[0.35536084]], expectedBias: [0.3548611])
-    }
-=======
     let optimizer = RAdam(for: model)
-    testConvergence(optimizer: optimizer, model: model)
->>>>>>> a89e7454
+    testConvergence(optimizer: optimizer, model: model, stepCount: 1400)
   }
 
   /// A `Tensor<Float>` wrapper for testing optimizer numerical correctness.
@@ -264,7 +234,7 @@
     // Pending fix: https://github.com/tensorflow/swift-apis/pull/700
     testNumericalCorrectness(
       optimizer: optimizer, startingValues: values,
-      expectedValues: [ 443.81192, -443.80478, -443.85016])
+      expectedValues: [ 0.44664007, -0.44463903, -0.45914108])
   }
 
   static var allTests = [
