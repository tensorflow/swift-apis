// Copyright 2019 The TensorFlow Authors. All Rights Reserved.
//
// Licensed under the Apache License, Version 2.0 (the "License");
// you may not use this file except in compliance with the License.
// You may obtain a copy of the License at
//
//     http://www.apache.org/licenses/LICENSE-2.0
//
// Unless required by applicable law or agreed to in writing, software
// distributed under the License is distributed on an "AS IS" BASIS,
// WITHOUT WARRANTIES OR CONDITIONS OF ANY KIND, either express or implied.
// See the License for the specific language governing permissions and
// limitations under the License.

import TensorFlow
import XCTest

class OptimizerTests: XCTestCase {
  struct Model: Layer {
    var dense1 = Dense<Float>(weight: [[0.8]], bias: [0.8], activation: identity)

    @differentiable
    func callAsFunction(_ input: Tensor<Float>) -> Tensor<Float> {
      dense1(input)
    }
  }

  func convergenceTest<Opt: Optimizer>(
    optimizer: Opt,
    model: Model,
    file: StaticString = #file,
    line: UInt = #line
  ) where Opt.Model == Model {
    var optimizer = optimizer
    var model = model
    let x: Tensor<Float> = Tensor(rangeFrom: -1, to: 1, stride: 0.01)
      .reshaped(to: [-1, 1])
    let y: Tensor<Float> = x + 1

    for _ in 0..<1000 {
      let grad = gradient(at: model) { model -> Tensor<Float> in
        let yy = model(x)
        return meanSquaredError(predicted: yy, expected: y)
      }
      optimizer.update(&model, along: grad)

      if model(x).isAlmostEqual(to: y) {
        break
      }
    }

    XCTAssertTrue(model(x).isAlmostEqual(to: y), file: file, line: line)
  }

  func testSGD() {
    let model = Model()
    let optimizer = SGD(for: model)
    convergenceTest(optimizer: optimizer, model: model)
  }

  func testRMSProp() {
    let model = Model()
    let optimizer = RMSProp(for: model)
    convergenceTest(optimizer: optimizer, model: model)
  }

  func testAdaGrad() {
    let model = Model()
    let optimizer = AdaGrad(for: model, learningRate: 0.01)
    convergenceTest(optimizer: optimizer, model: model)
  }

  func testAdaDelta() {
    let model = Model()
    let optimizer = AdaDelta(for: model)
    convergenceTest(optimizer: optimizer, model: model)
  }

  func testAdam() {
    let model = Model()
    let optimizer = Adam(for: model)
    convergenceTest(optimizer: optimizer, model: model)
  }

  func testAdaMax() {
    let model = Model()
    let optimizer = AdaMax(for: model)
    convergenceTest(optimizer: optimizer, model: model)
  }

  func testAMSGrad() {
    let model = Model()
    let optimizer = AMSGrad(for: model)
    convergenceTest(optimizer: optimizer, model: model)
  }

  func testRAdam() {
    let model = Model()
    let optimizer = RAdam(for: model)
    convergenceTest(optimizer: optimizer, model: model)
  }

  struct ModelNumerical: Differentiable, KeyPathIterable {
    var tensor = Tensor<Float>([0, 1, 2])
    static let grad = ModelNumerical.TangentVector(tensor: [0.0, 0.1, 0.2])
  }

  func testSGDNumerical() {
    // The expected value was computed using the following Python code:
    // ```
    // import tensorflow as tf
    // var = tf.Variable([0, 1, 2], dtype=tf.float32)
    // grad = tf.Variable([0, 0.1, 0.2], dtype=tf.dtypes.float32)
    // optimizer = tf.keras.optimizers.SGD()
    // optimizer.apply_gradients(list(zip([grad], [var])))
    // print(var.read_value())
    // for i in range(10):
    //     optimizer.apply_gradients(list(zip([grad], [var])))
    // print(var.read_value())
    // ```
    var model = ModelNumerical()
    let opt = SGD(for: model)
    opt.update(&model, along: ModelNumerical.grad)
    XCTAssertEqual(model.tensor, [0, 0.999, 1.998])
    for _ in 0..<10 {
      opt.update(&model, along: ModelNumerical.grad)
    }
    XCTAssertEqual(model.tensor, [0, 0.98900014, 1.9780003])
  }

  func testRMSPropNumerical() {
    // The expected value was computed using the following Python code:
    // ```
    // import tensorflow as tf
    // var = tf.Variable([0, 1, 2], dtype=tf.float32)
    // grad = tf.Variable([0, 0.1, 0.2], dtype=tf.dtypes.float32)
    // optimizer = tf.keras.optimizers.RMSProp()
    // optimizer.apply_gradients(list(zip([grad], [var])))
    // print(var.read_value())
    // for i in range(10):
    //     optimizer.apply_gradients(list(zip([grad], [var])))
    // print(var.read_value())
    // ```
    var model = ModelNumerical()
    let opt = RMSProp(for: model, epsilon: 1e-7)
    opt.update(&model, along: ModelNumerical.grad)
    XCTAssertEqual(model.tensor, [0, 0.99683774, 1.9968377])
    for _ in 0..<10 {
      opt.update(&model, along: ModelNumerical.grad)
    }
    XCTAssertEqual(model.tensor, [0, 0.9814604, 1.9814601])
  }

  func testAdamNumerical() {
    // The expected value was computed using the following Python code:
    // ```
    // import tensorflow as tf
    // var = tf.Variable([0, 1, 2], dtype=tf.float32)
    // grad = tf.Variable([0, 0.1, 0.2], dtype=tf.dtypes.float32)
    // optimizer = tf.keras.optimizers.Adam()
    // optimizer.apply_gradients(list(zip([grad], [var])))
    // print(var.read_value())
    // for i in range(10):
    //     optimizer.apply_gradients(list(zip([grad], [var])))
    // print(var.read_value())
    // ```
    var model = ModelNumerical()
    let opt = Adam(for: model, epsilon: 1e-7)
    opt.update(&model, along: ModelNumerical.grad)
    XCTAssertEqual(model.tensor, [0, 0.999, 1.9990001])
    for _ in 0..<10 {
      opt.update(&model, along: ModelNumerical.grad)
    }
    XCTAssertEqual(model.tensor, [0, 0.98900014, 1.9889997])
  }

  func testAdaDeltaNumerical() {
    // The expected value was computed using the following Python code:
    // ```
    // import tensorflow as tf
    // var = tf.Variable([0, 1, 2], dtype=tf.float32)
    // grad = tf.Variable([0, 0.1, 0.2], dtype=tf.dtypes.float32)
    // optimizer = tf.keras.optimizers.Adadelta()
    // optimizer.apply_gradients(list(zip([grad], [var])))
    // print(var.read_value())
    // for i in range(10):
    //     optimizer.apply_gradients(list(zip([grad], [var])))
    // print(var.read_value())
    // ```
    var model = ModelNumerical()
    let opt = AdaDelta(for: model, learningRate: 1e-3, epsilon: 1e-7)
    opt.update(&model, along: ModelNumerical.grad)
    XCTAssertEqual(model.tensor, [0, 0.99999857, 1.9999986])
    for _ in 0..<10 {
      opt.update(&model, along: ModelNumerical.grad)
    }
    XCTAssertEqual(model.tensor, [0, 0.99998385, 1.9999841])
  }

<<<<<<< HEAD
  func testAdaMaxNumerical() {
=======
  func testAMSGradNumerical() {
>>>>>>> 288fdf4d
    // The expected value was computed using the following Python code:
    // ```
    // import tensorflow as tf
    // var = tf.Variable([0, 1, 2], dtype=tf.float32)
    // grad = tf.Variable([0, 0.1, 0.2], dtype=tf.dtypes.float32)
<<<<<<< HEAD
    // optimizer = tf.keras.optimizers.Adamax()
=======
    // optimizer = tf.keras.optimizers.Adam(amsgrad=True)
>>>>>>> 288fdf4d
    // optimizer.apply_gradients(list(zip([grad], [var])))
    // print(var.read_value())
    // for i in range(10):
    //     optimizer.apply_gradients(list(zip([grad], [var])))
    // print(var.read_value())
    // ```
    var model = ModelNumerical()
<<<<<<< HEAD
    let opt = AdaMax(for: model, learningRate: 1e-3, epsilon: 1e-7)
    opt.update(&model, along: ModelNumerical.grad)
    XCTAssertEqual(model.tensor, [0, 0.999, 1.999])
    for _ in 0..<10 {
      opt.update(&model, along: ModelNumerical.grad)
    }
    XCTAssertEqual(model.tensor, [0, 0.98900014, 1.9889995])
  }

=======
    let opt = AMSGrad(for: model, epsilon: 1e-7)
    opt.update(&model, along: ModelNumerical.grad)
    XCTAssertEqual(model.tensor, [0, 0.999, 1.9990001])
    for _ in 0..<10 {
      opt.update(&model, along: ModelNumerical.grad)
    }
    XCTAssertEqual(model.tensor, [0, 0.98900014, 1.9889997])
  }


>>>>>>> 288fdf4d
  static var allTests = [
    ("testSGD", testSGD),
    ("testRMSProp", testRMSProp),
    ("testAdaGrad", testAdaGrad),
    ("testAdaDelta", testAdaDelta),
    ("testAdam", testAdam),
    ("testAdaMax", testAdaMax),
    ("testAMSGrad", testAMSGrad),
    ("testRAdam", testRAdam),
    ("testSGDNumerical", testSGDNumerical),
    ("testRMSPropNumerical", testRMSPropNumerical),
    ("testAdamNumerical", testAdamNumerical),
    ("testAdaDeltaNumerical", testAdaDeltaNumerical),
<<<<<<< HEAD
    ("testAdaMaxNumerical", testAdaMaxNumerical),
=======
    ("testAMSGradNumerical", testAMSGradNumerical),
>>>>>>> 288fdf4d
  ]
}<|MERGE_RESOLUTION|>--- conflicted
+++ resolved
@@ -197,29 +197,43 @@
     XCTAssertEqual(model.tensor, [0, 0.99998385, 1.9999841])
   }
 
-<<<<<<< HEAD
+  func testAMSGradNumerical() {
+    // The expected value was computed using the following Python code:
+    // ```
+    // import tensorflow as tf
+    // var = tf.Variable([0, 1, 2], dtype=tf.float32)
+    // grad = tf.Variable([0, 0.1, 0.2], dtype=tf.dtypes.float32)
+    // optimizer = tf.keras.optimizers.Adam(amsgrad=True)
+    // optimizer.apply_gradients(list(zip([grad], [var])))
+    // print(var.read_value())
+    // for i in range(10):
+    //     optimizer.apply_gradients(list(zip([grad], [var])))
+    // print(var.read_value())
+    // ```
+    var model = ModelNumerical()
+    let opt = AMSGrad(for: model, epsilon: 1e-7)
+    opt.update(&model, along: ModelNumerical.grad)
+    XCTAssertEqual(model.tensor, [0, 0.999, 1.9990001])
+    for _ in 0..<10 {
+      opt.update(&model, along: ModelNumerical.grad)
+    }
+    XCTAssertEqual(model.tensor, [0, 0.98900014, 1.9889997])
+  }
+
   func testAdaMaxNumerical() {
-=======
-  func testAMSGradNumerical() {
->>>>>>> 288fdf4d
-    // The expected value was computed using the following Python code:
-    // ```
-    // import tensorflow as tf
-    // var = tf.Variable([0, 1, 2], dtype=tf.float32)
-    // grad = tf.Variable([0, 0.1, 0.2], dtype=tf.dtypes.float32)
-<<<<<<< HEAD
+    // The expected value was computed using the following Python code:
+    // ```
+    // import tensorflow as tf
+    // var = tf.Variable([0, 1, 2], dtype=tf.float32)
+    // grad = tf.Variable([0, 0.1, 0.2], dtype=tf.dtypes.float32)
     // optimizer = tf.keras.optimizers.Adamax()
-=======
-    // optimizer = tf.keras.optimizers.Adam(amsgrad=True)
->>>>>>> 288fdf4d
-    // optimizer.apply_gradients(list(zip([grad], [var])))
-    // print(var.read_value())
-    // for i in range(10):
-    //     optimizer.apply_gradients(list(zip([grad], [var])))
-    // print(var.read_value())
-    // ```
-    var model = ModelNumerical()
-<<<<<<< HEAD
+    // optimizer.apply_gradients(list(zip([grad], [var])))
+    // print(var.read_value())
+    // for i in range(10):
+    //     optimizer.apply_gradients(list(zip([grad], [var])))
+    // print(var.read_value())
+    // ```
+    var model = ModelNumerical()
     let opt = AdaMax(for: model, learningRate: 1e-3, epsilon: 1e-7)
     opt.update(&model, along: ModelNumerical.grad)
     XCTAssertEqual(model.tensor, [0, 0.999, 1.999])
@@ -229,18 +243,6 @@
     XCTAssertEqual(model.tensor, [0, 0.98900014, 1.9889995])
   }
 
-=======
-    let opt = AMSGrad(for: model, epsilon: 1e-7)
-    opt.update(&model, along: ModelNumerical.grad)
-    XCTAssertEqual(model.tensor, [0, 0.999, 1.9990001])
-    for _ in 0..<10 {
-      opt.update(&model, along: ModelNumerical.grad)
-    }
-    XCTAssertEqual(model.tensor, [0, 0.98900014, 1.9889997])
-  }
-
-
->>>>>>> 288fdf4d
   static var allTests = [
     ("testSGD", testSGD),
     ("testRMSProp", testRMSProp),
@@ -254,10 +256,7 @@
     ("testRMSPropNumerical", testRMSPropNumerical),
     ("testAdamNumerical", testAdamNumerical),
     ("testAdaDeltaNumerical", testAdaDeltaNumerical),
-<<<<<<< HEAD
+    ("testAMSGradNumerical", testAMSGradNumerical),
     ("testAdaMaxNumerical", testAdaMaxNumerical),
-=======
-    ("testAMSGradNumerical", testAMSGradNumerical),
->>>>>>> 288fdf4d
   ]
 }