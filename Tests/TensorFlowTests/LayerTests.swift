--- conflicted
+++ resolved
@@ -430,48 +430,6 @@
             [  0.30175626,  -0.16121633,   -0.4191958,  -0.53092813, -0.029484272]])
         let bnLayer = BatchNorm<Float>(featureCount: 5, axis: 0)
         Context.local.learningPhase = .training
-<<<<<<< HEAD
-        let trainingValue = bnLayer(x)
-        let grad = gradient(at: x, bnLayer) { $1($0).squared().sum() }
-        // The expected values and gradients were computed using the following Python code:
-        // ```
-        //   x = tf.constant(
-        //         [[  -1.0474433,  -0.11914538,  -0.08634827,   0.15446888,    1.0572497],
-        //          [   1.5165012,    0.3753972,  -0.30856386,   -0.3100725,   -1.9584457],
-        //          [ 0.006384419,    1.4424847,   0.91568077,   0.66328526,   -1.0794537],
-        //          [    1.056803,   0.14263044,   -1.8308276,    0.4189805,    0.6933893],
-        //          [  0.30175626,  -0.16121633,   -0.4191958,  -0.53092813, -0.029484272]])
-        //  scale = tf.reshape(tf.constant([1., 1., 1., 1., 1.]), [5, 1])
-        //  offset = tf.reshape(tf.constant([0., 0., 0., 0., 0.]), [5, 1])
-        //  (mean, var) = tf.nn.moments(x, axes=1, keepdims=True)
-        //  bn = tf.nn.batch_normalization( x, mean, var, offset=offset, scale=scale, variance_epsilon=0.001)
-        //  scaled = tf.reduce_sum(tf.square(bn))
-        //  g = tf.gradients(scaled, [x, offset, scale])
-        //  init = tf.initialize_all_variables()
-        //  with tf.Session() as sess:
-        //    sess.run(init)
-        //    print(sess.run([bn, g]))
-        // ```
-        let expectedTrainingValue = Tensor<Float>([
-            [-1.5439795 , -0.16477099, -0.11604305,  0.24174842,  1.5830451 ],
-            [ 1.4639764 ,  0.45368853, -0.15186328, -0.15319899, -1.6126028 ],
-            [-0.44139984,  1.2124169 ,  0.60574806,  0.3150888 , -1.6918538 ],
-            [ 0.9507547 ,  0.04595902, -1.9072568 ,  0.31947452,  0.5910686 ],
-            [ 1.5834246 ,  0.02224666, -0.8476793 , -1.2244489 ,  0.46645695]])
-
-        let expectedInputGradient = Tensor<Float>([
-            [-1.0127544e-02, -1.0807812e-03, -7.6115131e-04,  1.5857220e-03,  1.0383606e-02],
-            [ 2.0323221e-03,  6.2976527e-04, -2.1077941e-04, -2.1265696e-04, -2.2384699e-03],
-            [-1.3483668e-03,  3.7030075e-03,  1.8500184e-03,  9.6232636e-04, -5.1673558e-03],
-            [ 1.8438101e-03,  8.9146197e-05, -3.6990643e-03,  6.1964989e-04,  1.1463165e-03],
-            [ 1.2142579e-01,  1.7060755e-03, -6.5005139e-02, -9.3897656e-02,  3.5770576e-02]])
-        let expectedScaleGradient = Tensor<Float>([9.977925, 9.992161, 9.986738, 9.990202, 9.886292])
-        let expectedOffsetGradient = Tensor<Float>([0.0, 0.0, 0.0, 0.0, 0.0])
-        assertEqual(trainingValue, expectedTrainingValue, accuracy: 1e-5)
-        assertEqual(grad.0, expectedInputGradient, accuracy: 1e-5)
-        assertEqual(grad.1.scale, expectedScaleGradient, accuracy: 1e-5)
-        assertEqual(grad.1.offset, expectedOffsetGradient, accuracy: 1e-5)
-=======
         withTensorLeakChecking {
             let output = bnLayer(x)
             let grad = gradient(at: x, bnLayer) { $1($0).squared().sum() }
@@ -515,7 +473,6 @@
             assertEqual(grad.1.scale, [9.977925, 9.992161, 9.986738, 9.990202, 9.886292],
                         accuracy: 1e-5)
         }
->>>>>>> 4d03f1f4
     }
 
     func testLayerNorm() {
@@ -528,29 +485,7 @@
         let lnLayer = LayerNorm<Float>(featureCount: 5, axis: 1)
         let value = lnLayer(x)
         let grad = gradient(at: x, lnLayer) { $1($0).squared().sum() }
-<<<<<<< HEAD
-        // Uses the same values as testBatchNorm() above because LayerNorm with features on axis 1
-        // is equivalent to BatchNorm with features on axis 0
-        let expectedValue = Tensor<Float>([
-            [-1.5439795 , -0.16477099, -0.11604305,  0.24174842,  1.5830451 ],
-            [ 1.4639764 ,  0.45368853, -0.15186328, -0.15319899, -1.6126028 ],
-            [-0.44139984,  1.2124169 ,  0.60574806,  0.3150888 , -1.6918538 ],
-            [ 0.9507547 ,  0.04595902, -1.9072568 ,  0.31947452,  0.5910686 ],
-            [ 1.5834246 ,  0.02224666, -0.8476793 , -1.2244489 ,  0.46645695]])
-
-        let expectedInputGradient = Tensor<Float>([
-            [-1.0127544e-02, -1.0807812e-03, -7.6115131e-04,  1.5857220e-03,  1.0383606e-02],
-            [ 2.0323221e-03,  6.2976527e-04, -2.1077941e-04, -2.1265696e-04, -2.2384699e-03],
-            [-1.3483668e-03,  3.7030075e-03,  1.8500184e-03,  9.6232636e-04, -5.1673558e-03],
-            [ 1.8438101e-03,  8.9146197e-05, -3.6990643e-03,  6.1964989e-04,  1.1463165e-03],
-            [ 1.2142579e-01,  1.7060755e-03, -6.5005139e-02, -9.3897656e-02,  3.5770576e-02]])
-        let expectedScaleGradient = Tensor<Float>([9.977925, 9.992161, 9.986738, 9.990202, 9.886292])
-        let expectedOffsetGradient = Tensor<Float>([0.0, 0.0, 0.0, 0.0, 0.0])
-        assertEqual(value, expectedValue, accuracy: 1e-5)
-        assertEqual(grad.0, expectedInputGradient, accuracy: 1e-5)
-        assertEqual(grad.1.scale, expectedScaleGradient, accuracy: 1e-5)
-        assertEqual(grad.1.offset, expectedOffsetGradient, accuracy: 1e-5)
-=======
+
         // Uses the same values as `testBatchNorm()` above because `LayerNorm` with features on axis
         // `1` is equivalent to `BatchNorm` with features on axis `0`.
         assertEqual(
@@ -572,7 +507,6 @@
         assertEqual(grad.1.scale, [9.977925, 9.992161, 9.986738, 9.990202, 9.886292],
                     accuracy: 1e-5)
         assertEqual(grad.1.offset, [0.0, 0.0, 0.0, 0.0, 0.0], accuracy: 1e-5)
->>>>>>> 4d03f1f4
     }
 
     static var allTests = [
