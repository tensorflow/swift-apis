--- conflicted
+++ resolved
@@ -210,8 +210,6 @@
         XCTAssertEqual(output, expected)
     }
 
-<<<<<<< HEAD
-
     func testTransposedConv2D() {
         let filter =  Tensor(shape: [4, 2, 1, 1], scalars: (0..<8).map(Float.init))
         let bias = Tensor<Float>([8])
@@ -224,7 +222,6 @@
         XCTAssertEqual(output, expected)
     }
 
-=======
     func testSeparableConv2D() {
         let depthwiseFilter =  Tensor(shape: [2, 2, 2, 2], scalars: (0..<16).map(Float.init))
         let pointwiseFilter =  Tensor(shape: [1, 1, 4, 1], scalars: (0..<4).map(Float.init))
@@ -241,9 +238,7 @@
                                      scalars: [1016, 2616])
         XCTAssertEqual(output, expected)
     }
-
-
->>>>>>> 563aea6a
+  
     func testZeroPadding1D() {
         let input = Tensor<Float>([0.0, 1.0, 2.0])
         let layer = ZeroPadding1D<Float>(padding: 2)
