--- conflicted
+++ resolved
@@ -120,21 +120,6 @@
                                   padding: .valid)
         let input = Tensor(shape: [2, 4, 4, 2], scalars: (0..<64).map(Float.init))
         let grads = gradient( at: input, layer) { $1($0).sum() }
-<<<<<<< HEAD
-        // The expected gradients were computed using the following Python code:
-        // ```
-        //  x = tf.reshape(tf.range(64, dtype=tf.float32), [2, 4, 4, 2])
-        //  filter = tf.reshape(tf.range(72, dtype=tf.float32), [3, 3, 2, 4])
-        //  bias = tf.zeros([4])
-        //  with tf.GradientTape() as t:
-        //      t.watch([x, filter, bias])
-        //      y = tf.math.reduce_sum(tf.nn.conv2d(input=x,
-        //                                          filters=filter,
-        //                                          strides=[1, 2, 2, 1],
-        //                                          data_format="NHWC",
-        //                                          padding="VALID") + bias)
-        //  grads = t.gradient(y, [x, filter, bias])
-=======
         // The expected value of the gradient was computed using the following Python code:
         // ```
         // import tensorflow as tf
@@ -149,7 +134,6 @@
         //                                         data_format="NHWC",
         //                                         padding="VALID") + bias)
         // print(tape.gradient(y, [x, filter, bias]))
->>>>>>> 5a8ac7b4
         // ```
         XCTAssertEqual(grads.0,
                        [[[[  6,  22], [ 38,  54], [ 70,  86], [  0,   0]],
@@ -227,7 +211,6 @@
         XCTAssertEqual(output, expected)
     }
 
-<<<<<<< HEAD
     func testTransposedConv2D() {
         let filter =  Tensor(shape: [4, 2, 1, 1], scalars: (0..<8).map(Float.init))
         let bias = Tensor<Float>([8])
@@ -237,7 +220,9 @@
         let output = layer.inferring(from: input)
         let expected = Tensor<Float>(shape: [1, 4, 2, 1],
                                      scalars: [8, 12, 12, 28, 24, 64, 48, 112])
-=======
+        XCTAssertEqual(output, expected)
+    }  
+
     func testSeparableConv1D() {
         let depthwiseFilter = Tensor(shape: [2, 2, 2], scalars: (0..<8).map(Float.init))
         let pointwiseFilter = Tensor(shape: [1, 4, 1], scalars: (0..<4).map(Float.init))
@@ -251,7 +236,6 @@
         let input = Tensor(shape: [2, 2, 2], scalars: (0..<8).map(Float.init))
         let output = layer.inferring(from: input)
         let expected = Tensor<Float>(shape: [2, 2, 1], scalars: [17, 45, 73, 101])
->>>>>>> 5a8ac7b4
         XCTAssertEqual(output, expected)
     }
 
@@ -1167,18 +1151,6 @@
         let grad = gradient(at: x, lnLayer) { $1($0).squared().sum() }
         // The expected values and gradients were computed using the following Python code:
         // ```
-<<<<<<< HEAD
-        //  x = tf.constant([[ 2.736876  , -0.8932728 , -0.11240143,  1.252899  , -0.35648823],
-        //                   [-0.43356904, -0.5147881 ,  0.8055815 ,  0.97228354,  1.4561518 ],
-        //                   [ 0.56300443, -0.87069905, -0.20677163,  1.1823419 ,  1.0455104 ],
-        //                   [-0.8246169 ,  1.4249208 ,  1.2131604 ,  1.1445689 , -0.94032115]])
-        //  lnLayer = tf.keras.layers.LayerNormalization(axis=1, epsilon=0.001)
-        //  with tf.GradientTape() as t:
-        //      t.watch(x)
-        //      y = lnLayer(x)
-        //      z = tf.math.reduce_sum(tf.math.square(y))
-        //  print(y, t.gradient(z, [x] + lnLayer.trainable_variables))
-=======
         // import tensorflow as tf
         // x = tf.constant([[ 2.736876  , -0.8932728 , -0.11240143,  1.252899  , -0.35648823],
         //                  [-0.43356904, -0.5147881 ,  0.8055815 ,  0.97228354,  1.4561518 ],
@@ -1190,7 +1162,6 @@
         //     y = lnLayer(x)
         //     z = tf.math.reduce_sum(tf.math.square(y))
         // print(y, tape.gradient(z, [x] + lnLayer.trainable_variables))
->>>>>>> 5a8ac7b4
         // ```
         assertEqual(
             value,
