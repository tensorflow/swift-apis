--- conflicted
+++ resolved
@@ -120,21 +120,6 @@
                                   padding: .valid)
         let input = Tensor(shape: [2, 4, 4, 2], scalars: (0..<64).map(Float.init))
         let grads = gradient( at: input, layer) { $1($0).sum() }
-<<<<<<< HEAD
-        // The expected gradients were computed using the following Python code:
-        // ```
-        //  x = tf.reshape(tf.range(64, dtype=tf.float32), [2, 4, 4, 2])
-        //  filter = tf.reshape(tf.range(72, dtype=tf.float32), [3, 3, 2, 4])
-        //  bias = tf.zeros([4])
-        //  with tf.GradientTape() as t:
-        //      t.watch([x, filter, bias])
-        //      y = tf.math.reduce_sum(tf.nn.conv2d(input=x,
-        //                                          filters=filter,
-        //                                          strides=[1, 2, 2, 1],
-        //                                          data_format="NHWC",
-        //                                          padding="VALID") + bias)
-        //  grads = t.gradient(y, [x, filter, bias])
-=======
         // The expected value of the gradient was computed using the following Python code:
         // ```
         // import tensorflow as tf
@@ -149,7 +134,6 @@
         //                                         data_format="NHWC",
         //                                         padding="VALID") + bias)
         // print(tape.gradient(y, [x, filter, bias]))
->>>>>>> b7ba0d50
         // ```
         XCTAssertEqual(grads.0,
                        [[[[  6,  22], [ 38,  54], [ 70,  86], [  0,   0]],
@@ -214,7 +198,6 @@
         XCTAssertEqual(output, expected)
     }
 
-<<<<<<< HEAD
     func testConv3DDilation() {
         let filter =  Tensor(shape: [1, 1, 2, 1, 1], scalars: (0..<2).map(Float.init))
         let bias = Tensor<Float>([8])
@@ -227,8 +210,6 @@
         XCTAssertEqual(output, expected)
     }
 
-  func testDepthConv2D() {
-=======
     func testConv3DGradient() {
         let filter = Tensor(shape: [1, 4, 4, 1, 1], scalars: (0..<16).map(Float.init))
         let bias = Tensor<Float>(ones: [2])
@@ -279,7 +260,6 @@
     }
 
     func testDepthwiseConv2D() {
->>>>>>> b7ba0d50
         let filter =  Tensor(shape: [2, 2, 2, 2], scalars: (0..<16).map(Float.init))
         let bias = Tensor<Float>([1, 2, 3, 4])
         let layer = DepthwiseConv2D<Float>(filter: filter, bias: bias, activation: identity,
@@ -1296,18 +1276,6 @@
         let grad = gradient(at: x, lnLayer) { $1($0).squared().sum() }
         // The expected values and gradients were computed using the following Python code:
         // ```
-<<<<<<< HEAD
-        //  x = tf.constant([[ 2.736876  , -0.8932728 , -0.11240143,  1.252899  , -0.35648823],
-        //                   [-0.43356904, -0.5147881 ,  0.8055815 ,  0.97228354,  1.4561518 ],
-        //                   [ 0.56300443, -0.87069905, -0.20677163,  1.1823419 ,  1.0455104 ],
-        //                   [-0.8246169 ,  1.4249208 ,  1.2131604 ,  1.1445689 , -0.94032115]])
-        //  lnLayer = tf.keras.layers.LayerNormalization(axis=1, epsilon=0.001)
-        //  with tf.GradientTape() as t:
-        //      t.watch(x)
-        //      y = lnLayer(x)
-        //      z = tf.math.reduce_sum(tf.math.square(y))
-        //  print(y, t.gradient(z, [x] + lnLayer.trainable_variables))
-=======
         // import tensorflow as tf
         // x = tf.constant([[ 2.736876  , -0.8932728 , -0.11240143,  1.252899  , -0.35648823],
         //                  [-0.43356904, -0.5147881 ,  0.8055815 ,  0.97228354,  1.4561518 ],
@@ -1319,7 +1287,6 @@
         //     y = lnLayer(x)
         //     z = tf.math.reduce_sum(tf.math.square(y))
         // print(y, tape.gradient(z, [x] + lnLayer.trainable_variables))
->>>>>>> b7ba0d50
         // ```
         assertEqual(
             value,
@@ -1362,15 +1329,11 @@
         ("testConv2DGradient", testConv2DGradient),
         ("testConv2DDilation", testConv2DDilation),
         ("testConv3D", testConv3D),
-<<<<<<< HEAD
         ("testConv3DDilation", testConv3DDilation),
-        ("testDepthConv2D", testDepthConv2D),
-=======
         ("testConv3DGradient", testConv3DGradient),
         ("testDepthwiseConv2D", testDepthwiseConv2D),
         ("testDepthwiseConv2DGradient", testDepthwiseConv2DGradient),
         ("testSeparableConv1D", testSeparableConv1D),
->>>>>>> b7ba0d50
         ("testSeparableConv2D", testSeparableConv2D),
         ("testSeparableConv2DGradient", testSeparableConv2DGradient),
         ("testZeroPadding1D", testZeroPadding1D),
