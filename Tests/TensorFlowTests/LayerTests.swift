--- conflicted
+++ resolved
@@ -2081,11 +2081,8 @@
     ("testBatchNormInference", testBatchNormInference),
     ("testLayerNorm", testLayerNorm),
     ("testLayerNormInference", testLayerNormInference),
-<<<<<<< HEAD
     ("testGaussianNoise", testGaussianNoise),
     ("testGaussianDropout", testGaussianDropout),
-=======
     ("testAlphaDropout", testAlphaDropout),
->>>>>>> 4ff21c95
   ]
 }