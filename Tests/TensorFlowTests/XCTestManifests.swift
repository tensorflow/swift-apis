// Copyright 2019 The TensorFlow Authors. All Rights Reserved.
//
// Licensed under the Apache License, Version 2.0 (the "License");
// you may not use this file except in compliance with the License.
// You may obtain a copy of the License at
//
//     http://www.apache.org/licenses/LICENSE-2.0
//
// Unless required by applicable law or agreed to in writing, software
// distributed under the License is distributed on an "AS IS" BASIS,
// WITHOUT WARRANTIES OR CONDITIONS OF ANY KIND, either express or implied.
// See the License for the specific language governing permissions and
// limitations under the License.

import XCTest

#if !os(macOS)
public func allTests() -> [XCTestCaseEntry] {
    // Please ensure the test cases remain alphabetized.
    return [
        testCase(BasicOperatorTests.allTests),
        testCase(ComparisonOperatorTests.allTests),
        testCase(ContextTests.allTests),
        testCase(DatasetTests.allTests),
        testCase(InitializerTests.allTests),
        testCase(LayerTests.allTests),
        testCase(LazyTensorEvaluationTests.allTests),
        testCase(LazyTensorExplicitTraceTests.allTests),
        testCase(LazyTensorHandleTests.allTests),
        testCase(LazyTensorOperationTests.allTests),
        testCase(LazyTensorShapeInferenceTests.allTests),
        testCase(LazyTensorTFFunctionBuilderTests.allTests),
        testCase(LazyTensorTraceTests.allTests),
        testCase(LossTests.allTests),
        testCase(MathOperatorTests.allTests),
        testCase(OptimizerTests.allTests),
        testCase(PRNGTests.allTests),
        testCase(RuntimeTests.allTests),
        testCase(SequentialTests.allTests),
        testCase(TensorAutoDiffTests.allTests),
        testCase(TensorGroupTests.allTests),
<<<<<<< HEAD
        testCase(TensorAutoDiffTests.allTests),
=======
        testCase(TensorTests.allTests),
>>>>>>> 9730de7a
        testCase(TrivialModelTests.allTests),
        testCase(UtilitiesTests.allTests),
    ]
}
#endif<|MERGE_RESOLUTION|>--- conflicted
+++ resolved
@@ -39,11 +39,8 @@
         testCase(SequentialTests.allTests),
         testCase(TensorAutoDiffTests.allTests),
         testCase(TensorGroupTests.allTests),
-<<<<<<< HEAD
         testCase(TensorAutoDiffTests.allTests),
-=======
         testCase(TensorTests.allTests),
->>>>>>> 9730de7a
         testCase(TrivialModelTests.allTests),
         testCase(UtilitiesTests.allTests),
     ]
