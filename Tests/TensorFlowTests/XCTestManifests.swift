// Copyright 2019 The TensorFlow Authors. All Rights Reserved.
//
// Licensed under the Apache License, Version 2.0 (the "License");
// you may not use this file except in compliance with the License.
// You may obtain a copy of the License at
//
//     http://www.apache.org/licenses/LICENSE-2.0
//
// Unless required by applicable law or agreed to in writing, software
// distributed under the License is distributed on an "AS IS" BASIS,
// WITHOUT WARRANTIES OR CONDITIONS OF ANY KIND, either express or implied.
// See the License for the specific language governing permissions and
// limitations under the License.

import XCTest

#if !os(macOS)
public func allTests() -> [XCTestCaseEntry] {
    // Please ensure the test cases remain alphabetized.
    return [
<<<<<<< HEAD
        testCase(UtilitiesTests.allTests),
        testCase(LossTests.allTests),
        testCase(PRNGTests.allTests),
        testCase(TrivialModelTests.allTests),
        testCase(SequentialTests.allTests),
        testCase(LayerTests.allTests),
        testCase(InitializerTests.allTests),
        testCase(TensorTests.allTests),
        testCase(TensorGroupTests.allTests),
=======
>>>>>>> faf540ac
        testCase(BasicOperatorTests.allTests),
        testCase(ComparisonOperatorTests.allTests),
        testCase(DatasetTests.allTests),
        testCase(LayerTests.allTests),
        testCase(LazyTensorHandleTests.allTests),
        testCase(LazyTensorTraceTests.allTests),
        testCase(LazyTensorExplicitTraceTests.allTests),
        testCase(LazyTensorOperationTests.allTests),
        testCase(LazyTensorShapeInferenceTests.allTests),
        testCase(LazyTensorTFFunctionBuilderTests.allTests),
<<<<<<< HEAD
        testCase(LazyTensorEvaluationTests.allTests)
=======
        testCase(LazyTensorEvaluationTests.allTests),
        testCase(LossTests.allTests),
        testCase(MathOperatorTests.allTests),
        testCase(PRNGTests.allTests),
        testCase(RuntimeTests.allTests),
        testCase(SequentialTests.allTests),
        testCase(TensorTests.allTests),
        testCase(TensorGroupTests.allTests),
        testCase(TrivialModelTests.allTests),
        testCase(UtilitiesTests.allTests),
>>>>>>> faf540ac
    ]
}
#endif<|MERGE_RESOLUTION|>--- conflicted
+++ resolved
@@ -18,21 +18,10 @@
 public func allTests() -> [XCTestCaseEntry] {
     // Please ensure the test cases remain alphabetized.
     return [
-<<<<<<< HEAD
-        testCase(UtilitiesTests.allTests),
-        testCase(LossTests.allTests),
-        testCase(PRNGTests.allTests),
-        testCase(TrivialModelTests.allTests),
-        testCase(SequentialTests.allTests),
-        testCase(LayerTests.allTests),
-        testCase(InitializerTests.allTests),
-        testCase(TensorTests.allTests),
-        testCase(TensorGroupTests.allTests),
-=======
->>>>>>> faf540ac
         testCase(BasicOperatorTests.allTests),
         testCase(ComparisonOperatorTests.allTests),
         testCase(DatasetTests.allTests),
+        testCase(InitializerTests.allTests),
         testCase(LayerTests.allTests),
         testCase(LazyTensorHandleTests.allTests),
         testCase(LazyTensorTraceTests.allTests),
@@ -40,9 +29,6 @@
         testCase(LazyTensorOperationTests.allTests),
         testCase(LazyTensorShapeInferenceTests.allTests),
         testCase(LazyTensorTFFunctionBuilderTests.allTests),
-<<<<<<< HEAD
-        testCase(LazyTensorEvaluationTests.allTests)
-=======
         testCase(LazyTensorEvaluationTests.allTests),
         testCase(LossTests.allTests),
         testCase(MathOperatorTests.allTests),
@@ -53,7 +39,6 @@
         testCase(TensorGroupTests.allTests),
         testCase(TrivialModelTests.allTests),
         testCase(UtilitiesTests.allTests),
->>>>>>> faf540ac
     ]
 }
 #endif