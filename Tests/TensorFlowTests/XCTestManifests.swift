--- conflicted
+++ resolved
@@ -18,35 +18,6 @@
   public func allTests() -> [XCTestCaseEntry] {
     // Please ensure the test cases remain alphabetized.
     return [
-<<<<<<< HEAD
-        testCase(BasicOperatorTests.allTests),
-        testCase(ComparisonOperatorTests.allTests),
-        testCase(ContextTests.allTests),
-        testCase(DatasetTests.allTests),
-        testCase(InitializerTests.allTests),
-        testCase(LayerTests.allTests),
-        testCase(LazyTensorEvaluationTests.allTests),
-        testCase(LazyTensorTraceTests.allTests),
-        testCase(LazyTensorTraceCacheTests.allTests),
-        testCase(LazyTensorExplicitTraceTests.allTests),
-        testCase(LazyTensorHandleTests.allTests),
-        testCase(LazyTensorOperationTests.allTests),
-        testCase(LazyTensorShapeInferenceTests.allTests),
-        testCase(LazyTensorTFFunctionBuilderTests.allTests),
-        testCase(LazyTensorTraceTests.allTests),
-        testCase(LossTests.allTests),
-        testCase(MathOperatorTests.allTests),
-        testCase(RuntimeTests.allTests),
-        testCase(SequencedTests.allTests),
-        testCase(SequentialTests.allTests),
-        testCase(TensorAutoDiffTests.allTests),
-        testCase(TensorGroupTests.allTests),
-        testCase(TensorAutoDiffTests.allTests),
-        testCase(TensorTests.allTests),
-        testCase(TrivialModelTests.allTests),
-        testCase(LinearAlgebraTests.allTests),
-        testCase(MatrixTests.allTests)
-=======
       testCase(BasicOperatorTests.allTests),
       testCase(ComparisonOperatorTests.allTests),
       testCase(ContextTests.allTests),
@@ -66,7 +37,8 @@
       testCase(MathOperatorTests.allTests),
       testCase(OptimizerTests.allTests),
       testCase(RuntimeTests.allTests),
-      // testCase(SequentialTests.allTests),
+      testCase(SequencedTests.allTests),
+      testCase(SequentialTests.allTests),
       testCase(TensorAutoDiffTests.allTests),
       testCase(TensorGroupTests.allTests),
       testCase(TensorAutoDiffTests.allTests),
@@ -74,7 +46,6 @@
       testCase(TrivialModelTests.allTests),
       testCase(LinearAlgebraTests.allTests),
       testCase(MatrixTests.allTests),
->>>>>>> 608c911b
     ]
   }
 #endif