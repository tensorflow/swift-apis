// Copyright 2019 The TensorFlow Authors. All Rights Reserved.
//
// Licensed under the Apache License, Version 2.0 (the "License");
// you may not use this file except in compliance with the License.
// You may obtain a copy of the License at
//
//     http://www.apache.org/licenses/LICENSE-2.0
//
// Unless required by applicable law or agreed to in writing, software
// distributed under the License is distributed on an "AS IS" BASIS,
// WITHOUT WARRANTIES OR CONDITIONS OF ANY KIND, either express or implied.
// See the License for the specific language governing permissions and
// limitations under the License.

import XCTest

@testable import TensorFlow

let cube: @differentiable (Tensor<Float>) -> Tensor<Float> = { ($0 * $0 * $0) }

final class TensorAutoDiffTests: XCTestCase {
  func testSimpleGrad() {
    func square(_ x: Tensor<Float>) -> Tensor<Float> {
      return (x * x).sum()
    }
    XCTAssertEqual(gradient(at: [0.1, 0.2, 0.3], in: square), [0.2, 0.4, 0.6])
    XCTAssertEqual(gradient(at: [[10], [20]], in: square), [[20], [40]])
  }

  func testGenericGrad() {
    func square<T: TensorFlowFloatingPoint>(_ x: Tensor<T>) -> Tensor<T> {
      return (x * x).sum()
    }
    XCTAssertEqual(gradient(at: Tensor([0.1, 0.2, 0.3]), in: square), [0.2, 0.4, 0.6])
  }

  func testConditionals() {
    func condNestedTupleVar(_ x: Tensor<Float>) -> Tensor<Float> {
      // Convoluted function returning `x + x`.
      var y: (Tensor<Float>, Tensor<Float>) = (x + x, x - x)
      var z: ((Tensor<Float>, Tensor<Float>), Tensor<Float>) = (y, x)
      if (x .> 0).all() {
        let w = (x, x)
        y.0 = w.1
        y.1 = w.0
        z.0.0 = z.0.0 - y.0
        z.0.1 = z.0.1 + y.0
      } else {
        z = ((y.0 - x, y.1 + x), x)
      }
      return y.0 + y.1 - z.0.0 + z.0.1
    }
    XCTAssertTrue(
      (value: Tensor<Float>(8), gradient: Tensor<Float>(2))
        == valueWithGradient(at: Tensor<Float>(4), in: condNestedTupleVar))
    XCTAssertTrue(
      (value: Tensor<Float>(-20), gradient: Tensor<Float>(2))
        == valueWithGradient(at: Tensor<Float>(-10), in: condNestedTupleVar))
    XCTAssertTrue(
      (value: Tensor<Float>(-2674), gradient: Tensor<Float>(2))
        == valueWithGradient(at: Tensor<Float>(-1337), in: condNestedTupleVar))

    func guard2Var(_ x: Tensor<Float>, _ y: Tensor<Float>) -> Tensor<Float> {
      var z = y
      guard (x .> 0).all() else {
        if (y .> 0).all() {
          z = z * x
        } else if x == Tensor(-1337) {
          z = x
          z = z * z
        } else {
          z = Tensor(0)
        }
        return z
      }
      return z * y
    }
    XCTAssertTrue(
      (Tensor<Float>(0), Tensor<Float>(10))
        == gradient(at: Tensor<Float>(4), Tensor<Float>(5), in: guard2Var))
    XCTAssertTrue(
      (Tensor<Float>(5), Tensor<Float>(-1337))
        == gradient(at: Tensor<Float>(-1337), Tensor<Float>(5), in: guard2Var))
    XCTAssertTrue(
      (Tensor<Float>(-2674), Tensor<Float>(0))
        == gradient(at: Tensor<Float>(-1337), Tensor<Float>(-5), in: guard2Var))
    XCTAssertTrue(
      (Tensor<Float>(2), Tensor<Float>(-3))
        == gradient(at: Tensor<Float>(-3), Tensor<Float>(2), in: guard2Var))
  }

  func testNestedConditionals() {
    // Test tensor-tensor ops.
    func condNested1(_ x: Tensor<Float>, _ y: Tensor<Float>) -> Tensor<Float> {
      if (x .> 0).all() {
        if (y .> 10).all() {
          let z = x * y
          if (z .> 100).all() {
            return x + z
          } else if y == Tensor(20) {
            return z + z
          }
        } else {
          return x + y
        }
      }
      return -y
    }
    XCTAssertTrue(
      (Tensor<Float>(40), Tensor<Float>(8))
        == gradient(at: Tensor<Float>(4), Tensor<Float>(20), in: condNested1))
    XCTAssertTrue(
      (Tensor<Float>(0), Tensor<Float>(-1))
        == gradient(at: Tensor<Float>(4), Tensor<Float>(21), in: condNested1))
    XCTAssertTrue(
      (Tensor<Float>(1), Tensor<Float>(1))
        == gradient(at: Tensor<Float>(4), Tensor<Float>(5), in: condNested1))
    XCTAssertTrue(
      (Tensor<Float>(0), Tensor<Float>(-1))
        == gradient(at: Tensor<Float>(-3), Tensor<Float>(-2), in: condNested1))

    // Test tensor-scalar ops.
    func condNested2(_ x: Tensor<Float>, _ y: Float) -> Tensor<Float> {
      if (x .> 0).all() {
        if y > 10 {
          let z = x * y
          if (z .> 100).all() {
            return x + z
          } else if y == 20 {
            return z + z
          }
        } else {
          return x + y
        }
      }
      return Tensor(-y)
    }
    XCTAssertTrue((Tensor(40), 8) == gradient(at: Tensor(4), 20, in: condNested2))
    XCTAssertTrue((Tensor(0), -1) == gradient(at: Tensor(4), 21, in: condNested2))
    XCTAssertTrue((Tensor(1), 1) == gradient(at: Tensor(4), 5, in: condNested2))
    XCTAssertTrue((Tensor(0), -1) == gradient(at: Tensor(-3), -2, in: condNested2))
  }

  func testRecursion() {
    func factorial(_ x: Tensor<Float>) -> Tensor<Float> {
      if x == Tensor(1) {
        return Tensor(1)
      }
      return x * factorial(x - 1)
    }
    XCTAssertEqual(gradient(at: Tensor(1), in: factorial), Tensor(0))
    XCTAssertEqual(gradient(at: Tensor(2), in: factorial), Tensor(1))
    XCTAssertEqual(gradient(at: Tensor(3), in: factorial), Tensor(5))
    XCTAssertEqual(gradient(at: Tensor(4), in: factorial), Tensor(26))
    XCTAssertEqual(gradient(at: Tensor(5), in: factorial), Tensor(154))

    func product(_ x: Tensor<Float>, count: Int) -> Tensor<Float> {
      precondition(count > 0)
      if count == 1 {
        return x
      }
      return x * product(x, count: count - 1)
    }
    XCTAssertEqual(gradient(at: Tensor(-10), in: { x in product(x, count: 2) }), Tensor(-20))
    XCTAssertEqual(gradient(at: Tensor(10), in: { x in product(x, count: 3) }), Tensor(300))
    XCTAssertEqual(gradient(at: Tensor(100), in: { x in product(x, count: 1) }), Tensor(1))
  }

  func testScalarGenericGrad() {
    // Tests TF-287.
    func negate<T: TensorFlowFloatingPoint>(_ x: Tensor<T>) -> Tensor<T> {
      return (1 - x).sum()
    }
    XCTAssertEqual(gradient(at: Tensor([0.1, 0.2, 0.3]), in: negate), Tensor([-1, -1, -1]))
  }

  func testScalarized() {
    let grad = gradient(at: Tensor<Float>([3.0, 4.0])) { x in
      logSoftmax(x).mean().scalarized()
    }
    XCTAssertEqual(grad, Tensor([0.23105857, -0.2310586]))
  }

  func testScalars() {
    let grad = gradient(at: Tensor<Float>([3, 4])) { x in
      x.scalars.differentiableReduce(0, { $0 + $1 })
    }
    XCTAssertEqual(grad, Tensor([1, 1]))
  }

  func testInitFromScalars() {
    let grad = gradient(at: [3.0, 4.0]) { x in
      Tensor(x).sum()
    }
    XCTAssertEqual(grad, Array<Double>.TangentVector([1, 1]))
  }

  func testInitFromScalarsWithShape() {
    let grad = gradient(at: [3.0, 4.0]) { x in
      Tensor(shape: [1, 2, 1, 1], scalars: x).sum()
    }
    XCTAssertEqual(grad, Array<Double>.TangentVector([1, 1]))
  }

  func testPlus() {
    func f(a: Tensor<Float>, b: Tensor<Float>) -> Tensor<Float> { a + b }
    XCTAssertTrue(
      (Tensor<Float>(1), Tensor<Float>(1))
        == gradient(at: Tensor<Float>(0), Tensor<Float>(0), in: f))
    XCTAssertTrue(([1], [1]) == pullback(at: [1], [10], in: f)([1]))
  }

  func testSubtract() {
    func f(a: Tensor<Float>, b: Tensor<Float>) -> Tensor<Float> { a - b }
    XCTAssertTrue(
      (Tensor<Float>(1), Tensor<Float>(-1))
        == gradient(at: Tensor<Float>(0), Tensor<Float>(0), in: f))
    XCTAssertTrue(([1], [-1]) == pullback(at: [1], [10], in: f)([1]))
  }

  func testMultiply() {
    func f(a: Tensor<Float>, b: Tensor<Float>) -> Tensor<Float> { (a * b).sum() }
    XCTAssertTrue(([0], [0]) == gradient(at: [0], [0], in: f))
    XCTAssertTrue(([10], [1]) == gradient(at: [1], [10], in: f))
  }

  func testDivide() {
    func f(a: Tensor<Float>, b: Tensor<Float>) -> Tensor<Float> { a / b }
    XCTAssertTrue(([0.1], [-0.01]) == pullback(at: [1], [10], in: f)([1]))
  }

  func testMatmul() {
    func f(a: Tensor<Float>, b: Tensor<Float>) -> Tensor<Float> { matmul(a, b) }
    let v = Tensor<Float>(ones: [1, 1])
    XCTAssertTrue(([[0]], [[0]]) == pullback(at: [[0]], [[0]], in: f)(v))
    XCTAssertTrue(([[10]], [[1]]) == pullback(at: [[1]], [[10]], in: f)(v))
  }

  func testDot() {
    func f(a: Tensor<Float>, b: Tensor<Float>) -> Tensor<Float> { a • b }
    let v = Tensor<Float>(ones: [1, 1])
    XCTAssertTrue(([[0]], [[0]]) == pullback(at: [[0]], [[0]], in: f)(v))
    XCTAssertTrue(([[10]], [[1]]) == pullback(at: [[1]], [[10]], in: f)(v))
  }

  func testNegate() {
    func f(a: Tensor<Float>) -> Tensor<Float> { (-a).sum() }
    XCTAssertEqual(gradient(at: [0], in: f), [-1])
    XCTAssertEqual(gradient(at: [10], in: f), [-1])
  }

  func testAbs() {
    func f(a: Tensor<Float>) -> Tensor<Float> { abs(a).sum() }
    XCTAssertEqual(gradient(at: [3.0, -3.0, 0], in: f), [1, -1, 0])
  }

  func testSum() {
    let input = Tensor<Float>(repeating: 42, shape: [2, 2])
    let sumPullbackScalar = pullback(at: input) { (a: Tensor<Float>) in a.sum() }
    let sumPullbackSqueezingAxes = pullback(at: input) { (a: Tensor<Float>) in
      a.sum(squeezingAxes: 0, 1)
    }
    let sumPullbackAlongAxes = pullback(at: input) { (a: Tensor<Float>) in
      a.sum(alongAxes: 0, 1)
    }

    let expected = Tensor<Float>(ones: [2, 2])
    XCTAssertEqual(sumPullbackScalar(Tensor(1)), expected)
    XCTAssertEqual(sumPullbackSqueezingAxes(Tensor(1)), expected)
    XCTAssertEqual(sumPullbackAlongAxes(Tensor(1)), expected)
    XCTAssertEqual(sumPullbackScalar(Tensor(3)), expected * 3)
    XCTAssertEqual(sumPullbackSqueezingAxes(Tensor(3)), expected * 3)
    XCTAssertEqual(sumPullbackAlongAxes(Tensor(3)), expected * 3)
  }

  func testMean() {
    let meanGradScalar = gradient { (a: Tensor<Float>) in a.mean().sum() }
    let meanGradSqueezingAxes = gradient { (a: Tensor<Float>) in
      a.mean(squeezingAxes: 0, -1).sum()
    }
    let meanGradSqueezingAxes2 = gradient { (a: Tensor<Float>) in
      a.mean(squeezingAxes: Tensor<Int32>([0, -1])).sum()
    }
    let meanGradAlongAxes = gradient { (a: Tensor<Float>) in
      a.mean(alongAxes: 0, -1).sum()
    }
    let meanGradAlongAxes2 = gradient { (a: Tensor<Float>) in
      a.mean(alongAxes: Tensor<Int32>([0, -1])).sum()
    }

    let input = Tensor<Float>(ones: [2, 2])
    let expected = Tensor<Float>(repeating: 0.25, shape: [2, 2])
    XCTAssertEqual(meanGradScalar(input), expected)
    XCTAssertEqual(meanGradSqueezingAxes(input), expected)
    XCTAssertEqual(meanGradSqueezingAxes2(input), expected)
    XCTAssertEqual(meanGradAlongAxes(input), expected)
    XCTAssertEqual(meanGradAlongAxes2(input), expected)
  }

  func testVariance() {
    let varianceGradScalar = gradient { (a: Tensor<Float>) in a.variance().sum() }
    let varianceGradSqueezingAxes = gradient { (a: Tensor<Float>) in
      a.variance(squeezingAxes: 0, 1).sum()
    }
    let varianceGradAlongAxes = gradient { (a: Tensor<Float>) in
      a.variance(alongAxes: 0, 1).sum()
    }

    let input: Tensor<Float> = [[1, 2], [3, 4]]
    let expected: Tensor<Float> = [[-0.75, -0.25], [0.25, 0.75]]
    XCTAssertEqual(varianceGradScalar(input), expected)
    XCTAssertEqual(varianceGradSqueezingAxes(input), expected)
    XCTAssertEqual(varianceGradAlongAxes(input), expected)
  }

  func testMax() {
    // Expected gradient values were computed using the following TensorFlow Python code:
    // ```
    // import tensorflow as tf
    // with tf.GradientTape() as t:
    //     t.watch([a, b])
    //     y = tf.reduce_sum(tf.maximum(a, b))
    // print(t.gradient(y, [a, b]))
    // ```
    do {
      let a = Tensor<Float>([4, 5, 3])
      let b = Tensor<Float>([4, 2, 6])
      let computedGradient1 = gradient(at: a, b) { a, b in max(a, b).sum() }
      let expectedGradient1: (Tensor<Float>, Tensor<Float>) = ([1, 1, 0], [0, 0, 1])
      XCTAssertEqual(computedGradient1.0, expectedGradient1.0)
      XCTAssertEqual(computedGradient1.1, expectedGradient1.1)

      let computedGradient2 = gradient(at: a, b) { a, b in max(b, a).sum() }
      let expectedGradient2: (Tensor<Float>, Tensor<Float>) = ([0, 1, 0], [1, 0, 1])
      XCTAssertEqual(computedGradient2.0, expectedGradient2.0)
      XCTAssertEqual(computedGradient2.1, expectedGradient2.1)
    }
    do {
      let a = Tensor<Float>([[3, -2], [0.3, 10]])
      let b = Tensor<Float>([9, -3])
      let computedGradient = gradient(at: a, b) { a, b in max(a, b).sum() }
      let expectedGradient: (Tensor<Float>, Tensor<Float>) = ([[0, 1], [0, 1]], [2, 0])
      XCTAssertEqual(computedGradient.0, expectedGradient.0)
      XCTAssertEqual(computedGradient.1, expectedGradient.1)
    }
  }

  func testMin() {
    // Expected gradient values were computed using the following TensorFlow Python code:
    // ```
    // import tensorflow as tf
    // with tf.GradientTape() as t:
    //     t.watch([a, b])
    //     y = tf.reduce_sum(tf.minimum(a, b))
    // print(t.gradient(y, [a, b]))
    // ```
    do {
      let a = Tensor<Float>([4, 5, 3])
      let b = Tensor<Float>([4, 2, 6])
      let computedGradient1 = gradient(at: a, b) { a, b in min(a, b).sum() }
      let expectedGradient1: (Tensor<Float>, Tensor<Float>) = ([1, 0, 1], [0, 1, 0])
      XCTAssertEqual(computedGradient1.0, expectedGradient1.0)
      XCTAssertEqual(computedGradient1.1, expectedGradient1.1)

      let computedGradient2 = gradient(at: a, b) { a, b in min(b, a).sum() }
      let expectedGradient2: (Tensor<Float>, Tensor<Float>) = ([0, 0, 1], [1, 1, 0])
      XCTAssertEqual(computedGradient2.0, expectedGradient2.0)
      XCTAssertEqual(computedGradient2.1, expectedGradient2.1)
    }

    do {
      let a = Tensor<Float>([[3, -2], [0.3, 10]])
      let b = Tensor<Float>([9, -3])
      let computedGradient = gradient(at: a, b) { a, b in min(a, b).sum() }
      let expectedGradient: (Tensor<Float>, Tensor<Float>) = ([[1, 0], [1, 0]], [0, 2])
      XCTAssertEqual(computedGradient.0, expectedGradient.0)
      XCTAssertEqual(computedGradient.1, expectedGradient.1)
    }
  }

  func testMaxAlongAxes() {
    // Expected gradient values were computed using the following TensorFlow Python code:
    // ```
    // import tensorflow as tf
    // x = tf.constant(range(6), shape=(2, 3), dtype=float)
    // with tf.GradientTape() as t:
    //     t.watch(x)
    //     y = tf.reduce_sum(tf.reduce_max(x, axis=0, keepdims=True))
    // print(t.gradient(y, x))
    // ```
    func maxAlongAxesSum(_ x: Tensor<Float>) -> Tensor<Float> {
      x.max(alongAxes: 0).sum()
    }
    do {
      let x: Tensor<Float> = [[0, 1, 2], [3, 4, 5]]
      let (value, computedGradient) = valueWithGradient(at: x, in: maxAlongAxesSum)
      XCTAssertEqual(value, maxAlongAxesSum(x))
      let expectedGradient: Tensor<Float> = [[0, 0, 0], [1, 1, 1]]
      XCTAssertEqual(computedGradient, expectedGradient)
    }
    do {
      let x: Tensor<Float> = [[0, 1, 2], [2, 1, 0]]
      let (value, computedGradient) = valueWithGradient(at: x, in: maxAlongAxesSum)
      XCTAssertEqual(value, maxAlongAxesSum(x))
      let expectedGradient: Tensor<Float> = [[0, 0.5, 1], [1, 0.5, 0]]
      XCTAssertEqual(computedGradient, expectedGradient)
    }
  }

  func testMinAlongAxes() {
    // Expected gradient values were computed using the following TensorFlow Python code:
    // ```
    // import tensorflow as tf
    // x = tf.constant(range(6), shape=(2, 3), dtype=float)
    // with tf.GradientTape() as t:
    //     t.watch(x)
    //     y = tf.reduce_sum(tf.reduce_min(x, axis=0, keepdims=True))
    // print(t.gradient(y, x))
    // ```
    func minAlongAxesSum(_ x: Tensor<Float>) -> Tensor<Float> {
      x.min(alongAxes: 0).sum()
    }
    do {
      let x: Tensor<Float> = [[0, 1, 2], [3, 4, 5]]
      let (value, computedGradient) = valueWithGradient(at: x, in: minAlongAxesSum)
      XCTAssertEqual(value, minAlongAxesSum(x))
      let expectedGradient: Tensor<Float> = [[1, 1, 1], [0, 0, 0]]
      XCTAssertEqual(computedGradient, expectedGradient)
    }
    do {
      let x: Tensor<Float> = [[0, 1, 2], [2, 1, 0]]
      let (value, computedGradient) = valueWithGradient(at: x, in: minAlongAxesSum)
      XCTAssertEqual(value, minAlongAxesSum(x))
      let expectedGradient: Tensor<Float> = [[1, 0.5, 0], [0, 0.5, 1]]
      XCTAssertEqual(computedGradient, expectedGradient)
    }
  }

  func testMaxSqueezingAxes() {
    // Expected gradient values were computed using the following TensorFlow Python code:
    // ```
    // import tensorflow as tf
    // x = tf.constant(range(6), shape=(2, 3), dtype=float)
    // with tf.GradientTape() as t:
    //     t.watch(x)
    //     y = tf.reduce_sum(tf.reduce_max(x, axis=0, keepdims=False))
    // print(t.gradient(y, x))
    // ```
    func maxSqueezingAxesSum(_ x: Tensor<Float>) -> Tensor<Float> {
      x.max(squeezingAxes: 0).sum()
    }
    do {
      let x: Tensor<Float> = [[0, 1, 2], [3, 4, 5]]
      let (value, computedGradient) = valueWithGradient(at: x, in: maxSqueezingAxesSum)
      XCTAssertEqual(value, maxSqueezingAxesSum(x))
      let expectedGradient: Tensor<Float> = [[0, 0, 0], [1, 1, 1]]
      XCTAssertEqual(computedGradient, expectedGradient)
    }
    do {
      let x: Tensor<Float> = [[0, 1, 2], [2, 1, 0]]
      let (value, computedGradient) = valueWithGradient(at: x, in: maxSqueezingAxesSum)
      XCTAssertEqual(value, maxSqueezingAxesSum(x))
      let expectedGradient: Tensor<Float> = [[0, 0.5, 1], [1, 0.5, 0]]
      XCTAssertEqual(computedGradient, expectedGradient)
    }
  }

  func testMinSqueezingAxes() {
    // Expected gradient values were computed using the following TensorFlow Python code:
    // ```
    // import tensorflow as tf
    // x = tf.constant(range(6), shape=(2, 3), dtype=float)
    // with tf.GradientTape() as t:
    //     t.watch(x)
    //     y = tf.reduce_sum(tf.reduce_min(x, axis=0, keepdims=False))
    // print(t.gradient(y, x))
    // ```
    func minSqueezingAxesSum(_ x: Tensor<Float>) -> Tensor<Float> {
      x.min(squeezingAxes: 0).sum()
    }
    do {
      let x: Tensor<Float> = [[0, 1, 2], [3, 4, 5]]
      let (value, computedGradient) = valueWithGradient(at: x, in: minSqueezingAxesSum)
      XCTAssertEqual(value, minSqueezingAxesSum(x))
      let expectedGradient: Tensor<Float> = [[1, 1, 1], [0, 0, 0]]
      XCTAssertEqual(computedGradient, expectedGradient)
    }
    do {
      let x: Tensor<Float> = [[0, 1, 2], [2, 1, 0]]
      let (value, computedGradient) = valueWithGradient(at: x, in: minSqueezingAxesSum)
      XCTAssertEqual(value, minSqueezingAxesSum(x))
      let expectedGradient: Tensor<Float> = [[1, 0.5, 0], [0, 0.5, 1]]
      XCTAssertEqual(computedGradient, expectedGradient)
    }
  }

  func testTensorInitStacking() {
    let a1 = Tensor<Float>([1, 2, 3, 4, 5])
    let b1 = Tensor<Float>([6, 7, 8, 9, 10])
    let a2 = Tensor<Float>([1, 1, 1, 1, 1])
    let b2 = Tensor<Float>([1, 1, 1, 1, 1])
    let grads = gradient(at: a2, b2) { a, b in
      Tensor<Float>(stacking: [a1 * a, b1 * b], alongAxis: -1).sum()
    }
    XCTAssertEqual(a1, grads.0)
    XCTAssertEqual(b1, grads.1)
  }

  func testExpandingShape() {
    func f1(a: Tensor<Float>) -> Tensor<Float> { a.expandingShape(at: 0).squared() }
    func f2(a: Tensor<Float>) -> Tensor<Float> { a.squared().expandingShape(at: 0) }
    XCTAssertEqual(pullback(at: [3, 5], in: f1)([[1, 1]]), [6, 10])
    XCTAssertEqual(pullback(at: [3, 5], in: f2)([[1, 1]]), [6, 10])
  }

  func testSqueezingShape() {
    func f1(a: Tensor<Float>) -> Tensor<Float> { a.squeezingShape(at: 0).squared() }
    func f2(a: Tensor<Float>) -> Tensor<Float> { a.squared().squeezingShape(at: 0) }
    XCTAssertEqual(pullback(at: [[3, 5]], in: f1)([1, 1]), [[6, 10]])
    XCTAssertEqual(pullback(at: [[3, 5]], in: f2)([1, 1]), [[6, 10]])
  }

  func testTiled() {
    let input = Tensor<Float>([[1, 2, 3], [4, 5, 6]])
    let tiledPullback = pullback(at: input) { (a: Tensor<Float>) in
      a.tiled(multiples: [2, 1])
    }
    let tiled = Tensor<Float>([[1, 2, 3], [4, 5, 6], [1, 2, 3], [4, 5, 6]])
    XCTAssertEqual(input * 2, tiledPullback(tiled))
  }

  func testReshapedBackprop() {
    func f1(a: Tensor<Float>) -> Tensor<Float> {
      a.reshaped(toShape: Tensor<Int32>([2, 1])).squared()
    }
    func f2(a: Tensor<Float>) -> Tensor<Float> {
      a.squared().reshaped(toShape: Tensor<Int32>([2, 1]))
    }
    XCTAssertEqual(pullback(at: [[3, 5]], in: f1)([[1], [1]]), [[6, 10]])
    XCTAssertEqual(pullback(at: [[3, 5]], in: f2)([[1], [1]]), [[6, 10]])
  }

  func testReshaped() {
    let shapeTensor = Tensor<Int32>([2, 2, 2])
    let input = Tensor<Float>(ones: [2, 4])
    let reshapedPullback = pullback(at: input) { (a: Tensor<Float>) in
      a.reshaped(toShape: shapeTensor)
    }
    let reshaped = Tensor<Float>(ones: [2, 2, 2])
    XCTAssertEqual(input, reshapedPullback(reshaped))
  }

  func testConcatenationPlusPlus() {
    let a1 = Tensor<Float>([1, 2, 3, 4])
    let b1 = Tensor<Float>([5, 6, 7, 8, 9, 10])

    let a2 = Tensor<Float>([1, 1, 1, 1])
    let b2 = Tensor<Float>([1, 1, 1, 1, 1, 1])

    let grads = gradient(at: a2, b2) { a, b in
      return ((a1 * a) ++ (b1 * b)).sum()
    }

    XCTAssertEqual(a1, grads.0)
    XCTAssertEqual(b1, grads.1)
  }

  func testConcatenated() {
    let a1 = Tensor<Float>([1, 2, 3, 4])
    let b1 = Tensor<Float>([5, 6, 7, 8, 9, 10])

    let a2 = Tensor<Float>([1, 1, 1, 1])
    let b2 = Tensor<Float>([1, 1, 1, 1, 1, 1])

    let grads = gradient(at: a2, b2) { a, b in
      return (a1 * a).concatenated(with: b1 * b, alongAxis: -1).sum()
    }

    XCTAssertEqual(a1, grads.0)
    XCTAssertEqual(b1, grads.1)
  }

  func testTransposed() {
    let input = Tensor<Float>(ones: [2, 3])
    let transposed = Tensor<Float>(ones: [3, 2])
    let transposedPullback = pullback(at: input) { (a: Tensor<Float>) in a.transposed() }
    let transposedPermutationsPullback = pullback(at: input) { (a: Tensor<Float>) in
      a.transposed(permutation: [1, 0])
    }
    let transposedVariadicsPullback = pullback(at: input) { (a: Tensor<Float>) in
      a.transposed(permutation: 1, 0)
    }

    XCTAssertEqual(input, transposedPullback(transposed))
    XCTAssertEqual(input, transposedPermutationsPullback(transposed))
    XCTAssertEqual(input, transposedVariadicsPullback(transposed))
  }

  func testSigmoid() {
    func f(a: Tensor<Float>) -> Tensor<Float> { sigmoid(a).sum() }
    assertEqual(gradient(at: [-1, 0, 1], in: f), [0.1966119, 0.25, 0.1966119], accuracy: 0.0001)
  }

  func testRelu() {
    func f(a: Tensor<Float>) -> Tensor<Float> { relu(a).sum() }
    XCTAssertEqual(gradient(at: [5, -5, 0], in: f), [1, 0, 0])
  }

  func testSoftmax() {
    let pb = pullback(at: Tensor(ones: [2, 2])) { (a: Tensor<Float>) in softmax(a) }
    XCTAssertEqual(pb([[1, 1], [1, 1]]), [[0, 0], [0, 0]])
    XCTAssertEqual(pb([[1, 2], [4, 1]]), [[-0.25, 0.25], [0.75, -0.75]])
  }

  func testLogSoftmax() {
    let pb = pullback(at: Tensor(ones: [3, 3])) { (a: Tensor<Float>) in logSoftmax(a) }
    XCTAssertEqual(pb(Tensor(ones: [3, 3])), Tensor(repeating: 5.9604645e-08, shape: [3, 3]))
  }

  // SR-9804
  func testADRefcounting() {
    func f(_ x: Tensor<Float>) -> Tensor<Float> {
      return x
    }
    XCTAssertEqual(Tensor(1), gradient(at: Tensor(0), in: f))
  }

<<<<<<< HEAD
    func testTransposed() {
        let input = Tensor<Float>(ones: [2, 3])
        let transposed = Tensor<Float>(ones: [3, 2])
        let transposedPullback = pullback(at: input) { (a: Tensor<Float>) in a.transposed() }
        let transposedPermutationsPullback = pullback(at: input) { (a: Tensor<Float>) in
            a.transposed(permutation: [1, 0])
        }
        let transposedVariadicsPullback = pullback(at: input) { (a: Tensor<Float>) in
            a.transposed(permutation: 1, 0)
        }

        XCTAssertEqual(input, transposedPullback(transposed))
        XCTAssertEqual(input, transposedPermutationsPullback(transposed))
        XCTAssertEqual(input, transposedVariadicsPullback(transposed))
    }
    
    func testReversed() {
        let input = Tensor<Float>([[0, 1], [2, 3], [4, 5]])
        let reverse0 = Tensor<Float>([[4, 5], [2, 3], [0, 1]])
        let pullback0 = pullback(at: input) { $0.reversed(inAxes: [0]) }
        let reverse1 = Tensor<Float>([[1, 0], [3, 2], [5, 4]])
        let pullback1 = pullback(at: input) { $0.reversed(inAxes: [1]) }
        let reverse01 = Tensor<Float>([[5, 4], [3, 2], [1, 0]])
        let pullback01 = pullback(at: input) { $0.reversed(inAxes: [0, 1]) }
        let pullbackNegative = pullback(at: input) { $0.reversed(inAxes: [-2, -1]) }
        XCTAssertEqual(input, pullback0(reverse0))
        XCTAssertEqual(input, pullback1(reverse1))
        XCTAssertEqual(input, pullback01(reverse01))
        XCTAssertEqual(input, pullbackNegative(reverse01))
    }
=======
  func testDifferentiateGlobal() {
    XCTAssertEqual(Tensor(48), gradient(at: Tensor(4), in: cube))
  }
>>>>>>> 608c911b

  func testSideEffects() {
    let foo: @differentiable (Tensor<Float>) -> Tensor<Float> = { x in
      var a = x
      a = a + x
      a = a + x
      return a + x
    }
    XCTAssertEqual(Tensor([4, 4]), pullback(at: Tensor([4, 5]), in: foo)([1, 1]))

    func bar(x: Tensor<Float>) -> Tensor<Float> {
      var a = x
      a = a * x
      a = a * x
      return a.sum()
    }
    XCTAssertEqual(Tensor(48), gradient(at: Tensor(4), in: bar))
  }

  func testBroadcastToShape() {
    func foo(tensor: Tensor<Float>, shape: Tensor<Int32>) -> Tensor<Float> {
      tensor.broadcasted(toShape: shape)
    }

    let pb: (Tensor<Float>) -> Tensor<Float> = pullback(at: Tensor([99, 33, 55])) { x in
      foo(tensor: x, shape: Tensor([3, 3]))
    }
    let inputTensor: Tensor<Float> = Tensor([
      [1, 2, 3],
      [1, 2, 3],
      [1, 2, 3],
      [1, 2, 3],
    ]
    )
    let expected: Tensor<Float> = Tensor([4, 8, 12])
    XCTAssertEqual(expected, pb(inputTensor))
  }

  func testBroadcastTo() {
    func foo(tensor: Tensor<Float>, shape: TensorShape) -> Tensor<Float> {
      tensor.broadcasted(to: shape)
    }
    let pb: (Tensor<Float>) -> Tensor<Float> = pullback(at: Tensor([99, 33, 55])) { x in
      foo(tensor: x, shape: TensorShape([3, 3]))
    }
    let inputTensor: Tensor<Float> = Tensor([1, 2, 3])
    let expected: Tensor<Float> = Tensor([1, 2, 3])
    XCTAssertEqual(expected, pb(inputTensor))
  }

  func testBroadcastLike() {
    func foo(tensor: Tensor<Float>, other: Tensor<Double>) -> Tensor<Float> {
      tensor.broadcasted(like: other)
    }
    let pb: (Tensor<Float>) -> Tensor<Float> = pullback(at: Tensor([99, 33, 55])) { x in
      foo(tensor: x, other: Tensor([[1, 2, 3], [1, 2, 3], [1, 2, 3]]))
    }
    let inputTensor: Tensor<Float> = Tensor([[[[[[1, 2, 3]]]]]])
    let expected: Tensor<Float> = Tensor([1, 2, 3])

    XCTAssertEqual(expected, pb(inputTensor))
  }

  func testUnbroadcastToShape() {
    func foo(tensor: Tensor<Float>, shape: Tensor<Int32>) -> Tensor<Float> {
      tensor.unbroadcasted(toShape: shape)
    }
<<<<<<< HEAD

    func testUnbroadcastTo() {
        func foo(tensor: Tensor<Float>, shape: TensorShape) -> Tensor<Float> {
            tensor.unbroadcasted(to: shape)
        }
        let atTensor: Tensor<Float> = Tensor([
            [1, 2, 3],
            [1, 2, 3],
            [1, 2, 3]]
        )
        let pb: (Tensor<Float>) -> Tensor<Float> = pullback(at: atTensor) { x in
            foo(tensor: x, shape: TensorShape([1, 3]))
        }
        let inputTensor: Tensor<Float> = Tensor([2])
        let expected: Tensor<Float> = Tensor([
            [2, 2, 2],
            [2, 2, 2],
            [2, 2, 2]]
        )
        XCTAssertEqual(expected, pb(inputTensor))
    }

    func testUnbroadcastLike() {
        func foo(tensor: Tensor<Float>, other: Tensor<Double>) -> Tensor<Float> {
            tensor.unbroadcasted(like: other)
        }
        let atTensor: Tensor<Float> = Tensor([
            [1, 2, 3],
            [1, 2, 3],
            [1, 2, 3]]
        )
        let pb: (Tensor<Float>) -> Tensor<Float> = pullback(at: atTensor) { x in
            foo(tensor: x, other: Tensor([[1, 2, 3]]))
        }
        let inputTensor: Tensor<Float> = Tensor([
            [8, 1, 3],
            [8, 1, 3],
            [8, 1, 3]]
        )
        let expected: Tensor<Float> = inputTensor
        XCTAssertEqual(expected, pb(inputTensor))
    }

    func testBatchNormalized() {
        let x = Tensor<Float>([
            [  -1.0474433,  -0.11914538,  -0.08634827,   0.15446888,    1.0572497],
            [   1.5165012,    0.3753972,  -0.30856386,   -0.3100725,   -1.9584457],
            [ 0.006384419,    1.4424847,   0.91568077,   0.66328526,   -1.0794537],
            [    1.056803,   0.14263044,   -1.8308276,    0.4189805,    0.6933893],
            [  0.30175626,  -0.16121633,   -0.4191958,  -0.53092813, -0.029484272]])
        let computedGradient = gradient(at: x) { $0.batchNormalized(alongAxis: 1).squared().sum() }
        // The expected value of the gradient was computed using the following Python code:
        // ```
        // import tensorflow as tf
        // with tf.GradientTape() as t:
        //   t.watch(x)
        //   mean, var = tf.nn.moments(x, axes=1, keepdims=True)
        //   y = tf.reduce_sum(tf.square(tf.nn.batch_normalization(
        //   x, mean, var, offset=0, scale=1, variance_epsilon=0.001)))
        // print(t.gradient(y, x))
        // ```
        let expectedGradient = Tensor<Float>([
            [-1.0127544e-02, -1.0807812e-03, -7.6115131e-04,  1.5857220e-03,  1.0383606e-02],
            [ 2.0323221e-03,  6.2976527e-04, -2.1077941e-04, -2.1265696e-04, -2.2384699e-03],
            [-1.3483668e-03,  3.7030075e-03,  1.8500184e-03,  9.6232636e-04, -5.1673558e-03],
            [ 1.8438101e-03,  8.9146197e-05, -3.6990643e-03,  6.1964989e-04,  1.1463165e-03],
            [ 1.2142579e-01,  1.7060755e-03, -6.5005139e-02, -9.3897656e-02,  3.5770576e-02]])
        assertEqual(computedGradient, expectedGradient, accuracy: 0.0001)
    }

    func testProductGrad() {
        // The expected gradient values were computed using the following Python code:
        // ```
        // import tensorflow as tf
        // # Adjust values of `x` and `axis` for each test.
        // x = tf.constant([[[3, 4], [5, 6], [7, 8]], [[3, 5], [0, 6], [5, 6]]], dtype=tf.float32)
        // axis = 1
        // with tf.GradientTape() as t:
        //   t.watch(x)
        //   y = tf.reduce_prod(x, axis=axis)
        //   z = tf.reduce_sum(y)
        // print(t.gradient(z, x))
        // ```
        func product(_ x: Tensor<Float>) -> Tensor<Float> {
            return x.product().sum()
        }
        func productSqueezingAxes1(_ x: Tensor<Float>) -> Tensor<Float> {
            return x.product(squeezingAxes: 1).sum()
        }
        func productSqueezingAxes_Neg1(_ x: Tensor<Float>) -> Tensor<Float> {
            return x.product(squeezingAxes: -1).sum()
        }
        func productSqueezingAxes01(_ x: Tensor<Float>) -> Tensor<Float> {
            return x.product(squeezingAxes: [0, 1]).sum()
        }
        XCTAssertEqual(gradient(at: [[10], [20]], in: product), [[20], [10]])
        XCTAssertEqual(gradient(at: [[10, 20], [20, 30]], in: productSqueezingAxes1),
                       [[20, 10], [30, 20]])
        XCTAssertEqual(gradient(at: [[10, 20], [20, 30]], in: productSqueezingAxes_Neg1),
                       [[20, 10], [30, 20]])
        XCTAssertEqual(gradient(at: [[[3, 4], [5, 6], [7, 8]], [[3, 5], [0, 6], [5, 6]]],
                                in: productSqueezingAxes1),
                       [[[35, 48], [21, 32], [15, 24]], [[0, 36], [15, 30], [0, 30]]])
        XCTAssertEqual(gradient(at: [[[3, 4], [5, 6], [7, 8]], [[3, 5], [0, 6], [5, 6]]],
                                in: productSqueezingAxes01),
                       [[[0, 8640], [0, 5760], [0, 4320]], [[0, 6912], [1575, 5760], [0, 5760]]])
    }

    static var allTests = [
        ("testSimpleGrad", testSimpleGrad),
        ("testGenericGrad", testGenericGrad),
        ("testConditionals", testConditionals),
        ("testNestedConditionals", testNestedConditionals),
        ("testRecursion", testRecursion),
        ("testScalarGenericGrad", testScalarGenericGrad),
        ("testScalarized", testScalarized),
        ("testScalars", testScalars),
        ("testInitFromScalars", testInitFromScalars),
        ("testInitFromScalarsWithShape", testInitFromScalarsWithShape),
        ("testPlus", testPlus),
        ("testSubtract", testSubtract),
        ("testMultiply", testMultiply),
        ("testDivide", testDivide),
        ("testMatmul", testMatmul),
        ("testDot", testDot),
        ("testNegate ", testNegate),
        ("testAbs", testAbs),
        ("testSum", testSum),
        ("testMean", testMean),
        ("testVariance", testVariance),
        ("testMin", testMin),
        ("testMax", testMax),
        ("testMaxAlongAxes", testMaxAlongAxes),
        ("testMinAlongAxes", testMinAlongAxes),
        ("testMaxSqueezingAxes", testMaxSqueezingAxes),
        ("testMinSqueezingAxes", testMinSqueezingAxes),
        ("testTensorInitStacking", testTensorInitStacking),
        ("testExpandingShape", testExpandingShape),
        ("testSqueezingShape", testSqueezingShape),
        ("testTiled", testTiled),
        ("testReshapedBackprop", testReshapedBackprop),
        ("testReshaped", testReshaped),
        ("testConcatenationPlusPlus", testConcatenationPlusPlus),
        ("testConcatenated", testConcatenated),
        ("testTransposed", testTransposed),
        ("testReversed", testReversed),
        ("testSigmoid", testSigmoid),
        ("testRelu", testRelu),
        ("testSoftmax", testSoftmax),
        ("testLogSoftmax", testLogSoftmax),
        ("testADRefcounting", testADRefcounting),
        ("testDifferentiateGlobal", testDifferentiateGlobal),
        ("testSideEffects", testSideEffects),
        ("testBroadcastToShape", testBroadcastToShape),
        ("testBroadcastTo", testBroadcastTo),
        ("testBroadcastLike", testBroadcastLike),
        ("testUnbroadcastToShape", testUnbroadcastToShape),
        ("testUnbroadcastTo", testUnbroadcastTo),
        ("testUnbroadcastLike", testUnbroadcastLike),
        ("testBatchNormalized", testBatchNormalized),
        ("testProductGrad", testProductGrad),
=======
    let atTensor: Tensor<Float> = Tensor([
      [1, 2, 3],
      [1, 2, 3],
      [1, 2, 3],
    ]
    )
    let pb: (Tensor<Float>) -> Tensor<Float> = pullback(at: atTensor) { x in
      foo(tensor: x, shape: Tensor([1, 3]))
    }
    let expected = atTensor
    let inputTensor: Tensor<Float> = Tensor([[1, 2, 3]])
    XCTAssertEqual(expected, pb(inputTensor))
  }

  func testUnbroadcastTo() {
    func foo(tensor: Tensor<Float>, shape: TensorShape) -> Tensor<Float> {
      tensor.unbroadcasted(to: shape)
    }
    let atTensor: Tensor<Float> = Tensor([
      [1, 2, 3],
      [1, 2, 3],
      [1, 2, 3],
    ]
    )
    let pb: (Tensor<Float>) -> Tensor<Float> = pullback(at: atTensor) { x in
      foo(tensor: x, shape: TensorShape([1, 3]))
    }
    let inputTensor: Tensor<Float> = Tensor([2])
    let expected: Tensor<Float> = Tensor([
      [2, 2, 2],
      [2, 2, 2],
      [2, 2, 2],
    ]
    )
    XCTAssertEqual(expected, pb(inputTensor))
  }

  func testUnbroadcastLike() {
    func foo(tensor: Tensor<Float>, other: Tensor<Double>) -> Tensor<Float> {
      tensor.unbroadcasted(like: other)
    }
    let atTensor: Tensor<Float> = Tensor([
      [1, 2, 3],
      [1, 2, 3],
      [1, 2, 3],
    ]
    )
    let pb: (Tensor<Float>) -> Tensor<Float> = pullback(at: atTensor) { x in
      foo(tensor: x, other: Tensor([[1, 2, 3]]))
    }
    let inputTensor: Tensor<Float> = Tensor([
      [8, 1, 3],
      [8, 1, 3],
      [8, 1, 3],
>>>>>>> 608c911b
    ]
    )
    let expected: Tensor<Float> = inputTensor
    XCTAssertEqual(expected, pb(inputTensor))
  }

  func testBatchNormalized() {
    let x = Tensor<Float>([
      [-1.0474433, -0.11914538, -0.08634827, 0.15446888, 1.0572497],
      [1.5165012, 0.3753972, -0.30856386, -0.3100725, -1.9584457],
      [0.006384419, 1.4424847, 0.91568077, 0.66328526, -1.0794537],
      [1.056803, 0.14263044, -1.8308276, 0.4189805, 0.6933893],
      [0.30175626, -0.16121633, -0.4191958, -0.53092813, -0.029484272],
    ])
    let computedGradient = gradient(at: x) { $0.batchNormalized(alongAxis: 1).squared().sum() }
    // The expected value of the gradient was computed using the following Python code:
    // ```
    // import tensorflow as tf
    // with tf.GradientTape() as t:
    //   t.watch(x)
    //   mean, var = tf.nn.moments(x, axes=1, keepdims=True)
    //   y = tf.reduce_sum(tf.square(tf.nn.batch_normalization(
    //   x, mean, var, offset=0, scale=1, variance_epsilon=0.001)))
    // print(t.gradient(y, x))
    // ```
    let expectedGradient = Tensor<Float>([
      [-1.0127544e-02, -1.0807812e-03, -7.6115131e-04, 1.5857220e-03, 1.0383606e-02],
      [2.0323221e-03, 6.2976527e-04, -2.1077941e-04, -2.1265696e-04, -2.2384699e-03],
      [-1.3483668e-03, 3.7030075e-03, 1.8500184e-03, 9.6232636e-04, -5.1673558e-03],
      [1.8438101e-03, 8.9146197e-05, -3.6990643e-03, 6.1964989e-04, 1.1463165e-03],
      [1.2142579e-01, 1.7060755e-03, -6.5005139e-02, -9.3897656e-02, 3.5770576e-02],
    ])
    assertEqual(computedGradient, expectedGradient, accuracy: 0.0001)
  }

  func testProductGrad() {
    // The expected gradient values were computed using the following Python code:
    // ```
    // import tensorflow as tf
    // # Adjust values of `x` and `axis` for each test.
    // x = tf.constant([[[3, 4], [5, 6], [7, 8]], [[3, 5], [0, 6], [5, 6]]], dtype=tf.float32)
    // axis = 1
    // with tf.GradientTape() as t:
    //   t.watch(x)
    //   y = tf.reduce_prod(x, axis=axis)
    //   z = tf.reduce_sum(y)
    // print(t.gradient(z, x))
    // ```
    func product(_ x: Tensor<Float>) -> Tensor<Float> {
      return x.product().sum()
    }
    func productSqueezingAxes1(_ x: Tensor<Float>) -> Tensor<Float> {
      return x.product(squeezingAxes: 1).sum()
    }
    func productSqueezingAxes_Neg1(_ x: Tensor<Float>) -> Tensor<Float> {
      return x.product(squeezingAxes: -1).sum()
    }
    func productSqueezingAxes01(_ x: Tensor<Float>) -> Tensor<Float> {
      return x.product(squeezingAxes: [0, 1]).sum()
    }
    XCTAssertEqual(gradient(at: [[10], [20]], in: product), [[20], [10]])
    XCTAssertEqual(
      gradient(at: [[10, 20], [20, 30]], in: productSqueezingAxes1),
      [[20, 10], [30, 20]])
    XCTAssertEqual(
      gradient(at: [[10, 20], [20, 30]], in: productSqueezingAxes_Neg1),
      [[20, 10], [30, 20]])
    XCTAssertEqual(
      gradient(
        at: [[[3, 4], [5, 6], [7, 8]], [[3, 5], [0, 6], [5, 6]]],
        in: productSqueezingAxes1),
      [[[35, 48], [21, 32], [15, 24]], [[0, 36], [15, 30], [0, 30]]])
    XCTAssertEqual(
      gradient(
        at: [[[3, 4], [5, 6], [7, 8]], [[3, 5], [0, 6], [5, 6]]],
        in: productSqueezingAxes01),
      [[[0, 8640], [0, 5760], [0, 4320]], [[0, 6912], [1575, 5760], [0, 5760]]])
  }

  static var allTests = [
    ("testSimpleGrad", testSimpleGrad),
    ("testGenericGrad", testGenericGrad),
    ("testConditionals", testConditionals),
    ("testNestedConditionals", testNestedConditionals),
    ("testRecursion", testRecursion),
    ("testScalarGenericGrad", testScalarGenericGrad),
    ("testScalarized", testScalarized),
    ("testScalars", testScalars),
    ("testInitFromScalars", testInitFromScalars),
    ("testInitFromScalarsWithShape", testInitFromScalarsWithShape),
    ("testPlus", testPlus),
    ("testSubtract", testSubtract),
    ("testMultiply", testMultiply),
    ("testDivide", testDivide),
    ("testMatmul", testMatmul),
    ("testDot", testDot),
    ("testNegate ", testNegate),
    ("testAbs", testAbs),
    ("testSum", testSum),
    ("testMean", testMean),
    ("testVariance", testVariance),
    ("testMin", testMin),
    ("testMax", testMax),
    ("testMaxAlongAxes", testMaxAlongAxes),
    ("testMinAlongAxes", testMinAlongAxes),
    ("testMaxSqueezingAxes", testMaxSqueezingAxes),
    ("testMinSqueezingAxes", testMinSqueezingAxes),
    ("testTensorInitStacking", testTensorInitStacking),
    ("testExpandingShape", testExpandingShape),
    ("testSqueezingShape", testSqueezingShape),
    ("testTiled", testTiled),
    ("testReshapedBackprop", testReshapedBackprop),
    ("testReshaped", testReshaped),
    ("testConcatenationPlusPlus", testConcatenationPlusPlus),
    ("testConcatenated", testConcatenated),
    ("testTransposed", testTransposed),
    ("testSigmoid", testSigmoid),
    ("testRelu", testRelu),
    ("testSoftmax", testSoftmax),
    ("testLogSoftmax", testLogSoftmax),
    ("testADRefcounting", testADRefcounting),
    ("testDifferentiateGlobal", testDifferentiateGlobal),
    ("testSideEffects", testSideEffects),
    ("testBroadcastToShape", testBroadcastToShape),
    ("testBroadcastTo", testBroadcastTo),
    ("testBroadcastLike", testBroadcastLike),
    ("testUnbroadcastToShape", testUnbroadcastToShape),
    ("testUnbroadcastTo", testUnbroadcastTo),
    ("testUnbroadcastLike", testUnbroadcastLike),
    ("testBatchNormalized", testBatchNormalized),
    ("testProductGrad", testProductGrad),
  ]
}<|MERGE_RESOLUTION|>--- conflicted
+++ resolved
@@ -16,7 +16,7 @@
 
 @testable import TensorFlow
 
-let cube: @differentiable (Tensor<Float>) -> Tensor<Float> = { ($0 * $0 * $0) }
+let cube: @differentiable(Tensor<Float>) -> Tensor<Float> = { ($0 * $0 * $0) }
 
 final class TensorAutoDiffTests: XCTestCase {
   func testSimpleGrad() {
@@ -596,6 +596,21 @@
     XCTAssertEqual(input, transposedVariadicsPullback(transposed))
   }
 
+  func testReversed() {
+    let input = Tensor<Float>([[0, 1], [2, 3], [4, 5]])
+    let reverse0 = Tensor<Float>([[4, 5], [2, 3], [0, 1]])
+    let pullback0 = pullback(at: input) { $0.reversed(inAxes: [0]) }
+    let reverse1 = Tensor<Float>([[1, 0], [3, 2], [5, 4]])
+    let pullback1 = pullback(at: input) { $0.reversed(inAxes: [1]) }
+    let reverse01 = Tensor<Float>([[5, 4], [3, 2], [1, 0]])
+    let pullback01 = pullback(at: input) { $0.reversed(inAxes: [0, 1]) }
+    let pullbackNegative = pullback(at: input) { $0.reversed(inAxes: [-2, -1]) }
+    XCTAssertEqual(input, pullback0(reverse0))
+    XCTAssertEqual(input, pullback1(reverse1))
+    XCTAssertEqual(input, pullback01(reverse01))
+    XCTAssertEqual(input, pullbackNegative(reverse01))
+  }
+
   func testSigmoid() {
     func f(a: Tensor<Float>) -> Tensor<Float> { sigmoid(a).sum() }
     assertEqual(gradient(at: [-1, 0, 1], in: f), [0.1966119, 0.25, 0.1966119], accuracy: 0.0001)
@@ -625,45 +640,12 @@
     XCTAssertEqual(Tensor(1), gradient(at: Tensor(0), in: f))
   }
 
-<<<<<<< HEAD
-    func testTransposed() {
-        let input = Tensor<Float>(ones: [2, 3])
-        let transposed = Tensor<Float>(ones: [3, 2])
-        let transposedPullback = pullback(at: input) { (a: Tensor<Float>) in a.transposed() }
-        let transposedPermutationsPullback = pullback(at: input) { (a: Tensor<Float>) in
-            a.transposed(permutation: [1, 0])
-        }
-        let transposedVariadicsPullback = pullback(at: input) { (a: Tensor<Float>) in
-            a.transposed(permutation: 1, 0)
-        }
-
-        XCTAssertEqual(input, transposedPullback(transposed))
-        XCTAssertEqual(input, transposedPermutationsPullback(transposed))
-        XCTAssertEqual(input, transposedVariadicsPullback(transposed))
-    }
-    
-    func testReversed() {
-        let input = Tensor<Float>([[0, 1], [2, 3], [4, 5]])
-        let reverse0 = Tensor<Float>([[4, 5], [2, 3], [0, 1]])
-        let pullback0 = pullback(at: input) { $0.reversed(inAxes: [0]) }
-        let reverse1 = Tensor<Float>([[1, 0], [3, 2], [5, 4]])
-        let pullback1 = pullback(at: input) { $0.reversed(inAxes: [1]) }
-        let reverse01 = Tensor<Float>([[5, 4], [3, 2], [1, 0]])
-        let pullback01 = pullback(at: input) { $0.reversed(inAxes: [0, 1]) }
-        let pullbackNegative = pullback(at: input) { $0.reversed(inAxes: [-2, -1]) }
-        XCTAssertEqual(input, pullback0(reverse0))
-        XCTAssertEqual(input, pullback1(reverse1))
-        XCTAssertEqual(input, pullback01(reverse01))
-        XCTAssertEqual(input, pullbackNegative(reverse01))
-    }
-=======
   func testDifferentiateGlobal() {
     XCTAssertEqual(Tensor(48), gradient(at: Tensor(4), in: cube))
   }
->>>>>>> 608c911b
 
   func testSideEffects() {
-    let foo: @differentiable (Tensor<Float>) -> Tensor<Float> = { x in
+    let foo: @differentiable(Tensor<Float>) -> Tensor<Float> = { x in
       var a = x
       a = a + x
       a = a + x
@@ -728,169 +710,6 @@
     func foo(tensor: Tensor<Float>, shape: Tensor<Int32>) -> Tensor<Float> {
       tensor.unbroadcasted(toShape: shape)
     }
-<<<<<<< HEAD
-
-    func testUnbroadcastTo() {
-        func foo(tensor: Tensor<Float>, shape: TensorShape) -> Tensor<Float> {
-            tensor.unbroadcasted(to: shape)
-        }
-        let atTensor: Tensor<Float> = Tensor([
-            [1, 2, 3],
-            [1, 2, 3],
-            [1, 2, 3]]
-        )
-        let pb: (Tensor<Float>) -> Tensor<Float> = pullback(at: atTensor) { x in
-            foo(tensor: x, shape: TensorShape([1, 3]))
-        }
-        let inputTensor: Tensor<Float> = Tensor([2])
-        let expected: Tensor<Float> = Tensor([
-            [2, 2, 2],
-            [2, 2, 2],
-            [2, 2, 2]]
-        )
-        XCTAssertEqual(expected, pb(inputTensor))
-    }
-
-    func testUnbroadcastLike() {
-        func foo(tensor: Tensor<Float>, other: Tensor<Double>) -> Tensor<Float> {
-            tensor.unbroadcasted(like: other)
-        }
-        let atTensor: Tensor<Float> = Tensor([
-            [1, 2, 3],
-            [1, 2, 3],
-            [1, 2, 3]]
-        )
-        let pb: (Tensor<Float>) -> Tensor<Float> = pullback(at: atTensor) { x in
-            foo(tensor: x, other: Tensor([[1, 2, 3]]))
-        }
-        let inputTensor: Tensor<Float> = Tensor([
-            [8, 1, 3],
-            [8, 1, 3],
-            [8, 1, 3]]
-        )
-        let expected: Tensor<Float> = inputTensor
-        XCTAssertEqual(expected, pb(inputTensor))
-    }
-
-    func testBatchNormalized() {
-        let x = Tensor<Float>([
-            [  -1.0474433,  -0.11914538,  -0.08634827,   0.15446888,    1.0572497],
-            [   1.5165012,    0.3753972,  -0.30856386,   -0.3100725,   -1.9584457],
-            [ 0.006384419,    1.4424847,   0.91568077,   0.66328526,   -1.0794537],
-            [    1.056803,   0.14263044,   -1.8308276,    0.4189805,    0.6933893],
-            [  0.30175626,  -0.16121633,   -0.4191958,  -0.53092813, -0.029484272]])
-        let computedGradient = gradient(at: x) { $0.batchNormalized(alongAxis: 1).squared().sum() }
-        // The expected value of the gradient was computed using the following Python code:
-        // ```
-        // import tensorflow as tf
-        // with tf.GradientTape() as t:
-        //   t.watch(x)
-        //   mean, var = tf.nn.moments(x, axes=1, keepdims=True)
-        //   y = tf.reduce_sum(tf.square(tf.nn.batch_normalization(
-        //   x, mean, var, offset=0, scale=1, variance_epsilon=0.001)))
-        // print(t.gradient(y, x))
-        // ```
-        let expectedGradient = Tensor<Float>([
-            [-1.0127544e-02, -1.0807812e-03, -7.6115131e-04,  1.5857220e-03,  1.0383606e-02],
-            [ 2.0323221e-03,  6.2976527e-04, -2.1077941e-04, -2.1265696e-04, -2.2384699e-03],
-            [-1.3483668e-03,  3.7030075e-03,  1.8500184e-03,  9.6232636e-04, -5.1673558e-03],
-            [ 1.8438101e-03,  8.9146197e-05, -3.6990643e-03,  6.1964989e-04,  1.1463165e-03],
-            [ 1.2142579e-01,  1.7060755e-03, -6.5005139e-02, -9.3897656e-02,  3.5770576e-02]])
-        assertEqual(computedGradient, expectedGradient, accuracy: 0.0001)
-    }
-
-    func testProductGrad() {
-        // The expected gradient values were computed using the following Python code:
-        // ```
-        // import tensorflow as tf
-        // # Adjust values of `x` and `axis` for each test.
-        // x = tf.constant([[[3, 4], [5, 6], [7, 8]], [[3, 5], [0, 6], [5, 6]]], dtype=tf.float32)
-        // axis = 1
-        // with tf.GradientTape() as t:
-        //   t.watch(x)
-        //   y = tf.reduce_prod(x, axis=axis)
-        //   z = tf.reduce_sum(y)
-        // print(t.gradient(z, x))
-        // ```
-        func product(_ x: Tensor<Float>) -> Tensor<Float> {
-            return x.product().sum()
-        }
-        func productSqueezingAxes1(_ x: Tensor<Float>) -> Tensor<Float> {
-            return x.product(squeezingAxes: 1).sum()
-        }
-        func productSqueezingAxes_Neg1(_ x: Tensor<Float>) -> Tensor<Float> {
-            return x.product(squeezingAxes: -1).sum()
-        }
-        func productSqueezingAxes01(_ x: Tensor<Float>) -> Tensor<Float> {
-            return x.product(squeezingAxes: [0, 1]).sum()
-        }
-        XCTAssertEqual(gradient(at: [[10], [20]], in: product), [[20], [10]])
-        XCTAssertEqual(gradient(at: [[10, 20], [20, 30]], in: productSqueezingAxes1),
-                       [[20, 10], [30, 20]])
-        XCTAssertEqual(gradient(at: [[10, 20], [20, 30]], in: productSqueezingAxes_Neg1),
-                       [[20, 10], [30, 20]])
-        XCTAssertEqual(gradient(at: [[[3, 4], [5, 6], [7, 8]], [[3, 5], [0, 6], [5, 6]]],
-                                in: productSqueezingAxes1),
-                       [[[35, 48], [21, 32], [15, 24]], [[0, 36], [15, 30], [0, 30]]])
-        XCTAssertEqual(gradient(at: [[[3, 4], [5, 6], [7, 8]], [[3, 5], [0, 6], [5, 6]]],
-                                in: productSqueezingAxes01),
-                       [[[0, 8640], [0, 5760], [0, 4320]], [[0, 6912], [1575, 5760], [0, 5760]]])
-    }
-
-    static var allTests = [
-        ("testSimpleGrad", testSimpleGrad),
-        ("testGenericGrad", testGenericGrad),
-        ("testConditionals", testConditionals),
-        ("testNestedConditionals", testNestedConditionals),
-        ("testRecursion", testRecursion),
-        ("testScalarGenericGrad", testScalarGenericGrad),
-        ("testScalarized", testScalarized),
-        ("testScalars", testScalars),
-        ("testInitFromScalars", testInitFromScalars),
-        ("testInitFromScalarsWithShape", testInitFromScalarsWithShape),
-        ("testPlus", testPlus),
-        ("testSubtract", testSubtract),
-        ("testMultiply", testMultiply),
-        ("testDivide", testDivide),
-        ("testMatmul", testMatmul),
-        ("testDot", testDot),
-        ("testNegate ", testNegate),
-        ("testAbs", testAbs),
-        ("testSum", testSum),
-        ("testMean", testMean),
-        ("testVariance", testVariance),
-        ("testMin", testMin),
-        ("testMax", testMax),
-        ("testMaxAlongAxes", testMaxAlongAxes),
-        ("testMinAlongAxes", testMinAlongAxes),
-        ("testMaxSqueezingAxes", testMaxSqueezingAxes),
-        ("testMinSqueezingAxes", testMinSqueezingAxes),
-        ("testTensorInitStacking", testTensorInitStacking),
-        ("testExpandingShape", testExpandingShape),
-        ("testSqueezingShape", testSqueezingShape),
-        ("testTiled", testTiled),
-        ("testReshapedBackprop", testReshapedBackprop),
-        ("testReshaped", testReshaped),
-        ("testConcatenationPlusPlus", testConcatenationPlusPlus),
-        ("testConcatenated", testConcatenated),
-        ("testTransposed", testTransposed),
-        ("testReversed", testReversed),
-        ("testSigmoid", testSigmoid),
-        ("testRelu", testRelu),
-        ("testSoftmax", testSoftmax),
-        ("testLogSoftmax", testLogSoftmax),
-        ("testADRefcounting", testADRefcounting),
-        ("testDifferentiateGlobal", testDifferentiateGlobal),
-        ("testSideEffects", testSideEffects),
-        ("testBroadcastToShape", testBroadcastToShape),
-        ("testBroadcastTo", testBroadcastTo),
-        ("testBroadcastLike", testBroadcastLike),
-        ("testUnbroadcastToShape", testUnbroadcastToShape),
-        ("testUnbroadcastTo", testUnbroadcastTo),
-        ("testUnbroadcastLike", testUnbroadcastLike),
-        ("testBatchNormalized", testBatchNormalized),
-        ("testProductGrad", testProductGrad),
-=======
     let atTensor: Tensor<Float> = Tensor([
       [1, 2, 3],
       [1, 2, 3],
@@ -945,7 +764,6 @@
       [8, 1, 3],
       [8, 1, 3],
       [8, 1, 3],
->>>>>>> 608c911b
     ]
     )
     let expected: Tensor<Float> = inputTensor
@@ -1062,6 +880,7 @@
     ("testConcatenationPlusPlus", testConcatenationPlusPlus),
     ("testConcatenated", testConcatenated),
     ("testTransposed", testTransposed),
+    ("testReversed", testReversed),
     ("testSigmoid", testSigmoid),
     ("testRelu", testRelu),
     ("testSoftmax", testSoftmax),
